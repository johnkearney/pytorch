import functools
import inspect
import itertools
import logging
import math
import operator
import types
from typing import Dict, List

import torch
from torch import sym_float, sym_int

from .. import config, polyfill, variables
from ..allowed_functions import is_allowed
from ..exc import (
    AttributeMutationError,
    unimplemented,
    Unsupported,
    UserError,
    UserErrorType,
)
from ..guards import GuardBuilder, install_guard
from ..replay_record import DummyModule
from ..source import AttrSource, GetItemSource, is_constant_source, TypeSource
from ..utils import (
    build_checkpoint_variable,
    check_constant_args,
    check_numpy_ndarray_args,
    check_unspec_python_args,
    extract_fake_example_value,
    get_fake_value,
    guard_if_dyn,
    is_utils_checkpoint,
    istype,
    numpy_operator_wrapper,
    proxy_args_kwargs,
    tensortype_to_dtype,
)
from .base import MutableLocal, typestr, VariableTracker
from .constant import ConstantVariable
from .ctx_manager import EventVariable, StreamVariable
from .dicts import ConstDictVariable, SetVariable
from .lists import (
    BaseListVariable,
    ListIteratorVariable,
    ListVariable,
    SizeVariable,
    TupleIteratorVariable,
    TupleVariable,
)
from .tensor import FakeItemVariable, SymNodeVariable, UnspecializedPythonVariable
from .user_defined import UserDefinedVariable

log = logging.getLogger(__name__)


IN_PLACE_DESUGARING_MAP = {
    operator.iadd: operator.add,
    operator.isub: operator.sub,
    operator.imul: operator.mul,
    operator.ifloordiv: operator.floordiv,
    operator.itruediv: operator.truediv,
    operator.imod: operator.mod,
    operator.imatmul: operator.imatmul,
    operator.ilshift: operator.lshift,
    operator.irshift: operator.rshift,
    operator.ipow: operator.pow,
    operator.iand: operator.and_,
    operator.ior: operator.or_,
    operator.ixor: operator.xor,
}


class BuiltinVariable(VariableTracker):
    @staticmethod
    @functools.lru_cache(None)
    def _constant_fold_functions():
        fns = {
            abs,
            all,
            any,
            bool,
            callable,
            chr,
            divmod,
            float,
            int,
            len,
            max,
            min,
            ord,
            pow,
            repr,
            round,
            str,
            str.format,
            sum,
            type,
            operator.pos,
            operator.neg,
            operator.not_,
            operator.invert,
            operator.pow,
            operator.mul,
            operator.matmul,
            operator.floordiv,
            operator.truediv,
            operator.mod,
            operator.add,
            operator.sub,
            operator.getitem,
            operator.lshift,
            operator.rshift,
            operator.and_,
            operator.or_,
            operator.xor,
            operator.ipow,
            operator.imul,
            operator.imatmul,
            operator.ifloordiv,
            operator.itruediv,
            operator.imod,
            operator.iadd,
            operator.isub,
            operator.ilshift,
            operator.irshift,
            operator.iand,
            operator.ixor,
            operator.ior,
            operator.index,
        }
        fns.update(x for x in math.__dict__.values() if isinstance(x, type(math.sqrt)))
        return fns

    def can_constant_fold_through(self):
        return self.fn in self._constant_fold_functions()

    @staticmethod
    @functools.lru_cache(None)
    def _fx_graph_functions():
        fns = {
            operator.pos,
            operator.neg,
            operator.not_,
            operator.invert,
            operator.pow,
            operator.mul,
            operator.matmul,
            operator.floordiv,
            operator.truediv,
            operator.mod,
            operator.add,
            operator.lt,
            operator.gt,
            operator.ge,
            operator.le,
            operator.ne,
            operator.eq,
            operator.sub,
            operator.getitem,
            operator.lshift,
            operator.rshift,
            operator.and_,
            operator.or_,
            operator.xor,
            operator.ipow,
            operator.imul,
            operator.imatmul,
            operator.ifloordiv,
            operator.itruediv,
            operator.imod,
            operator.iadd,
            operator.isub,
            operator.ilshift,
            operator.irshift,
            operator.iand,
            operator.ixor,
            operator.ior,
        }
        return fns

    @staticmethod
    @functools.lru_cache(None)
    def _binops():
        # function -> ([forward name, reverse name, in-place name], in-place op)
        fns = {
            operator.add: (["__add__", "__radd__", "__iadd__"], operator.iadd),
            operator.sub: (["__sub__", "__rsub__", "__isub__"], operator.isub),
            operator.mul: (["__mul__", "__rmul__", "__imul__"], operator.imul),
            operator.truediv: (
                ["__truediv__", "__rtruediv__", "__itruediv__"],
                operator.itruediv,
            ),
            operator.floordiv: (
                ["__floordiv__", "__rfloordiv__", "__ifloordiv__"],
                operator.ifloordiv,
            ),
            operator.mod: (["__mod__", "__rmod__", "__imod__"], operator.imod),
            pow: (["__pow__", "__rpow__", "__ipow__"], operator.ipow),
            operator.pow: (["__pow__", "__rpow__", "__ipow__"], operator.ipow),
            operator.lshift: (
                ["__lshift__", "__rlshift__", "__ilshift__"],
                operator.ilshift,
            ),
            operator.rshift: (
                ["__rshift__", "__rrshift__", "__irshift__"],
                operator.irshift,
            ),
            # NB: The follow binary operators are not supported for now, since the
            # corresponding magic methods aren't defined on SymInt / SymFloat:
            # operator.matmul
            # divmod
            # operator.and_
            # operator.or_
            # operator.xor
        }
        return fns

    @staticmethod
    @functools.lru_cache(None)
    def _binop_handlers():
        # Multiple dispatch mechanism defining custom binop behavior for certain type
        # combinations. Handlers are attempted in order, and will be used if the type checks
        # match. They are expected to have the signature:
        # fn(tx, arg0: VariableTracker, arg1: VariableTracker, options) -> VariableTracker

        # Override table contains: op_fn -> [list of handlers]
        op_handlers = {}
        for (
            op,
            (magic_method_names, in_place_op),
        ) in BuiltinVariable._binops().items():
            op_handlers[op] = []
            op_handlers[in_place_op] = []

            forward_name, reverse_name, inplace_name = magic_method_names

            # User-defined args (highest precedence)
            def user_defined_handler(
                tx,
                a,
                b,
                options,
                forward_name=forward_name,
                reverse_name=reverse_name,
            ):
                # Manually handle reversing logic if needed (e.g. call __radd__)

                # TODO: If we expand this to handle tensor args, we need to manually
                # handle cases like this:
                #
                # class A(int):
                #     def __radd__(self, other):
                #         print("woof")
                # torch.randn(3) + A(3)
                #
                # In this example, A.__radd__() is not called -> nothing is printed, because
                # Tensor.__add__ only does a subtype test against int, ignoring the subclass.
                # To be fully correct, we should not call A.__radd__() here, and there may be
                # other cases to reason about and add exceptions for.
                if isinstance(a, UserDefinedVariable):
                    return a.call_method(tx, forward_name, [b], {})
                else:
                    return b.call_method(tx, reverse_name, [a], {})

            op_handlers[op].append(
                ((UserDefinedVariable, VariableTracker), user_defined_handler)
            )
            op_handlers[op].append(
                ((VariableTracker, UserDefinedVariable), user_defined_handler)
            )

            def user_defined_inplace_handler(
                tx, a, b, options, forward_name=inplace_name
            ):
                return a.call_method(tx, forward_name, [b], {})

            op_handlers[in_place_op].append(
                ((UserDefinedVariable, VariableTracker), user_defined_inplace_handler)
            )
            op_handlers[in_place_op].append(
                ((VariableTracker, UserDefinedVariable), user_defined_inplace_handler)
            )

            # Dynamic shape args
            def dynamic_handler(tx, a, b, options, fn=op):
                from .builder import wrap_fx_proxy

                return wrap_fx_proxy(
                    tx,
                    tx.output.create_proxy(
                        "call_function", fn, *proxy_args_kwargs([a, b], {})
                    ),
                    **options,
                )

            op_handlers[op].append(
                ((SymNodeVariable, VariableTracker), dynamic_handler)
            )
            op_handlers[op].append(
                ((VariableTracker, SymNodeVariable), dynamic_handler)
            )

            # NB: Prefer out-of-place op when calling in-place op to generate valid graph
            op_handlers[in_place_op].append(
                ((SymNodeVariable, VariableTracker), dynamic_handler)
            )
            op_handlers[in_place_op].append(
                ((VariableTracker, SymNodeVariable), dynamic_handler)
            )

        # Special cases - lower precedence but still prefer these over constant folding

        # List-like addition (e.g. [1, 2] + [3, 4])
        def tuple_add_handler(tx, a, b, options):
            return TupleVariable(a.items + list(b.unpack_var_sequence(tx)), **options)

        def size_add_handler(tx, a, b, options):
            return SizeVariable(a.items + list(b.unpack_var_sequence(tx)), **options)

        list_like_addition_handlers = [
            # NB: Prefer the tuple-specific logic over base logic because of
            # some SizeVariable weirdness. Specifically, the tuple-specific logic
            # drops the subclass type (e.g. SizeVariable) and returns TupleVariables.
            (
                (SizeVariable, SizeVariable),
                size_add_handler,
            ),
            (
                (TupleVariable, TupleVariable),
                tuple_add_handler,
            ),
            (
                (TupleVariable, ConstantVariable),
                tuple_add_handler,
            ),
            (
                (ConstantVariable, TupleVariable),
                lambda tx, a, b, options: TupleVariable(
                    list(a.unpack_var_sequence(tx)) + b.items, **options
                ),
            ),
            (
                (BaseListVariable, BaseListVariable),
                lambda tx, a, b, options: type(a)(a.items + b.items, **options),
            ),
        ]
        op_handlers[operator.add].extend(list_like_addition_handlers)

        def list_iadd_handler(tx, a, b, options):
            if not a.mutable_local or not b.has_unpack_var_sequence(tx):
                # Handler doesn't apply
                return None

            return tx.replace_all(
                a,
                ListVariable(
                    list(a.items) + list(b.unpack_var_sequence(tx)),
                    **options,
                ),
            )

        list_like_iadd_handlers = [
            (
                (ListVariable, VariableTracker),
                list_iadd_handler,
            ),
            (
                (TupleVariable, TupleVariable),
                tuple_add_handler,
            ),
            (
                (TupleVariable, ConstantVariable),
                tuple_add_handler,
            ),
        ]
        op_handlers[operator.iadd].extend(list_like_iadd_handlers)

        # List-like expansion (e.g. [1, 2, 3] * 3)
        def expand_list_like(tx, lst, const, options):
            return lst.__class__(
                items=lst.items * const.as_python_constant(),
                mutable_local=MutableLocal(),
                **options,
            )

        list_like_expansion_handlers = [
            ((ListVariable, ConstantVariable), expand_list_like),
            ((TupleVariable, ConstantVariable), expand_list_like),
            (
                (ConstantVariable, ListVariable),
                lambda tx, a, b, options: expand_list_like(tx, b, a, options),
            ),
            (
                (ConstantVariable, TupleVariable),
                lambda tx, a, b, options: expand_list_like(tx, b, a, options),
            ),
        ]
        op_handlers[operator.mul].extend(list_like_expansion_handlers)

        return op_handlers

    @staticmethod
    def _find_binop_handler(op, a, b):
        handlers = BuiltinVariable._binop_handlers()
        if op not in handlers:
            return None

        # Return first handler that matches the type checks
        for (type1, type2), handler in handlers[op]:
            if isinstance(a, type1) and isinstance(b, type2):
                return handler

        return None

    def can_insert_in_graph(self):
        return self.fn in self._fx_graph_functions()

    def __init__(self, fn, **kwargs):
        super().__init__(**kwargs)
        self.fn = fn

    def __str__(self):
        if self.fn is None:
            name = "None"
        else:
            name = self.fn.__name__

        return f"{self.__class__.__name__}({name})"

    def python_type(self):
        return type(self.fn)

    def as_python_constant(self):
        return self.fn

    def as_proxy(self):
        DTYPE = {
            bool: torch.bool,
            int: torch.int64,
            float: torch.float64,
        }
        if self.fn in DTYPE:
            return DTYPE[self.fn]
        return super().as_proxy()

    def reconstruct(self, codegen):
        name = self.fn.__name__
        assert self.fn.__module__ == "builtins"
        assert name not in codegen.tx.f_globals, "shadowed global"
        return [codegen.create_load_global(name, False, add=True)]

    def constant_args(self, *args, **kwargs):
        return check_constant_args(args, kwargs)

    def tensor_args(self, *args, **kwargs):
        return any(
            isinstance(i, variables.TensorVariable)
            for i in itertools.chain(args, kwargs.values())
        ) and not any(
            isinstance(i, variables.GetAttrVariable)
            for i in itertools.chain(args, kwargs.values())
        )

    def unspec_python_args(self, *args, **kwargs):
        return check_unspec_python_args(args, kwargs)

    @staticmethod
    def unwrap_unspec_args_kwargs(args, kwargs):
        return [x.as_python_constant() for x in args], {
            k: v.as_python_constant() for k, v in kwargs.items()
        }

    def call_function(
        self, tx, args: "List[VariableTracker]", kwargs: "Dict[str, VariableTracker]"
    ) -> "VariableTracker":
        from . import UserFunctionVariable
        from .builder import wrap_fx_proxy, wrap_fx_proxy_cls

        args = [v.realize() for v in args]
        kwargs = {k: v.realize() for k, v in kwargs.items()}
        constant_args = check_constant_args(args, kwargs)
        tensor_args = self.tensor_args(*args, **kwargs)
        unspec_python_args = self.unspec_python_args(*args, **kwargs)
        has_constant_handler = self.can_constant_fold_through() and (
            constant_args or unspec_python_args
        )
        assert isinstance(args, (list, tuple))
        assert isinstance(kwargs, dict)

        # args[0] is list and args[1] is unspec
        if self.fn is operator.getitem and not isinstance(
            args[0], variables.TensorVariable
        ):
            tensor_args = False

        if (
            self.can_insert_in_graph()
            and tensor_args
            and not (
                self.fn is operator.getitem
                and isinstance(args[0], ConstDictVariable)
                and isinstance(args[1], variables.TensorVariable)
            )
        ):
            try:
                fn = self.fn

                if self.fn in IN_PLACE_DESUGARING_MAP and isinstance(
                    args[0], variables.ConstantVariable
                ):
                    # In-place operators like += usually mustate tensor
                    # values, but in the edge case of immutable values they
                    # re-bind the variable.
                    #
                    # The easiest way to keep the graph consistent in this
                    # scenario is to de-sugar eagerly.
                    fn, args = IN_PLACE_DESUGARING_MAP[self.fn], [args[0], args[1]]

                if self.fn is operator.getitem and isinstance(args[1], SymNodeVariable):
                    # Standard indexing will force specialization due to
                    # __index__.  Rewrite as a regular torch op which will
                    # trace fine
                    fn, args = torch.select, [
                        args[0],
                        variables.ConstantVariable.create(0),
                        args[1],
                    ]

                # Interaction between ndarray and tensors:
                #   We prefer the tensor op whenever there are tensors involved
                if check_numpy_ndarray_args(args, kwargs) and not any(
                    type(arg) == variables.TensorVariable for arg in args
                ):
                    proxy = tx.output.create_proxy(
                        "call_function",
                        numpy_operator_wrapper(self.fn),
                        *proxy_args_kwargs(args, kwargs),
                    )

                    return wrap_fx_proxy_cls(variables.NumpyNdarrayVariable, tx, proxy)

                proxy = tx.output.create_proxy(
                    "call_function",
                    fn,
                    *proxy_args_kwargs(args, kwargs),
                )
                if any(isinstance(arg, FakeItemVariable) for arg in args):
                    return wrap_fx_proxy_cls(
                        FakeItemVariable,
                        tx,
                        proxy,
                    )
                elif self.unspec_python_args(*args, **kwargs):
                    _args, _kwargs = self.unwrap_unspec_args_kwargs(args, kwargs)
                    raw_value = self.fn(*_args, **_kwargs)

                    need_unwrap = any(
                        x.need_unwrap
                        for x in itertools.chain(args, kwargs.values())
                        if isinstance(x, variables.UnspecializedPythonVariable)
                    )

                    return wrap_fx_proxy_cls(
                        UnspecializedPythonVariable,
                        tx,
                        proxy,
                        raw_value=raw_value,
                        need_unwrap=need_unwrap,
                    )
                elif all(isinstance(x, SymNodeVariable) for x in args):
                    return SymNodeVariable.create(tx, proxy, None)
                else:
                    # Work around for vision_maskrcnn due to precision difference
                    # specialize the dividend when float divide by tensor
                    if self.fn is operator.truediv and isinstance(
                        args[0], variables.UnspecializedPythonVariable
                    ):
                        args[0] = args[0].convert_to_constant(tx)
                    return wrap_fx_proxy(tx, proxy)

            except NotImplementedError:
                unimplemented(f"partial tensor op: {self} {args} {kwargs}")

        # Handle cases like int(torch.seed())
        # Also handle sym_float to sym_int cases
        if self.fn in (int, float) and isinstance(
            args[0], (SymNodeVariable, variables.TensorVariable)
        ):
            if isinstance(args[0], variables.TensorVariable):
                item = args[0].call_method(tx, "item", [], {})
            else:
                item = args[0]
            fn_ = sym_int if self.fn is int else sym_float
            out = wrap_fx_proxy(
                tx=tx,
                proxy=tx.output.create_proxy(
                    "call_function",
                    fn_,
                    (item.as_proxy(),),
                    {},
                ),
            )
            return out

        # Handle `str` on a user defined function
        if self.fn == str and args and isinstance(args[0], (UserFunctionVariable)):
            return variables.ConstantVariable.create(value=str(args[0].fn))

        # Handle binary ops (e.g. __add__ / __radd__, __iadd__, etc.)
        # NB: Tensor args are handled above and not here
        if len(kwargs) == 0 and len(args) == 2:
            # Try to find a handler for the arg types; otherwise, fall through to constant handler
            binop_handler = BuiltinVariable._find_binop_handler(
                self.fn, args[0], args[1]
            )
            if binop_handler:
                res = binop_handler(tx, args[0], args[1], {})
                if res is not None:
                    return res

        handler = getattr(self, f"call_{self.fn.__name__}", None)
        if handler:
            try:
                inspect.signature(handler).bind(tx, *args, **kwargs)
            except TypeError as exc:
                if not has_constant_handler:
                    log.warning(
                        "incorrect arg count %s %s and no constant handler",
                        handler,
                        exc,
                    )
                handler = None

        if handler:
            try:
                result = handler(tx, *args, **kwargs)
                if result is not None:
                    return result
            except Unsupported as exc:
                if not has_constant_handler:
                    raise
                # Actually, we will handle this just fine
                exc.remove_from_stats()

        if has_constant_handler:
            # constant fold
            return variables.ConstantVariable.create(
                self.as_python_constant()(
                    *[x.as_python_constant() for x in args],
                    **{k: v.as_python_constant() for k, v in kwargs.items()},
                ),
            )

        if self.fn is round:
            if len(args) > 0 and isinstance(args[0], SymNodeVariable):
                raise UserError(
                    UserErrorType.STANDARD_LIBRARY,
                    "Calling round() on symbolic value is not supported. "
                    "You can use floor() to implement this functionality",
                    case_name="dynamic_shape_round",
                )
        return super().call_function(tx, args, kwargs)

    def _call_min_max(self, tx, *args):
        if len(args) == 1 and args[0].has_unpack_var_sequence(tx):
            # expand iterable
            items = args[0].unpack_var_sequence(tx)
            return self._call_min_max_seq(tx, items)
        elif len(args) == 2:
            return self._call_min_max_binary(tx, args[0], args[1])
        elif len(args) > 2:
            return self._call_min_max_seq(tx, args)

    def _call_min_max_seq(self, tx, items):
        assert len(items) > 0
        if len(items) == 1:
            return items[0]

        return functools.reduce(functools.partial(self._call_min_max_binary, tx), items)

    def _call_min_max_binary(self, tx, a, b):
        if self.tensor_args(a, b):
            if not isinstance(a, variables.TensorVariable):
                a, b = b, a
            assert isinstance(a, variables.TensorVariable)

            # result of an item call is a scalar convert to a tensor
            if isinstance(a, FakeItemVariable):
                a = variables.TorchVariable(torch.tensor).call_function(tx, [a], {})

            # Dynamic input does not get resolved, rather, gets stored as call_function
            if isinstance(a, SymNodeVariable) or isinstance(b, SymNodeVariable):
                from .builder import wrap_fx_proxy_cls

                return wrap_fx_proxy_cls(
                    type(a),
                    tx=tx,
                    proxy=tx.output.create_proxy(
                        "call_function",
                        self.fn,
                        *proxy_args_kwargs([a, b], {}),
                    ),
                )

            # convert min/max to torch ops
            if b.is_python_constant():
                if isinstance(a, variables.NumpyNdarrayVariable):
                    import numpy as np

                    fn = variables.NumpyVariable(np.clip)
                else:
                    fn = variables.TorchVariable(torch.clamp)
                kwargs = {"min": b} if (self.fn is max) else {"max": b}
                result = fn.call_function(tx, [a], kwargs)
            else:
                if isinstance(a, variables.NumpyNdarrayVariable):
                    import numpy as np

                    fn = {max: np.maximum, min: np.minimum}[self.fn]
                    fn = variables.NumpyVariable(fn)
                else:
                    fn = {max: torch.maximum, min: torch.minimum}[self.fn]
                    fn = variables.TorchVariable(fn)
                result = fn.call_function(tx, [a, b], {})

            # return unspec if both a, b are unspec or const
            if all(
                isinstance(
                    i,
                    (
                        variables.UnspecializedPythonVariable,
                        variables.ConstantVariable,
                    ),
                )
                for i in [a, b]
            ):
                if any(isinstance(val, FakeItemVariable) for val in [a, b]):
                    return variables.FakeItemVariable.from_tensor_variable(result)

                if b.is_python_constant():
                    raw_b = b.as_python_constant()
                else:
                    raw_b = b.raw_value
                if self.fn is max:
                    raw_res = max(a.raw_value, raw_b)
                else:
                    raw_res = min(a.raw_value, raw_b)

                need_unwrap = any(
                    x.need_unwrap
                    for x in [a, b]
                    if isinstance(x, variables.UnspecializedPythonVariable)
                )
                return variables.UnspecializedPythonVariable.from_tensor_variable(
                    result, raw_res, need_unwrap
                )
            # otherwise return tensor
            else:
                return result
        elif isinstance(a, variables.ConstantVariable) and isinstance(
            b, variables.ConstantVariable
        ):
            if self.fn is max:
                return variables.ConstantVariable.create(max(a.value, b.value))
            else:
                return variables.ConstantVariable.create(min(a.value, b.value))
        elif isinstance(a, SymNodeVariable) or isinstance(b, SymNodeVariable):
            proxy = tx.output.create_proxy(
                "call_function", self.fn, *proxy_args_kwargs([a, b], {})
            )
            return SymNodeVariable.create(tx, proxy, None)
        else:
            unimplemented(f"unsupported min / max over args {str(a)}, {str(b)}")

    call_min = _call_min_max
    call_max = _call_min_max

    def call_abs(self, tx, arg: "VariableTracker"):
        # Call arg.__abs__()
        abs_method = BuiltinVariable(getattr).call_function(
            tx, [arg, ConstantVariable.create("__abs__")], {}
        )
        return abs_method.call_function(tx, [], {})

    def call_range(self, tx, *args):
        if self.unspec_python_args(*args) or self.constant_args(*args):
            return variables.RangeVariable(args)
        elif self._dynamic_args(*args):
            args = [
                variables.ConstantVariable.create(guard_if_dyn(arg)) for arg in args
            ]
            return variables.RangeVariable(args)
        # None no-ops this handler and lets the driving function proceed
        return None

    def _dynamic_args(self, *args, **kwargs):
        return any(isinstance(x, SymNodeVariable) for x in args) or any(
            isinstance(x, SymNodeVariable) for x in kwargs.values()
        )

    def call_slice(self, tx, *args):
        return variables.SliceVariable(args)

    def _dyn_proxy(self, tx, *args, **kwargs):
        from .builder import wrap_fx_proxy

        return wrap_fx_proxy(
            tx,
            tx.output.create_proxy(
                "call_function", self.fn, *proxy_args_kwargs(args, kwargs)
            ),
        )

    def _call_iter_tuple_list(self, tx, obj=None, *args, **kwargs):
        if self._dynamic_args(*args, **kwargs):
            return self._dyn_proxy(tx, *args, **kwargs)

        if isinstance(obj, variables.IteratorVariable):
            # For non-list iterators, we will guard on vars that
            # determine the control flow
            return obj

        # TODO This should probably be treated as a dict, or dicts should also be treated here
        if self.fn == set:
            cls = SetVariable
        else:
            cls = variables.BaseListVariable.cls_for(self.fn)
        if obj is None:
            if cls is SetVariable:
                return cls(
                    [],
                    mutable_local=MutableLocal(),
                )
            else:
                return cls(
                    [],
                    mutable_local=MutableLocal(),
                )
        elif obj.has_unpack_var_sequence(tx):
            if obj.source and not is_constant_source(obj.source):
                if isinstance(obj, TupleIteratorVariable):
                    install_guard(
                        obj.source.make_guard(GuardBuilder.TUPLE_ITERATOR_LEN)
                    )
                else:
                    install_guard(obj.source.make_guard(GuardBuilder.LIST_LENGTH))
            if cls is SetVariable:
                return cls(
                    list(obj.unpack_var_sequence(tx)),
                    mutable_local=MutableLocal(),
                )

            return cls(
                list(obj.unpack_var_sequence(tx)),
                mutable_local=MutableLocal(),
            )

    call_iter = _call_iter_tuple_list
    call_tuple = _call_iter_tuple_list
    call_list = _call_iter_tuple_list
    call_set = _call_iter_tuple_list

    def call_callable(self, tx, arg):
        from .functions import BaseUserFunctionVariable

        if isinstance(
            arg, (variables.UserDefinedClassVariable, BaseUserFunctionVariable)
        ):
            return variables.ConstantVariable.create(True)

    def call_cast(self, _, *args, **kwargs):
        if len(args) == 2:
            return args[1]

        unimplemented(f"unsupported args to builtin cast(): {args} {kwargs}")

    def call_dict(self, tx, *args, **kwargs):
        return BuiltinVariable.call_custom_dict(tx, dict, *args, **kwargs)

    @staticmethod
    def call_custom_dict(tx, user_cls, *args, **kwargs):
        if not kwargs:
            if not args:
                args = ({},)
            assert len(args) == 1
            arg = args[0]
            if isinstance(arg, dict):
                return ConstDictVariable(arg, user_cls, mutable_local=MutableLocal())
            elif isinstance(arg, variables.ConstDictVariable):
                return arg.clone(user_cls=user_cls, mutable_local=MutableLocal())
            elif isinstance(
                arg,
                (
                    ListVariable,
                    TupleVariable,
                    ListIteratorVariable,
                ),
            ):
                items = user_cls()
                for x in arg.unpack_var_sequence(tx):
                    k, v = x.unpack_var_sequence(tx)
                    k = ConstDictVariable.get_key(k)
                    items.update({k: v})
                return ConstDictVariable(items, user_cls, mutable_local=MutableLocal())
        elif not args and kwargs:
            return variables.ConstDictVariable(
                dict(kwargs), user_cls=user_cls, mutable_local=MutableLocal()
            )
        unimplemented(f"dict(): {args} {kwargs}")

    def call_zip(self, tx, *args):
        if all(x.has_unpack_var_sequence(tx) for x in args):
            items = [
                variables.TupleVariable(list(item))
                for item in zip(*[arg.unpack_var_sequence(tx) for arg in args])
            ]
            return variables.TupleVariable(items)

    def call_enumerate(self, tx, *args):
        if len(args) == 1:
            start = 0
        else:
            assert len(args) == 2
            assert isinstance(args[1], variables.ConstantVariable)
            start = args[1].as_python_constant()
        if args[0].has_unpack_var_sequence(tx):
            items = [
                variables.TupleVariable(
                    [variables.ConstantVariable.create(idx), var],
                )
                for idx, var in enumerate(args[0].unpack_var_sequence(tx), start)
            ]
            return variables.TupleVariable(items)

    def call_len(self, tx, *args, **kwargs):
        return args[0].call_method(tx, "__len__", args[1:], kwargs)

    def call_getitem(self, tx, *args, **kwargs):
        return args[0].call_method(tx, "__getitem__", args[1:], kwargs)

    def call_isinstance(self, tx, arg, isinstance_type):
        arg_type = arg.python_type()

        isinstance_type = isinstance_type.as_python_constant()

        if isinstance(arg, variables.TensorVariable) and arg.dtype is not None:

            def _tensor_isinstance(tensor_var, tensor_type):
                def check_type(ty):
                    if ty not in tensortype_to_dtype:
                        return issubclass(arg.python_type(), ty)

                    dtypes = tensortype_to_dtype[ty]
                    return arg.dtype in dtypes

                if type(tensor_type) is tuple:
                    return any(check_type(ty) for ty in tensor_type)
                else:
                    return check_type(tensor_type)

            return variables.ConstantVariable.create(
                _tensor_isinstance(arg, isinstance_type)
            )
        # UserDefinedObject with C extensions can have torch.Tensor attributes,
        # so break graph.
        if isinstance(arg, variables.UserDefinedObjectVariable) and isinstance(
            arg.value, types.MemberDescriptorType
        ):
            unimplemented(
                f"isinstance called on UserDefinedClass {arg} {isinstance_type}"
            )
        # handle __instancecheck__ defined in user class
        if (
            isinstance(arg, variables.UserDefinedObjectVariable)
            and "__instancecheck__" in isinstance_type.__class__.__dict__
        ):
            return variables.ConstantVariable.create(
                isinstance_type.__class__.__instancecheck__(isinstance_type, arg.value)
            )

        try:
            val = issubclass(arg_type, isinstance_type)
        except TypeError:
            val = arg_type is isinstance_type
        return variables.ConstantVariable.create(val)

    def call_issubclass(self, tx, left_ty, right_ty):
        """Checks if first arg is subclass of right arg"""
        left_ty = left_ty.as_python_constant()
        right_ty = right_ty.as_python_constant()

        return variables.ConstantVariable(issubclass(left_ty, right_ty))

    def call_super(self, tx, a, b):
        return variables.SuperVariable(a, b)

    def call_next(self, tx, arg):
        if isinstance(
            arg, (variables.ListIteratorVariable, variables.IteratorVariable)
        ):
            val, next_iter = arg.next_variables(tx)
            return val
        elif isinstance(arg, variables.BaseListVariable):
            return arg.items[0]

    def call_hasattr(self, tx, obj, attr):
        if attr.is_python_constant():
            name = attr.as_python_constant()
            return obj.call_hasattr(tx, name)

    def call_map(self, tx, fn, seq):
        if seq.has_unpack_var_sequence(tx):
            items = [fn.call_function(tx, [x], {}) for x in seq.unpack_var_sequence(tx)]
            return variables.TupleVariable(items)

    def call_sum(self, tx, seq, **kwargs):
        # Special case for sum on tuple of floats and ints
        if (
            isinstance(seq, (variables.ListVariable, variables.TupleVariable))
            and all(
                isinstance(x, variables.ConstantVariable)
                and isinstance(x.value, (int, float))
                for x in seq.items
            )
            and not kwargs
        ):
            new_list = [x.value for x in seq.items]
            return variables.ConstantVariable.create(sum(new_list))
        if seq.has_unpack_var_sequence(tx):
            start = kwargs.pop(
                "start", variables.ConstantVariable.create(0)
            ).as_python_constant()
            assert not kwargs
            items = seq.unpack_var_sequence(tx)[start:]
            return BuiltinVariable(functools.reduce).call_function(
                tx,
                [
                    BuiltinVariable(operator.add),
                    variables.TupleVariable(items),
                    variables.ConstantVariable.create(0),
                ],
                {},
            )

    def call_reduce(self, tx, function, iterable, initializer=None):
        if iterable.has_unpack_var_sequence(tx):
            items = iterable.unpack_var_sequence(tx)
            if initializer is None:
                value, items = items[0], items[1:]
            else:
                value = initializer
            for element in items:
                value = function.call_function(tx, [value, element], {})
            return value

    def call_getattr(
        self, tx, obj: VariableTracker, name_var: VariableTracker, default=None
    ):
        from .. import trace_rules
        from . import (
            ConstantVariable,
            GetAttrVariable,
            PythonModuleVariable,
            TorchVariable,
            UserFunctionVariable,
        )
        from .builder import SourcelessBuilder, VariableBuilder

        name = name_var.as_python_constant()

        if not name_var.is_python_constant():
            unimplemented("non-const getattr() name")

        if tx.output.side_effects.is_attribute_mutation(obj):
            try:
                # re-read a pending side effect?
                return tx.output.side_effects.load_attr(obj, name)
            except KeyError:
                pass

        if default is not None:
            hasattr_var = self.call_hasattr(tx, obj, name_var)
            assert hasattr_var.as_python_constant() in (True, False)
            if not hasattr_var.as_python_constant():
                return default

        options = {}
        if obj.source:
            source = AttrSource(obj.source, name)
            options["source"] = source
        else:
            source = None

        if name == "__bases__":
            try:
                value = obj.as_python_constant()
                if isinstance(value, type):
                    bases = value.__bases__
                    if source is not None:
                        tuple_args = [
                            VariableBuilder(tx, GetItemSource(source, i))(b)
                            for i, b in enumerate(bases)
                        ]
<<<<<<< HEAD
=======
                    elif len(bases) == 1 and (
                        bases[0] is object
                        or bases[0] is torch._C.TensorBase
                        or bases[0] is torch.Tensor
                    ):
                        tuple_args = [SourcelessBuilder()(tx, bases[0])]
>>>>>>> 96503222
                    else:
                        tuple_args = [SourcelessBuilder()(tx, b) for b in bases]

                    return variables.TupleVariable(tuple_args, **options)
            except NotImplementedError:
                pass

        if isinstance(obj, variables.NNModuleVariable):
            return obj.var_getattr(tx, name)
        elif isinstance(obj, variables.TensorVariable) and name == "grad":
            if source:
                # We are going to be raising this tensor as grapharg. So, ensure
                # that we have real grad value instead of fake tensor value.
                # Walk through the inputs of the subgraph and find if we already
                # have the original tensor stored in the graphargs.
                for grapharg in tx.output.graphargs:
                    if grapharg.source == source.base:
                        old_grad = grapharg.example.grad
                        new_grad = obj.as_proxy().node.meta["example_value"].grad

                        def _grad_changed(old, new):
                            if old is None or new is None:
                                return new is not old
                            try:
                                if old.shape != new.shape:
                                    return True
                                if old.stride() != new.stride():
                                    return True
                                return False
                            except TypeError as te:
                                # There is a rare edge case in which
                                # we seem to get symbol mismatches
                                # for jagged tensor comparison.
                                # See PYTORCH_TEST_WITH_DYNAMO=1 python test/test_nestedtensor.py
                                #   -k test_dropout_backward_layout_torch_jagged_cpu
                                unimplemented(str(te))

                        if _grad_changed(old_grad, new_grad):
                            if new_grad is not None:
                                grad_shape_specialized = [
                                    int(x) for x in new_grad.shape
                                ]
                                # We lazily update the grad on the example to its real state as tracked by fake tensor.
                                # This allocation is fine - it is just a hint. It will not make it to runtime, but it coerces
                                # the underlying value to always be correct.
                                grapharg.example.grad = torch.zeros(
                                    grad_shape_specialized, device=new_grad.device
                                )
                            else:
                                grapharg.example.grad = None
                        return VariableBuilder(tx, source)(grapharg.example.grad)
                unimplemented("tensor grad")
            else:
                unimplemented("tensor grad")
        elif isinstance(
            obj,
            (
                variables.TensorVariable,
                variables.NamedTupleVariable,
                variables.ConstantVariable,
                variables.UserDefinedClassVariable,
                variables.UserDefinedObjectVariable,
            ),
        ):
            try:
                return obj.var_getattr(tx, name).clone(source=source)
            except NotImplementedError:
                return GetAttrVariable(obj, name, **options)
        elif isinstance(obj, TorchVariable):
            member = getattr(obj.value, name)
            if is_utils_checkpoint(member):
                options["source"] = source
                return build_checkpoint_variable(**options)
            elif trace_rules.lookup(member) is not None:
                return trace_rules.lookup(member)(member, **options)
            elif is_allowed(member):
                return TorchVariable(member, **options)
            elif ConstantVariable.is_literal(member):
                return ConstantVariable.create(member, **options)
            else:
                return VariableBuilder(tx, source)(member)
        elif isinstance(obj, (PythonModuleVariable, DummyModule)):
            member = obj.value.__dict__[name]

            if config.replay_record_enabled:
                tx.exec_recorder.record_module_access(obj.value, name, member)

            return VariableBuilder(tx, source)(member)
        elif istype(obj, UserFunctionVariable) and name in ("__name__", "__module__"):
            return ConstantVariable.create(getattr(obj.fn, name))
        else:
            try:
                return obj.var_getattr(tx, name).clone(source=source)
            except NotImplementedError:
                return GetAttrVariable(obj, name, **options)

    def call_setattr(
        self, tx, obj: VariableTracker, name_var: VariableTracker, val: VariableTracker
    ):
        from .distributed import PlacementVariable

        if isinstance(
            obj,
            (
                variables.DataClassVariable,
                variables.CustomizedDictVariable,
                PlacementVariable,
            ),
        ):
            return obj.call_method(tx, "__setattr__", [name_var, val], {})
        elif (
            tx.output.side_effects.is_attribute_mutation(obj)
            and name_var.is_python_constant()
        ):
            name = name_var.as_python_constant()
            if name == "requires_grad" and isinstance(obj, variables.TensorVariable):
                unimplemented(
                    "mutating requires_grad can introduce a new leaf from non-leaf or vice versa in "
                    "the middle of the graph, which aot_autograd does not currently know how to handle. "
                )
            tx.output.side_effects.store_attr(obj, name, val)
            return val
        elif isinstance(obj, variables.UserDefinedObjectVariable):
            unimplemented(
                f"setattr(UserDefinedObjectVariable) {type(obj.value).__setattr__}"
            )
        elif isinstance(obj, variables.NNModuleVariable):
            if not tx.output.is_root_tracer():
                raise AttributeMutationError(
                    "Can't inplace modify module params/buffers inside HigherOrderOp"
                )
            if name_var.is_python_constant() and isinstance(
                val, variables.TensorVariable
            ):
                assigning_fake_val = get_fake_value(val.as_proxy().node, tx)

                try:
                    getattr_var = obj.var_getattr(tx, name_var.as_python_constant())
                except AttributeError:
                    getattr_var = None

                if isinstance(getattr_var, variables.TensorVariable):
                    # get_fake_val will get the same fake tensor
                    existing_fake_attr = get_fake_value(getattr_var.as_proxy().node, tx)

                    # same tensor identiy, setattr is a no-op
                    mod_setattr = inspect.getattr_static(obj.module_type, "__setattr__")
                    if (
                        existing_fake_attr is assigning_fake_val
                        and mod_setattr is torch.nn.Module.__setattr__
                    ):
                        return getattr_var

            obj.convert_to_unspecialized(tx)
        # FIXME (tmanlaibaatar) this is utter hack to unblock HuggingFace export
        # Export generally doesn't want to allow mutations on objects directly,
        # but we don't have good way to do this rn. For now, we make it an undefined
        # behaviour and just set attributes directly on the PretrainedConfig object
        # for now.
        elif isinstance(obj, variables.dicts.HFPretrainedConfigVariable) and tx.export:
            if name_var.is_python_constant() and isinstance(
                val, variables.ConstantVariable
            ):
                setattr(
                    obj.obj, name_var.as_python_constant(), val.as_python_constant()
                )
                return ConstantVariable(None)

    def call_delattr(self, tx, obj: VariableTracker, name_var: VariableTracker):
        return self.call_setattr(tx, obj, name_var, variables.DeletedVariable())

    def call_type(self, tx, obj: VariableTracker):
        from .builder import SourcelessBuilder, VariableBuilder

        try:
            py_type = obj.python_type()
        except NotImplementedError:
            py_type = None

        if istype(obj, variables.TupleVariable):
            return BuiltinVariable(py_type)

        if py_type is not None and obj.source:
            return VariableBuilder(tx, TypeSource(obj.source))(py_type)

        if py_type is not None:
            return SourcelessBuilder()(tx, py_type)

        raise UserError(
            UserErrorType.ANTI_PATTERN,
            f"Can't call type() on generated custom object {obj}. "
            "Please use __class__ instead",
            case_name="type_reflection_method",
        )

    def call_reversed(self, tx, obj: VariableTracker):
        if obj.has_unpack_var_sequence(tx):
            items = list(reversed(obj.unpack_var_sequence(tx)))
            return variables.TupleVariable(items)

    def call_sorted(self, tx, obj: VariableTracker, **kwargs):
        if (
            obj.has_unpack_var_sequence(tx)
            and not isinstance(obj, variables.TensorVariable)
            and all(x.is_python_constant() for x in obj.unpack_var_sequence(tx))
        ):
            function = kwargs.pop("key", None)
            reverse = kwargs.pop(
                "reverse", ConstantVariable.create(False)
            ).as_python_constant()
            assert len(kwargs) == 0
            if function:
                items = sorted(
                    obj.unpack_var_sequence(tx),
                    key=lambda x: function.call_function(
                        tx, [x], {}
                    ).as_python_constant(),
                    reverse=reverse,
                )
            else:
                items = sorted(
                    obj.unpack_var_sequence(tx),
                    key=lambda x: x.as_python_constant(),
                    reverse=reverse,
                )
            return variables.ListVariable(items)

    def call_chain(self, tx, *args):
        if all(obj.has_unpack_var_sequence(tx) for obj in args):
            items = []
            for obj in args:
                items.extend(obj.unpack_var_sequence(tx))
            return variables.TupleVariable(items)

    def call_islice(self, tx, iterable, *args):
        if iterable.has_unpack_var_sequence(tx) and all(
            x.is_python_constant() for x in args
        ):
            const_args = [x.as_python_constant() for x in args]
            items = iterable.unpack_var_sequence(tx)
            items = list(itertools.islice(items, *const_args))
            return variables.TupleVariable(items)

    # neg is a constant fold function, so we only get here if constant fold is not valid
    def call_neg(self, tx, a):
        if isinstance(a, SymNodeVariable):
            return SymNodeVariable.create(
                tx,
                (operator.neg)(a.as_proxy()),
                sym_num=None,
            )
        # None no-ops this handler and lets the driving function proceed
        return None

    def call_id(self, tx, *args):
        if len(args) > 0 and isinstance(args[0], variables.NNModuleVariable):
            nn_mod_variable = args[0]
            mod = tx.output.get_submodule(nn_mod_variable.module_key)
            return variables.ConstantVariable.create(id(mod))
        else:
            unimplemented(f"call_id with args {args}")

    def _comparison(self, tx, left, right):
        """
        Used to implement comparison operators for different types.
        For example, list1 < list2 is implemented differently from tensor1 < tensor2
        """
        from . import (
            BaseListVariable,
            ConstantVariable,
            NNModuleVariable,
            TensorVariable,
            UserDefinedObjectVariable,
            UserFunctionVariable,
        )
        from .lists import SizeVariable
        from .tensor import (
            supported_const_comparison_ops,
            supported_tensor_comparison_ops,
        )

        op = self.fn

        def _unimplemented():
            unimplemented(f"comparison {typestr(left)} {op} {typestr(right)}")

        if (
            all(
                isinstance(x, (NNModuleVariable, ConstantVariable))
                for x in [left, right]
            )
            and op in supported_const_comparison_ops.values()
        ):
            left = (
                tx.output.get_submodule(left.module_key)
                if isinstance(left, NNModuleVariable)
                else left.as_python_constant()
            )
            right = (
                tx.output.get_submodule(right.module_key)
                if isinstance(right, NNModuleVariable)
                else right.as_python_constant()
            )
            return ConstantVariable.create(op(left, right))

        if isinstance(left, UserFunctionVariable):
            if op not in supported_const_comparison_ops.values():
                _unimplemented()
            if not isinstance(right, UserFunctionVariable):
                _unimplemented()
            return ConstantVariable.create(op(left.fn, right.fn))

        # Note, we have a rare BaseListVariable subtype mismatch with valid comparison
        # x = torch.randn([3, 3])
        # x.size() == (3, 3) # True
        # (3, 3) == x.size() # True
        if isinstance(left, (SizeVariable, TupleVariable)) and isinstance(
            right, (TupleVariable, SizeVariable)
        ):
            return BaseListVariable.list_compare(tx, op, left, right)

        if isinstance(left, BaseListVariable):
            if not type(left) == type(right):  # Mismatch in BaseListVariable subclasses
                _unimplemented()
            return BaseListVariable.list_compare(tx, op, left, right)

        if isinstance(left, SetVariable):
            if not type(left) == type(right):  # Mismatch in BaseListVariable subclasses
                _unimplemented()
            return ConstantVariable.create(
                op(left._underlying_items, right._underlying_items)
            )

        if isinstance(left, TensorVariable) or isinstance(right, TensorVariable):
            from .builder import wrap_fx_proxy_cls

            if op is operator.is_ and isinstance(right, TensorVariable):
                return ConstantVariable.create(
                    id(extract_fake_example_value(left.as_proxy().node))
                    == id(extract_fake_example_value(right.as_proxy().node))
                )

            if op not in supported_tensor_comparison_ops.values():
                _unimplemented()
            if (
                isinstance(left, TensorVariable)
                and isinstance(right, TensorVariable)
                and (left.size and right.size) is not None
                and left.size != right.size
            ):
                try:
                    torch.broadcast_shapes(left.size, right.size)
                except RuntimeError:
                    # not broadcastable, can't be compared
                    _unimplemented()
            tensor_cls = left if isinstance(left, TensorVariable) else right
            return wrap_fx_proxy_cls(
                type(tensor_cls),  # handle Ndarrays and Tensors
                tx,
                proxy,
            )

        if isinstance(left, SymNodeVariable) or isinstance(right, SymNodeVariable):
            if op not in supported_tensor_comparison_ops.values():
                _unimplemented()

            proxy = tx.output.create_proxy(
                "call_function", op, (left.as_proxy(), right.as_proxy()), {}
            )
            return SymNodeVariable.create(
                tx,
                proxy,
                sym_num=None,
            )

        if isinstance(left, ConstantVariable) and isinstance(right, ConstantVariable):
            return ConstantVariable.create(op(left.value, right.value))

        if isinstance(left, UserDefinedObjectVariable) and isinstance(
            right, UserDefinedObjectVariable
        ):
            return ConstantVariable.create(op(left.value, right.value))

        if (
            (isinstance(left, StreamVariable) and isinstance(right, StreamVariable))
            or (isinstance(left, EventVariable) and isinstance(right, EventVariable))
        ) and op is operator.eq:
            return ConstantVariable(op(left.value, right.value))

        if op.__name__ == "is_":
            # If the two objects are of different type, we can safely return False
            if type(left) is not type(right):
                return ConstantVariable.create(False)

        _unimplemented()

    # and_ is a constant fold function, so we only get here if constant fold is not valid
    def call_and_(self, tx, a, b):
        if isinstance(a, (SymNodeVariable, ConstantVariable)) and isinstance(
            b, (SymNodeVariable, ConstantVariable)
        ):
            return SymNodeVariable.create(
                tx,
                tx.output.create_proxy(
                    "call_function", operator.and_, *proxy_args_kwargs([a, b], {})
                ),
                sym_num=None,
            )
        # None no-ops this handler and lets the driving function proceed
        return None

    # or_ is a constant fold function, so we only get here if constant fold is not valid
    def call_or_(self, tx, a, b):
        if isinstance(a, (SymNodeVariable, ConstantVariable)) and isinstance(
            b, (SymNodeVariable, ConstantVariable)
        ):
            return SymNodeVariable.create(
                tx,
                tx.output.create_proxy(
                    "call_function", operator.or_, *proxy_args_kwargs([a, b], {})
                ),
                sym_num=None,
            )
        # None no-ops this handler and lets the driving function proceed
        return None

    def call_not_(self, tx, a):
        if isinstance(a, SymNodeVariable):
            return SymNodeVariable.create(
                tx,
                tx.output.create_proxy(
                    "call_function", operator.not_, *proxy_args_kwargs([a], {})
                ),
                sym_num=None,
            )

        if isinstance(a, ListVariable):
            return ConstantVariable.create(len(a.items) == 0)

        return None

    call_eq = _comparison
    call_gt = _comparison
    call_lt = _comparison
    call_ge = _comparison
    call_le = _comparison
    call_ne = _comparison
    call_is_ = _comparison
    call_is_not = _comparison

    def call_all(self, tx, *args, **kwargs):
        from .builder import SourcelessBuilder

        return tx.inline_user_function_return(
            SourcelessBuilder()(tx, polyfill.all), args, kwargs
        )<|MERGE_RESOLUTION|>--- conflicted
+++ resolved
@@ -1102,15 +1102,6 @@
                             VariableBuilder(tx, GetItemSource(source, i))(b)
                             for i, b in enumerate(bases)
                         ]
-<<<<<<< HEAD
-=======
-                    elif len(bases) == 1 and (
-                        bases[0] is object
-                        or bases[0] is torch._C.TensorBase
-                        or bases[0] is torch.Tensor
-                    ):
-                        tuple_args = [SourcelessBuilder()(tx, bases[0])]
->>>>>>> 96503222
                     else:
                         tuple_args = [SourcelessBuilder()(tx, b) for b in bases]
 
