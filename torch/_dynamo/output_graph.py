import collections
import contextlib
import copy
import functools
import itertools
import logging
import operator
import re
import sys
import traceback
import weakref
from dataclasses import dataclass
from typing import (
    Any,
    Callable,
    Dict,
    List,
    NamedTuple,
    Optional,
    OrderedDict,
    Set,
    Union,
)

import sympy

import torch._guards

import torch._logging

import torch.nn
import torch.utils._pytree as pytree
from torch import fx
from torch._guards import (
    Checkpointable,
    Guard,
    GuardsCheckpointState,
    Source,
    TracingContext,
)
from torch._utils_internal import signpost_event
from torch.fx.experimental.symbolic_shapes import free_symbols, is_symbolic, ShapeEnv
from torch.utils.weak import WeakIdKeyDictionary, WeakTensorKeyDictionary

from . import config, logging as torchdynamo_logging, variables
from .backends.registry import CompiledFn, CompilerFn
from .bytecode_transformation import (
    create_call_function,
    create_instruction,
    Instruction,
    unique_id,
)
from .code_context import code_context
from .codegen import PyCodegen
from .current_scope_id import enter_new_scope
from .exc import (
    BackendCompilerFailed,
    exceptions_allowed_to_be_fallback,
    SkipFrame,
    unimplemented,
    unimplemented_with_warning,
)
from .guards import GuardBuilder
from .mutation_guard import is_dynamic_nn_module
from .side_effects import SideEffects
from .source import (
    ConstantSource,
    GlobalStateSource,
    is_constant_source,
    is_from_local_source,
    LocalSource,
    ParamBufferSource,
    ShapeEnvSource,
    TensorProperty,
    TensorPropertySource,
)
from .utils import (
    checkpoint_params,
    CleanupHook,
    clone_inputs,
    count_calls,
    counters,
    dynamo_timed,
    get_instruction_source_311,
    get_static_address_type,
    graph_break_reasons,
    increment_op_count,
    lazy_format_graph_code,
    lazy_format_graph_tabular,
    LazyString,
    same,
)
from .variables.base import VariableTracker
from .variables.builder import GraphArg, TrackedFake, VariableBuilder, wrap_fx_proxy
from .variables.nn_module import NNModuleVariable
from .variables.tensor import (
    NumpyNdarrayVariable,
    SymNodeVariable,
    TensorVariable,
    UnspecializedPythonVariable,
)

from .variables.torch_function import TensorWithTFOverrideVariable

log = logging.getLogger(__name__)
graph_tabular_log = torch._logging.getArtifactLogger(__name__, "graph")
graph_code_log = torch._logging.getArtifactLogger(__name__, "graph_code")
graph_sizes_log = torch._logging.getArtifactLogger(__name__, "graph_sizes")
trace_call_log = torch._logging.getArtifactLogger(__name__, "trace_call")


class OutputGraphState(NamedTuple):
    input_source_to_var: Dict[Source, VariableTracker]
    tracked_fakes: List[TrackedFake]
    guard_state: GuardsCheckpointState
    nn_modules: Optional[Dict[str, torch.nn.Module]]
    register_finalizer_fns: List[Callable[[fx.GraphModule], None]]
    global_state: Optional[Dict[str, bool]]
    param_name_to_source: Optional[Dict[str, Source]]
    side_effects: SideEffects
    timestamp: int
    tensor_weakref_to_sizes_strides: WeakIdKeyDictionary

    def diff(self, other: "OutputGraphState", *, prefix: str = "") -> Optional[str]:
        for k in self._fields:
            if k == "guard_state":
                r = self.guard_state.diff(other.guard_state)
                if r is not None:
                    return r
                continue
            elif k == "side_effects":
                r = self.side_effects.diff(other.side_effects)
                if r is not None:
                    return r
                continue

            sv = getattr(self, k)
            ov = getattr(other, k)
            if sv != ov:
                return f"{prefix}{k} mismatch: {sv} != {ov}"
        return None

    # Back compat .guards api
    @property
    def guards(self):
        return self.guard_state.dynamo_guards


@functools.lru_cache(None)
def _step_logger():
    return torchdynamo_logging.get_step_logger(log)


@dataclass
class GraphCompileReason:
    """Stores why a given output graph was compiled; i.e. what caused the graph break."""

    reason: str
    user_stack: List[traceback.FrameSummary]

    # Indicates if this was a graph compile reason due to graph break.
    graph_break: bool = True

    def __post_init__(self):
        if self.graph_break:
            graph_break_reasons.append(self)


def _get_gen_rand_values_fn(random_calls):
    def _gen_rand_values():
        return [fn(*args, **kwargs) for fn, args, kwargs in random_calls]

    return _gen_rand_values


class FakeRootModule(torch.nn.Module):
    """Trick the constructor of fx.GraphModule"""

    def __init__(self, nn_modules: Dict[str, torch.nn.Module]):
        super().__init__()
        for k, v in nn_modules.items():
            setattr(self, k, v)

    def __repr__(self):
        return "FakeRootModule(...)"


class WrapperBackend:
    def __init__(self, backend: CompilerFn):
        self.backend: CompilerFn = backend

    def __call__(self, gm: torch.fx.GraphModule, example_inputs: List[torch.Tensor]):
        self.restore = checkpoint_params(gm)
        self.gm = gm
        copy_gm = copy.deepcopy(self.gm)
        self.candidate = self.backend(copy_gm, example_inputs)

        if self.candidate is None or self.candidate is self.gm.forward:
            return self.gm.forward

        if not config.verify_correctness:
            return self.candidate

        # if verify_correctness=True
        try:
            correct = self.gm.forward(*clone_inputs(example_inputs))
            result = self.candidate(*clone_inputs(example_inputs))

            # TODO: replace `same` function with the one in testing
            if same(correct, result):
                return self.candidate

            raise RuntimeError(f"incorrect results of backend {self}")
            return self.gm.forward

        except Exception:
            log.exception("error in verify_correctness")
            raise
        finally:
            self.restore()


Scope = Dict[str, object]


class OutputGraph(Checkpointable[OutputGraphState]):
    """
    Wrapper class to hold outputs of InstructionTranslator.  Mainly the
    generated fx.Graph.

    OutputGraph is 1:1 with a frame being processed. Each frame is associated
    with some root InstructionTranslator. When user code calls a function,
    we construct a InliningInstructionTranslator that continues to write into
    the root InstructionTranslator's OutputGraph.
    """

    def __init__(
        self,
        code_options: Dict[str, Any],
        compiler_fn: CompilerFn,
        root_tx,
        export: bool,
        export_constraints,
        frame_state,
        local_scope: Scope,
        global_scope: Scope,
        f_code,
    ):
        super().__init__()
        self.tracers = [SubgraphTracer(self, export_root=export)]
        # Map from graph input's `Source` to its `VariableTracker` to
        # de-duplicate graph inputs by source and reuse the tracker
        self.input_source_to_var: Dict[Source, VariableTracker] = {}
        self.export = export
        self.export_constraints = export_constraints
        self.frame_state = frame_state
        self.tensor_weakref_to_sizes_strides: WeakIdKeyDictionary = {}

        # Used to maintain an alias between real values variable tracker for tensors we have seen.
        # This map ensures that the only tensors in graph inputs, and the only tensors in guards are unique.
        self.real_value_tensor_positive_aliases = WeakTensorKeyDictionary()

        # TODO: maybe should just pass the entire f_code in here?  Not
        # sure...
        self.co_fields = {
            "co_name": f_code.co_name,
            "co_filename": f_code.co_filename,
            "co_firstlineno": f_code.co_firstlineno,
        }

        # tracked_fakes says where any tensor that was wrapped to fake came
        # from.  It is similar to GraphArg, in that all GraphArgs will get
        # will get added to TrackedFakes, but TrackedFakes also contains
        # GraphArgs that got pruned, and things like Tensor attributes which
        # aren't explicit graph inputs.  Used by shape guard
        self.tracked_fakes: List[TrackedFake] = []

        shape_env = ShapeEnv(
            # Reference Cycle!
            # Share a reference to the list of TrackedFake.
            #
            # ShapeEnv needs this in order to be able to reproduce the call
            # to produce_guards at an arbitrary time point. That is because
            # TrackedFake instances may have its metadata changed throughout
            # the program execution.
            tracked_fakes=self.tracked_fakes,
            allow_scalar_outputs=config.capture_scalar_outputs,
            allow_dynamic_output_shape_ops=config.capture_dynamic_output_shape_ops,
            co_fields=self.co_fields,
        )

        # In export mode, we force the shape_env to strictly disallow any constraining
        # of the user marked dynamic dims
        fake_mode = torch._subclasses.FakeTensorMode(
            shape_env=shape_env,
            # TODO (tmanlaibaatar) Remove this once we always lift params and buffers
            allow_non_fake_inputs=True if self.export else False,
        )
        self.tracing_context: TracingContext = TracingContext(fake_mode)
        self.init_ambient_guards()

        # Map each tensor id to a list of sources. This is necessary because
        # tensor ids cannot be recovered from tracked fakes (in general).
        # We use this map to interpret (i.e., check for violations of) constraints,
        # specifically equality constraints, which have shared tensor ids in them.
        # This map should also be generally useful, e.g., for (de)serialization.
        self.tracked_fakes_id_to_source: Dict[
            int, List[Source]
        ] = collections.defaultdict(list)
        # Stores the full fqn of a param or buffer to the relevant source.
        self.param_name_to_source: Optional[Dict[str, Source]] = dict()
        self.side_effects = SideEffects()
        self.code_options = dict(code_options)
        self.output_instructions: List[Instruction] = []
        # used to track nodes that are added between calls of copy_graphstate
        # and restore_graphstate
        self.timestamp = 0

        # A list of register_finalizer_fns to apply to the output graph module
        self.register_finalizer_fns: List[Callable[[fx.GraphModule], None]] = []

        # Not checkpointed
        self.compiler_fn: CompilerFn = compiler_fn
        self.global_scope = global_scope
        self.local_scope = local_scope
        self.root_tx = root_tx
        from torch._dynamo.symbolic_convert import InstructionTranslatorBase

        # Given a source, what are the user stacks of all locations that
        # accessed it?
        #
        # For efficiency, we only populate this:
        #   - During export, and
        #   - If the source could potentially lead to a spurious export input
        #
        # Feel free to populate this more frequently if other use-cases arise,
        # but be aware that we have to generate full stacks for each
        # recording!
        self.source_to_user_stacks: Dict[Source, List[traceback.StackSummary]] = {}

        self._current_tx: List[InstructionTranslatorBase] = []
        self.cleanups: List[CleanupHook] = []
        self.should_exit = False
        self.random_values_var = None
        self.unspec_variable_map: Dict[str, UnspecializedPythonVariable] = {}
        self.torch_function_enabled = torch._C._is_torch_function_enabled()
        # Tracks if the output graph has a user defined allowed function in the
        # graph. This is used later to determine if we should fallback to eager
        # for certain exceptions. THe idea is that if the user has applied
        # allow_in_graph, they would like to see the error instead of falling
        # back for backend errors.
        self.has_user_defined_allowed_in_graph = False

        # We save the global torch state here to be restored in case of graph
        # breaks. The relevant issue is seen here
        # https://github.com/pytorch/pytorch/pull/100570#issuecomment-1543427086
        # where inlining of a function changes the global state (because of the
        # presence of torch.no_grad) and there is a graph break.
        self.save_global_state()

    # This gets its own helper function so guards DEBUG logs are more
    # informative
    def init_ambient_guards(self):
        # Register a SHAPE_ENV guard to make sure we setup shape guards
        # that show up in ShapeEnv
        self.guards.add(ShapeEnvSource().make_guard(GuardBuilder.SHAPE_ENV))

        self.guards.add(
            GlobalStateSource().make_guard(GuardBuilder.DETERMINISTIC_ALGORITHMS)
        )

        self.guards.add(GlobalStateSource().make_guard(GuardBuilder.GRAD_MODE))

        self.guards.add(GlobalStateSource().make_guard(GuardBuilder.DEFAULT_DEVICE))

        self.guards.add(
            GlobalStateSource().make_guard(GuardBuilder.TORCH_FUNCTION_STATE)
        )

        self.guards.add(GlobalStateSource().make_guard(GuardBuilder.BACKEND_MATCH))

    @property
    def root_tracer(self):
        return self.tracers[0]

    @property
    def current_tracer(self):
        return self.tracers[-1]

    def is_root_tracer(self):
        # Helper to tell if we are inside the higher order operator tracing.
        return len(self.tracers) == 1

    @property
    def graph(self):
        return self.current_tracer.graph

    # TODO(rzou): can delete after we refactor speculate_subgraph to use nested GraphTracer.
    @graph.setter
    def graph(self, value):
        self.current_tracer.graph = value

    @property
    def input_name_to_proxy(self):
        return self.current_tracer.input_name_to_proxy

    @property
    def real_value_cache(self):
        return self.current_tracer.real_value_cache

    # If you are here, and you're looking for create_graph_input,
    # to avoid ambiguity, please call one of the following:
    # - self.current_tracer.create_graph_input
    # - self.root_tracer.create_graph_input
    # See NOTE [HigherOrderOperator tracing design] for more context.

    def create_proxy(self, *args, **kwargs):
        return self.current_tracer.create_proxy(*args, **kwargs)

    def create_node(self, *args, **kwargs):
        return self.current_tracer.create_node(*args, **kwargs)

    def remove_node(self, *args, **kwargs):
        return self.current_tracer.remove_node(*args, **kwargs)

    @contextlib.contextmanager
    def subtracer(self, source_target, prior_tracer):
        new_scope_ctx = enter_new_scope()
        try:
            if prior_tracer:
                # Lineage MUST stay preserved
                assert prior_tracer.parent is self.current_tracer
            new_scope_ctx.__enter__()
            tracer = (
                prior_tracer
                if prior_tracer
                else SubgraphTracer(
                    self, parent=self.current_tracer, source_target=source_target
                )
            )
            self.tracers.append(tracer)
            yield tracer
        finally:
            new_scope_ctx.__exit__(None, None, None)
            self.tracers.pop()

    @property
    def output(self):
        return self

    @property
    def fake_mode(self):
        return self.root_tx.fake_mode

    @property
    def shape_env(self):
        return self.tracing_context.fake_mode.shape_env

    @property
    def guards(self) -> Set[Guard]:
        return self.tracing_context.guards_context.dynamo_guards

    @property
    def nn_modules(self) -> Dict[str, torch.nn.Module]:
        return self.tracing_context.module_context.nn_modules

    def save_global_state(self):
        global_state = self.tracing_context.global_context.global_state

        global_state["torch_function_enabled"] = (
            self.set_torch_function_state,
            self.torch_function_enabled,
        )
        global_state["grad_enabled"] = (torch.set_grad_enabled, torch.is_grad_enabled())
        global_state["autocast_enabled"] = (
            torch.set_autocast_enabled,
            torch.is_autocast_enabled(),
        )
        global_state["autocast_cpu_enabled"] = (
            torch.set_autocast_cpu_enabled,
            torch.is_autocast_cpu_enabled(),
        )
        global_state["autocast_gpu_dtype"] = (
            torch.set_autocast_gpu_dtype,
            torch.get_autocast_gpu_dtype(),
        )
        global_state["autocast_cpu_dtype"] = (
            torch.set_autocast_cpu_dtype,
            torch.get_autocast_cpu_dtype(),
        )
        global_state["autocast_cache_enabled"] = (
            torch.set_autocast_cache_enabled,
            torch.is_autocast_cache_enabled(),
        )

    def push_tx(self, tx):
        self._current_tx.append(tx)

    def pop_tx(self):
        return self._current_tx.pop()

    @property
    def current_tx(self):
        return self.root_tx if not self._current_tx else self._current_tx[-1]

    def copy_graphstate(self) -> OutputGraphState:
        """Create a checkpoint of the current state by copying everything"""
        assert self.param_name_to_source is not None
        guards_graph_state = self.tracing_context.guards_context.copy_graphstate()
        module_state = self.tracing_context.module_context.copy_graphstate()
        global_state = self.tracing_context.global_context.copy_graphstate()
        state = OutputGraphState(
            dict(self.input_source_to_var),
            list(self.tracked_fakes),
            guards_graph_state,
            module_state,
            list(self.register_finalizer_fns),
            global_state,
            dict(self.param_name_to_source),
            self.side_effects.clone(),
            self.timestamp,
            dict(self.tensor_weakref_to_sizes_strides),
        )
        self.timestamp += 1
        return state

    def restore_graphstate(self, state: OutputGraphState):
        """Restore a checkpoint created by self.copy_graphstate()"""
        (
            self.input_source_to_var,
            self.tracked_fakes,
            guards_state,
            module_state,
            self.register_finalizer_fns,
            global_state,
            self.param_name_to_source,
            self.side_effects,
            self.timestamp,
            self.tensor_weakref_to_sizes_strides,
        ) = state
        self.tracing_context.guards_context.restore_graphstate(guards_state)
        self.tracing_context.module_context.restore_graphstate(module_state)
        self.tracing_context.global_context.restore_graphstate(global_state)

        # FX deepcopy doesn't work for a partially created graph, so just remove new nodes
        removed_nodes = 0
        for node in reversed(list(self.graph.nodes)):
            if node.meta["creation_timestamp"] > self.timestamp:
                # Erasing node alone does not remove the meta information
                # So, remove the help tensor explicitly
                if "example_value" in node.meta:
                    del node.meta["example_value"]
                self.remove_node(node)
                self.real_value_cache.pop(node, None)
                removed_nodes += 1
        log.debug("restore_graphstate: removed %s nodes", removed_nodes)

    def add_symbol_bindings(self, arg: GraphArg):
        # Insert implicit size vars as necessary.  With dynamic shapes, we
        # maintain the invariant that every sizevar gets a direct SymInt input
        # into the graph.  This means downstream graph transforms can assume
        # every size variable is explicitly bound and accessible, instead of
        # having to pull it out implicitly from tensors.

        if self.export:
            return

        assert arg.fake_tensor is not None

        def bind_symint(s, prop):
            if not (is_symbolic(s) and isinstance(s.node.expr, sympy.Symbol)):
                return
            # TODO: don't readd symint if we already have it in graph
            # (this is harmless because we do remove the unused ones later)
            proxy = self.root_tracer.create_graph_input(
                str(s.node.expr),
                torch.SymInt,
                before=True,
                source=prop(arg.source),
            )
            proxy.node.meta["grapharg"] = GraphArg(
                prop(arg.source),
                s,
                is_unspecialized=False,
                fake_tensor=None,
                is_tensor=False,
            )

        for i, s in enumerate(arg.fake_tensor.size()):
            bind_symint(
                s, lambda src: TensorPropertySource(src, TensorProperty.SIZE, i)
            )
        for i, s in enumerate(arg.fake_tensor.stride()):
            bind_symint(
                s, lambda src: TensorPropertySource(src, TensorProperty.STRIDE, i)
            )
        bind_symint(
            arg.fake_tensor.storage_offset(),
            lambda src: TensorPropertySource(src, TensorProperty.STORAGE_OFFSET),
        )

    def count_calls(self):
        return count_calls(self.graph)

    def is_empty_graph(self):
        return len(list(self.graph.nodes)) == 0

    def get_submodule(self, keys):
        assert keys
        obj = self.nn_modules
        for k in keys.split("."):
            if isinstance(obj, dict):
                obj = obj[k]
            else:
                obj = getattr(obj, k)
        return obj

    def new_var(self, name="tmp"):
        existing = set(self.code_options["co_varnames"])
        for i in itertools.count():
            var = f"{name}_{i}"
            if var not in existing:
                self.code_options["co_varnames"] += (var,)
                return var

    def update_co_names(self, name):
        """Ensure self.code_options.co_names contains name"""
        if name not in self.code_options["co_names"]:
            self.code_options["co_names"] += (name,)

    @staticmethod
    def module_key_name(*names):
        # create a new unique name
        name = "_".join(map(str, names))
        # Strip the guard lookup L/G access
        name = re.sub(r"^[GL]\['?(.*?)'?\]$", r"\1", name)
        # e.g. replace abc.xyz[123].qkv with abc.xyz_123.qkv
        name = re.sub(r"\[(\d+)\]", r"_\g<1>", name)
        # e.g. replace abc.xyz_123.qkv with abc_xyz_123_qkv
        name = re.sub(r"[^a-zA-Z0-9]", "_", name)

        if not name or not name[0].isalpha():
            name = "sub" + name

        return name

    def register_attr_or_module(
        self,
        target: Union[torch.nn.Module, torch.Tensor, Any],
        *names,
        **options,
    ):
        if is_dynamic_nn_module(target):
            return variables.UnspecializedNNModuleVariable(target, **options)

        options = dict(options)
        options["guards"] = set(options.get("guards", []))
        assert "source" in options
        source = options["source"]
        assert not isinstance(source, ParamBufferSource)

        if isinstance(target, torch.Tensor):
            tracer = self.current_tracer
            if not self.is_root_tracer():
                # For higher order ops, we don't want to insert the get_attr in
                # innermost graph. Instead, we want to raise the params/buffers
                # as inputs to the higher-order graph, and register them as
                # get_attrs in the root tracer.

                # Note that Dynamo will still call lift_tracked_freevar_to_input
                # when these inputs are encountered for the inner graph. The
                # only difference is what happens at the root tracer for
                # nn.Parameters vs free inputs. The free inputs are registered
                # as placeholders in the root graph, whereas the nn.Parameters
                # are registered as get_attr nodes in the root graph.
                tracer = self.root_tracer

            if not is_constant_source(source):
                options["guards"].add(source.make_guard(GuardBuilder.TENSOR_MATCH))

            if get_static_address_type(target) == "guarded":
                options["guards"].add(source.make_guard(GuardBuilder.DATA_PTR_MATCH))

            def wrap_name(module_key):
                assert self.param_name_to_source is not None
                self.param_name_to_source[module_key] = source

                return wrap_fx_proxy(
                    self.root_tx,
                    tracer.create_proxy("get_attr", module_key, tuple(), {}),
                    example_value=target,
                    **options,
                )

        elif isinstance(target, torch.nn.Module):
            assert isinstance(target, torch.nn.Module)

            options["guards"].add(source.make_guard(GuardBuilder.NN_MODULE))

            def wrap_name(module_key):
                return NNModuleVariable(type(target), module_key, **options)

        elif isinstance(target, (torch.SymInt, torch.SymFloat)):
            # HACKY CODE REGION BEGIN
            # WE ARE PIGGYBACKING ON EXISTING INFRA TO REGISTER ATTRS
            # This ultimately gets written to self.nn_modules, which is unfortunate
            # Attrs that are tenors and symints and such need to be migrated to have their
            # own storage
            # alas, this is like this for now

            def wrap_name(module_key):
                return SymNodeVariable.create(
                    self,
                    self.create_proxy("get_attr", module_key, tuple(), {}),
                    sym_num=target,
                    **options,
                )

            # HACKY CODE REGION END
        else:

            def wrap_name(module_key):
                self.output.update_co_names(module_key)
                self.global_scope[module_key] = target
                return VariableBuilder(self, ConstantSource(source_name=module_key))(
                    target
                )

        for k, v in self.nn_modules.items():
            if v is target:
                # it already exists
                return wrap_name(k)

        name = OutputGraph.module_key_name(*names)

        base = name
        for i in itertools.count():
            if name not in self.nn_modules:
                self.nn_modules[name] = target
                if isinstance(target, torch.nn.Module):

                    def register_leaf_name(leaf_name):
                        assert self.param_name_to_source is not None
                        new_source = ParamBufferSource(source, leaf_name)
                        new_name = f"{name}.{leaf_name}"
                        self.param_name_to_source[new_name] = new_source

                    # annoying, but there are cases when we do not have parameters
                    # see test_nn_moduledict_contains
                    if hasattr(target, "_parameters"):
                        for leaf_name, _ in target.named_parameters():
                            register_leaf_name(leaf_name)
                    if hasattr(target, "_buffers"):
                        for leaf_name, _ in target.named_buffers():
                            register_leaf_name(leaf_name)

                return wrap_name(name)
            name = f"{base}_{i}"

        raise AssertionError("unreachable")

    def compile_subgraph(
        self, tx, partial_convert=False, reason: Optional[GraphCompileReason] = None
    ):
        """
        Generate a subgraph to continue execution on user code.
        Automatically restore live variables.
        """
        assert reason is not None

        from .decorators import disable

        self.partial_convert = partial_convert
        self.compile_subgraph_reason = reason

        log.debug("COMPILING GRAPH due to %s", reason)

        if not all(block.can_restore() for block in tx.block_stack):
            unimplemented("compile_subgraph with block_depth != 0")

        prefix_insts: List[Instruction] = []
        if sys.version_info >= (3, 11):
            # prefix instructions (Python 3.11+)
            for inst in tx.prefix_insts:
                if inst.opname == "MAKE_CELL":
                    prefix_insts.append(
                        create_instruction("MAKE_CELL", argval=inst.argval)
                    )
                elif inst.opname == "COPY_FREE_VARS":
                    prefix_insts.append(
                        create_instruction(
                            "COPY_FREE_VARS", arg=len(tx.code_options["co_freevars"])
                        )
                    )
                else:
                    prefix_insts.append(copy.copy(inst))

        def append_prefix_insts():
            self.add_output_instructions(prefix_insts)
            prefix_insts.clear()

        for block in reversed(tx.block_stack):
            block.exit(tx)

        self.cleanup_graph()
        tx.prune_dead_locals()
        stack_values = list(tx.stack)
        root = FakeRootModule(self.nn_modules)
        # Add all the local vars to the "stack" so restore at the end
        restore_vars = []
        val_to_names: OrderedDict[
            VariableTracker, List[str]
        ] = collections.OrderedDict()
        if stack_values:
            val_to_names[stack_values[-1]] = list()
        # NB: Typically (i.e., for graph compile from RETURN_VALUE),
        # symbolic_locals will be empty at this point, as prune_dead_locals
        # will clear out all of symbolic_locals because RETURN_VALUE is the
        # last instruction and no more locals are used.  The fanciness here
        # is only needed for partial graphs.
        for k, v in tx.symbolic_locals.items():
            # Note! this explicitly uses .local_name for matching
            # Failure to do so will cause spurious registrations in val_to_names.
            # This will in turn result in spurious variables showing up in the graph.
            # This was very tricky to debug. For an example, dump the graph at call_user_compiler
            # while running test_subgraphs.py
            if isinstance(v.source, LocalSource) and v.source.local_name == k:
                continue  # no need to restore initial state
            if v not in val_to_names:
                val_to_names[v] = list()
            val_to_names[v].append(k)
        for v in val_to_names.keys():
            restore_vars.extend(val_to_names[v])
            stack_values.extend([v] * len(val_to_names[v]))

        # to handle random calls
        if len(tx.random_calls) > 0:
            append_prefix_insts()
            random_calls_instructions = []
            self.random_values_var = self.new_var("random_values")
            rand_fn_name = unique_id("__gen_rand_values")
            rand_fn = disable(_get_gen_rand_values_fn(tx.random_calls))
            self.install_global(rand_fn_name, rand_fn)
            codegen = PyCodegen(tx, root)
            random_calls_instructions.extend(
                codegen.load_function_name(rand_fn_name, True)
            )
            random_calls_instructions.extend(create_call_function(0, False))
            random_calls_instructions.append(
                codegen.create_store(tx.output.random_values_var),
            )
            self.add_output_instructions(random_calls_instructions)

        if (
            stack_values
            and all(
                not isinstance(
                    v,
                    (
                        UnspecializedPythonVariable,
                        NumpyNdarrayVariable,
                        TensorWithTFOverrideVariable,
                    ),
                )
                for v in stack_values
            )
            and all(isinstance(x, TensorVariable) for x in stack_values)
            and len(set(stack_values)) == len(stack_values)
            and self.side_effects.is_empty()
        ):
            append_prefix_insts()
            # optimization to generate better code in a common case
            self.add_output_instructions(
                self.compile_and_call_fx_graph(tx, list(reversed(stack_values)), root)
                + [create_instruction("UNPACK_SEQUENCE", arg=len(stack_values))]
            )
        else:
            graph_output_var = self.new_var("graph_out")
            pass1 = PyCodegen(tx, root, graph_output_var)
            self.side_effects.codegen_hooks(pass1)
            self.side_effects.codegen_save_tempvars(pass1)
            pass1.foreach(stack_values)
            self.side_effects.codegen_update_mutated(pass1)

            # one more time now that we have established tempvars
            pass2 = PyCodegen(
                tx,
                root,
                graph_output_var,
                tempvars={val: None for val, count in pass1.uses.items() if count > 1},
            )
            self.side_effects.codegen_hooks(pass2)
            self.side_effects.codegen_save_tempvars(pass2)
            pass2.foreach(stack_values)
            self.side_effects.codegen_update_mutated(pass2)

            output = []
            if count_calls(self.graph) != 0 or len(pass2.graph_outputs) != 0:
                output.extend(
                    self.compile_and_call_fx_graph(tx, pass2.graph_output_vars(), root)
                )

                if len(pass2.graph_outputs) != 0:
                    output.append(pass2.create_store(graph_output_var))
                else:
                    output.append(create_instruction("POP_TOP"))
            append_prefix_insts()
            self.add_output_instructions(output + pass2.get_instructions())

        # restore all the live local vars
        self.add_output_instructions(
            [PyCodegen(tx).create_store(var) for var in reversed(restore_vars)]
        )

    def cleanup_graph(self):
        """
        Remove this pattern from the graph:
            torch._C._set_grad_enabled(False)
            torch._C._set_grad_enabled(True)
        """
        nodes = list(self.graph.nodes)
        grad_enabled = torch.is_grad_enabled()
        for node1, node2 in zip(nodes, nodes[1:]):
            if (
                node1.target is torch._C._set_grad_enabled
                and tuple(node1.args) == (not grad_enabled,)
                and not node1._erased
            ):
                grad_enabled = node1.args[0]
                if (
                    node2.target is torch._C._set_grad_enabled
                    and tuple(node2.args) == (not grad_enabled,)
                    and not node2._erased
                ):
                    grad_enabled = node2.args[0]
                    self.graph.erase_node(node1)
                    self.graph.erase_node(node2)

    def get_graph_sizes_log_str(self, name):
        graph_sizes_str = "TRACED GRAPH TENSOR SIZES\n"
        graph_sizes_str += f"===== {name} =====\n"
        for node in self.graph.nodes:
            example_value = node.meta.get("example_value", None)
            if isinstance(example_value, torch._subclasses.FakeTensor):
                size = example_value.size()
                graph_sizes_str += f"{node.name}: {tuple(size)}\n"
                concrete_size = []
                has_symint = False
                for sz in size:
                    if isinstance(sz, int):
                        concrete_size.append(sz)
                    elif isinstance(sz, torch.SymInt):
                        has_symint = True
                        concrete_size.append(sz.node.hint)
                    else:
                        break
                else:
                    if has_symint:
                        graph_sizes_str += (
                            f"{node.name} (concrete): {tuple(concrete_size)}\n"
                        )
        return graph_sizes_str

    @torch._guards.TracingContext.clear_frame()
    def compile_and_call_fx_graph(self, tx, rv, root):
        """
        Generate code from self.graph and return the Instruction()s to
        call that generated code.
        """
        from .decorators import disable

        assert isinstance(rv, list)
        assert isinstance(root, FakeRootModule)
        for output in rv:
            self.guards.update(output.guards)

        self.create_node(
            "output",
            "output",
            (self.current_tracer.create_arg(tuple(x.as_proxy() for x in rv)),),
            {},
        )
        self.remove_unused_graphargs()
        ncalls = count_calls(self.graph)
        counters["stats"]["calls_captured"] += ncalls

        # free a bit of memory
        self.real_value_cache.clear()

        gm = fx.GraphModule(root, self.graph)
        for register_finalizer in self.register_finalizer_fns:
            register_finalizer(gm)

        gm.compile_subgraph_reason = self.compile_subgraph_reason
        name = unique_id("__compiled_fn")

        graph_code_log.debug("%s", lazy_format_graph_code(name, gm))
        graph_tabular_log.debug("%s", lazy_format_graph_tabular(name, gm))
        graph_sizes_log.debug(
            "%s", LazyString(lambda: self.get_graph_sizes_log_str(name))
        )
        compiled_fn = self.call_user_compiler(gm)
        compiled_fn = disable(compiled_fn)

        counters["stats"]["unique_graphs"] += 1
        self.install_global(name, compiled_fn)

        cg = PyCodegen(tx)
        cg.make_call_generated_code(name)
        return cg.get_instructions()

    @property
    def placeholders(self) -> List[fx.Node]:
        r = []
        for node in self.graph.nodes:
            if node.op == "placeholder":
                r.append(node)
                continue
            break
        return r

    @property
    def graphargs(self) -> List[GraphArg]:
        return [node.meta["grapharg"] for node in self.placeholders]

    @dynamo_timed(phase_name="backend_compile")
    def call_user_compiler(self, gm: fx.GraphModule) -> CompiledFn:
        tot = 0
        placeholders = []
        for node in gm.graph.nodes:
            if node.op in ("call_function", "call_method", "call_module"):
                tot += 1
            if node.op == "placeholder":
                placeholders.append(node)
        increment_op_count(tot)
        for pl in placeholders:
            arg = pl.meta["grapharg"]
            # TODO: Why isn't this stored in meta :think:
            pl._dynamo_source = arg.source

        gm._param_name_to_source = self.param_name_to_source
        gm._source_to_user_stacks = self.source_to_user_stacks

        try:
            name = (
                self.compiler_fn.__name__
                if hasattr(self.compiler_fn, "__name__")
                else ""
            )
            _step_logger()(logging.INFO, f"calling compiler function {name}")
            compiler_fn = self.compiler_fn
            if config.verify_correctness:
                compiler_fn = WrapperBackend(compiler_fn)
            compiled_fn = compiler_fn(gm, self.example_inputs())
            _step_logger()(logging.INFO, f"done compiler function {name}")
            assert callable(compiled_fn), "compiler_fn did not return callable"
        except exceptions_allowed_to_be_fallback as e:
            if self.has_user_defined_allowed_in_graph:
                raise BackendCompilerFailed(self.compiler_fn, e).with_traceback(
                    e.__traceback__
                ) from None
            msg = (
                "Backend compiler failed with a fake tensor exception at \n"
                f"{self.root_tx.format_frame_summary()}"
                "Adding a graph break."
            )
            unimplemented_with_warning(e, self.root_tx.f_code, msg)
        except SkipFrame as e:
            # The backend compiler has requested that we skip the frame, instead of
            # aborting execution.
            raise e
        except Exception as e:
            raise BackendCompilerFailed(self.compiler_fn, e).with_traceback(
                e.__traceback__
            ) from None

        signpost_event(
            "dynamo",
            "OutputGraph.call_user_compiler",
            {
                **self.co_fields,
                "op_count": tot,
                "node_count": len(gm.graph.nodes),
                "input_count": len(placeholders),
            },
        )

        return compiled_fn

    def example_inputs(self) -> List[torch.Tensor]:
        result = []
        for arg in self.graphargs:
            result.append(arg.example)
        return result

    def remove_unused_graphargs(self) -> None:
        # Miniature DCE pass, but only for obviously trivial operations
        for node in reversed(list(self.graph.nodes)):
            if len(list(node.users)) == 0:
                if node.op == "get_attr":
                    self.remove_node(node)
                elif node.op == "call_function" and node.target is operator.getitem:
                    self.remove_node(node)

        def placeholder_binds_symbol(node):
            arg = node.meta["grapharg"]
            example = arg.example
            if isinstance(example, torch.SymInt) and isinstance(
                example.node.expr, sympy.Symbol
            ):
                return example.node.expr
            return None

        def remove_unused(node):
            log.debug("REMOVE UNUSED GRAPHARG %s", node.meta["grapharg"].source.name())
            # I'm not really sure why you need to delete these from the
            # node since the node is going to get removed
            del node.meta["grapharg"]
            self.remove_node(node)
            self.real_value_cache.pop(node, None)

        used_symbols = set()
        recheck_placeholders = []
        for node in self.placeholders:
            binds_symbol = placeholder_binds_symbol(node) is not None
            # Don't delete symbol bindings yet
            if binds_symbol:
                if not node.users:
                    recheck_placeholders.append(node)
            else:
                if not node.users:
                    remove_unused(node)
                else:
                    # Register the free symbols as uses
                    arg = node.meta["grapharg"]
                    fake = (
                        arg.fake_tensor if arg.fake_tensor is not None else arg.example
                    )
                    used_symbols |= free_symbols(fake)

        # After removing unused graphargs, prune unused binds_symbol
        for node in recheck_placeholders:
            symbol = placeholder_binds_symbol(node)
            if symbol is not None:
                if symbol not in used_symbols:
                    remove_unused(node)
                else:
                    # Make sure we delete later occurrences of the same symbol
                    used_symbols.remove(symbol)

    def add_output_instructions(self, prefix: List[Instruction]) -> None:
        """
        We call this on the creation of a new compiled subgraph that is inserted
        before user code.
        """
        self.output_instructions.extend(prefix)
        self.should_exit = True

    def install_global(self, name, value) -> None:
        self.cleanups.append(CleanupHook.create(self.global_scope, name, value))

    def cleanup(self) -> None:
        # There is a reference cycle between tracer and OutputGraph, causing
        # some of the tensor objects to be held alive for longer than necessary.

        self.root_tx = None
        self.nn_modules.clear()
        self.param_name_to_source = None

        for node in self.graph.nodes:
            if "grapharg" in node.meta:
                del node.meta["grapharg"]
        self.real_value_cache.clear()
        self.input_name_to_proxy.clear()
        self.side_effects.clear()
        self.register_finalizer_fns.clear()

    def set_torch_function_state(self, enabled: bool) -> None:
        self.torch_function_enabled = enabled

    def add_graph_finalizer(
        self, register_finalizer: Callable[[fx.GraphModule], None]
    ) -> None:
        self.register_finalizer_fns.append(register_finalizer)


class SubgraphTracer(fx.Tracer):
    """
    Holds an FX graph that is being traced. OutputGraph owns a SubgraphTracer
    and the separation of responsibilities is that SubgraphTracer is
    responsible for building the graph while OutputGraph is responsible for
    compiling and executing the graph.
    """

    def __init__(
        self, output_graph, parent=None, export_root=False, source_target=None
    ):
        super().__init__()
        self.output_graph = weakref.proxy(output_graph)
        self.graph = torch.fx.Graph()
        # The export is only ever set for the ROOT tracer.  It controls
        # whether or not certain inputs are allowed to be added or not.
        # Look at call sites of create_graph_input to see how it is used.
        if export_root:
            assert parent is None
        self.export_root = export_root
        # Map from graph input name to its placeholder proxy object, where the
        # map's keys give all current placeholder node names and can be used to
        # create unique node names
        self.input_name_to_proxy: OrderedDict[str, fx.Proxy] = collections.OrderedDict()
        # Node => computed real value (see utils.get_real_value)
        self.real_value_cache: Dict[fx.Node, torch.Tensor] = {}

        # SubgraphTracers can be nested. See NOTE [HigherOrderOperator tracing design]
        self.parent = parent
        # A dict mapping previously free variables (Proxy objects)
        # to new Proxy objects that wrap inputs to this subgraph.
        #
        # This dict serves two purposes:
        # - Proxies are associated with VariableTrackers. If we see
        # the same VariableTracker twice (and it is a free variable),
        # then we want to use the same Proxy in the current subgraph to
        # record the tracing.
        # - If we are tracing a HigherOrderOperator's body_fn, then we
        # need to keep track of what free variables were lifted so we can
        # rewrite the HigherOrderOperator call using the traced body_fn.
        # This is a OrderedDict so that we can
        # maintain the order of args for the HigherOrderOperator call.
        self.lifted_freevars = collections.OrderedDict()
        self.prev_inst = None

        self._cur_code = None
        self._orig_gm_meta = None
        self._orig_gm_lineno_map = None
        self._orig_gm_firstlineno = None
        # Each SubgraphTracer is associated with a source target, which indicates
        # which operator this subgraph is attached to. We compute a source_fn_stack
        # based on the source target. For the root tracer, it's set to [].
        # This is useful for debugging and transforming the exported graph.
        if self.parent is None:
            self.source_fn_stack = []
        else:
            self.source_fn_stack = self.parent.source_fn_stack + [
                (self.graph._target_to_str(source_target), source_target)
            ]

    def create_proxy(
        self,
        kind,
        target,
        args,
        kwargs,
        name=None,
        type_expr=None,
        proxy_factory_fn=None,
    ):
        # NOTE: [Nested SubgraphTracer and free_variable handling]
        # --------------------------------------------------------
        # Read NOTE [HigherOrderOperator tracing design] first.
        #
        # Let's say we're in the middle of introspecting the body of a possibly
        # nested HigherOrderOperator, and we see a free variable.
        #
        # There are two cases:
        # 1. We see a free variable that is already tracked by Dynamo.
        # 2. We see a free variable that has not been tracked by Dynamo
        #
        # In case 1, we call `maybe_lift_tracked_freevar_to_input` (below)
        # which will lift the freevar to be an input of this subgraph
        # and also recursively lift it to be an input on the parent(s).
        #
        # In case 2, before the call to `create_proxy`, the InstructionTranslator
        # will see the freevar when it gets loaded by Python bytecode.
        # E.g. for Python 3.11 the bytecodes that may do this are LOAD_DEREF or
        # LOAD_GLOBAL.
        # There, the InstructionTranslator asks Dynamo to begin tracking the
        # freevar by building a new Variable.
        # Building a new Variable automatically lifts the freevar to be an
        # input of the root SubgraphTracer.
        #
        # The implications for the code below are:
        # - We will always be in Case 1 when we get to this code.
        # - Any "free variable" we encounter here is guaranteed to already be
        #   bound, that is, it is either a graph input of the root graph, or
        #   some local variable of the root graph or a subgraph.
        # - The additional work we need to do here is *only* that we need to
        #   lift this free variable into inputs (recursively) of each nested
        #   higher-order-op subgraph until we hit the subgraph where the free
        #   variable is bound
        if self.parent is not None:
            flat_args, tree_spec = pytree.tree_flatten((args, kwargs))
            new_flat_args = []
            for arg in flat_args:
                maybe_new_arg = self.maybe_lift_tracked_freevar_to_input(arg)
                new_flat_args.append(maybe_new_arg)

            args, kwargs = pytree.tree_unflatten(new_flat_args, tree_spec)

        rv = super().create_proxy(
            kind, target, args, kwargs, name, type_expr, proxy_factory_fn
        )

        # append stack trace to fx node
        tx = self.output_graph.current_tx

        # log detailed location of line of code in 3.11
        if sys.version_info >= (3, 11) and kind in (
            "call_function",
            "call_method",
            "call_module",
        ):
            cur_inst = tx.current_instruction
            if cur_inst is not self.prev_inst and cur_inst.positions.lineno is not None:
                tx_code = tx.f_code
                header = tx.get_line_of_code_header(lineno=cur_inst.positions.lineno)

                def get_trace_call_log_str():
                    line = get_instruction_source_311(tx_code, cur_inst).rstrip()
                    return f"TRACE FX call {rv.node.name} from {header}\n{line}"

                trace_call_log.debug("%s", LazyString(get_trace_call_log_str))
                self.prev_inst = cur_inst

        # update reference to original meta if we're tracing a new code object
        is_retracing = False
        if tx.f_code is not self._cur_code:
            orig_graphmodule_maybe = code_context.get_context(tx.f_code).get(
                "orig_graphmodule", None
            )
            if isinstance(orig_graphmodule_maybe, torch.fx.GraphModule):
                is_retracing = True
                self._orig_gm_meta = [
                    nd.meta for nd in orig_graphmodule_maybe.graph.nodes
                ]
                self._orig_gm_lineno_map = orig_graphmodule_maybe._lineno_map
                self._orig_gm_firstlineno = (
                    orig_graphmodule_maybe.forward.__code__.co_firstlineno
                )
            else:
                self._orig_gm_meta = None
                self._orig_gm_lineno_map = None
                self._orig_gm_firstlineno = None
        nn_module_stack = tx.nn_module_stack
        if nn_module_stack:
            rv.node.meta["nn_module_stack"] = nn_module_stack.copy()

        if kind in {"call_function", "call_method"}:
            rv.node.meta["source_fn_stack"] = self.source_fn_stack + [
                (rv.node.name, target)
            ]
        elif kind == "call_module":
            if self.parent is not None:
                unimplemented("Invoking an nn.Module inside HigherOrderOperator")
            # For modules we store the class
            rv.node.meta["source_fn_stack"] = self.source_fn_stack + [
                (
                    rv.node.name,
                    rv.node.meta["nn_module_stack"][target][1],
                )
            ]

        # preserve original meta if it is available
        if (
            self._orig_gm_meta
            and self._orig_gm_lineno_map
            and self._orig_gm_firstlineno
        ):
            lineno = tx.current_instruction.starts_line
            node_idx = None
            if lineno is not None:
                node_idx = self._orig_gm_lineno_map.get(
                    lineno - self._orig_gm_firstlineno, None
                )
            if node_idx is not None:
                meta = self._orig_gm_meta[node_idx]
                if "stack_trace" in meta:
                    rv.node.meta["stack_trace"] = meta["stack_trace"]
<<<<<<< HEAD
                if "nn_module_stack" in meta:
                    rv.node.meta["nn_module_stack"] = meta["nn_module_stack"]
                if "source_fn" in meta:
                    rv.node.meta["source_fn"] = meta["source_fn"]

        if not is_retracing:
            if "nn_module_stack" not in rv.node.meta:
                nn_module_stack = tx.nn_module_stack
                if nn_module_stack:
                    rv.node.meta["nn_module_stack"] = nn_module_stack.copy()

            if "source_fn" not in rv.node.meta:
                if kind in {"call_function", "call_method"}:
                    rv.node.meta["source_fn"] = (rv.node.name, target)
                elif kind == "call_module":
                    if self.parent is not None:
                        unimplemented(
                            "Invoking an nn.Module inside HigherOrderOperator"
                        )
                    # For modules we store the class
                    rv.node.meta["source_fn"] = (
                        rv.node.name,
                        rv.node.meta["nn_module_stack"][target][1],
                    )
=======
                if "nn_module_stack" in meta and "source_fn_stack" in meta:
                    rv.node.meta["nn_module_stack"] = meta["nn_module_stack"]
                    rv.node.meta["source_fn_stack"] = meta["source_fn_stack"]

        if "nn_module_stack" not in rv.node.meta:
            nn_module_stack = tx.nn_module_stack
            if nn_module_stack:
                rv.node.meta["nn_module_stack"] = nn_module_stack.copy()

        if "source_fn_stack" not in rv.node.meta:
            if kind in {"call_function", "call_method"}:
                rv.node.meta["source_fn_stack"] = self.source_fn_stack + [
                    (rv.node.name, target)
                ]
            elif kind == "call_module":
                if self.parent is not None:
                    unimplemented("Invoking an nn.Module inside HigherOrderOperator")
                # For modules we store the class
                rv.node.meta["source_fn_stack"] = self.source_fn_stack + [
                    (
                        rv.node.name,
                        rv.node.meta["nn_module_stack"][target][1],
                    )
                ]
>>>>>>> cc2584c5

        if "stack_trace" not in rv.node.meta:
            frame_summaries: List[traceback.FrameSummary] = []
            while tx:
                frame_summaries.append(tx.frame_summary())
                tx = getattr(tx, "parent", None)
            # Reverse the frame_summaries, such that the innermost frame is at the last
            frame_summaries.reverse()

            # official from_list stub doesn't have new-style type
            msgs = traceback.StackSummary.from_list(frame_summaries).format()  # type: ignore[arg-type]
            rv.node.stack_trace = "".join(msgs)

        return rv

    def create_node(
        self, op, target, args=None, kwargs=None, name=None, type_expr=None
    ):
        if self.parent is not None:
            flat_args, _ = pytree.tree_flatten((args, kwargs))
            for arg in flat_args:
                if not isinstance(arg, torch.fx.Node):
                    continue
                # Special case for autograd.Function tracing
                if "saved_tensor_marked" in arg.meta:
                    continue
                assert (
                    arg.graph == self.graph
                ), "create_node using arg not from this SubgraphTracer"

        node = super().create_node(op, target, args, kwargs, name, type_expr)
        node.meta["creation_timestamp"] = self.output_graph.timestamp
        return node

    # Note: we did not override erase_node since
    # we call self.graph.erase_node elsewhere
    def remove_node(self, node):
        if len(node.users) > 0:
            user_graph_nodes: List[torch.fx.Node] = []
            for user in node.users.keys():
                # For the case where user.graph == self.graph, that is a real bug and will raise
                # properly.
                if user.graph != self.graph:
                    # This is a nested graph, which needs to be deleted.
                    # If we do not do this, we will raise on attempting to remove this.
                    # As we only get here during restoration cleanup, this is sound.
                    user_graph_nodes.extend(reversed(list(user.graph.nodes)))
            for other_graph_node in user_graph_nodes:
                other_graph_node.graph.erase_node(other_graph_node)
        self.graph.erase_node(node)
        self.input_name_to_proxy.pop(node.name, None)

    # when before=True, we will insert this input before the most recent
    # inserted proxy.  This is a hack to get around an ordering problem,
    # where we first insert a tensor argument, and then insert bindings
    # for SymInts that may occur in the tensor argument.
    # Remove this if https://github.com/pytorch/pytorch/issues/99007 gets
    # fixed.
    def create_graph_input(self, name, type_expr=None, before=False, source=None):
        log.debug(
            "create_graph_input %s %s",
            name,
            source.name() if source is not None else "(none)",
        )
        if source is None:
            assert (
                self.parent is not None
            ), "you are required to provide a source for inputs on the root tracer"

        # In eager, we are generally OK with adding graph inputs whenever we
        # want, because we take care of writing the bytecode that knows how
        # to source all the inputs.
        #
        # In export, this is bad, because you want a self-contained export
        # object which only depends on the inputs you explicitly passed to it.
        # So we are a bit more strict about what sources can become inputs
        # in export
        if self.export_root:
            if not is_from_local_source(source, allow_cell_or_freevar=False):
                self.output_graph.source_to_user_stacks.setdefault(source, []).append(
                    TracingContext.extract_stack()
                )

        # unique
        if name in self.input_name_to_proxy:
            for i in itertools.count():
                candidate_name = f"{name}_{i}"
                if candidate_name not in self.input_name_to_proxy:
                    name = candidate_name
                    break

        if self.input_name_to_proxy:
            prev_name = next(reversed(self.input_name_to_proxy))
            node = self.input_name_to_proxy[prev_name].node
            if before:
                ctx = self.graph.inserting_before(node)
            else:
                ctx = self.graph.inserting_after(node)
        else:
            ctx = self.graph.inserting_before(None)
        with ctx:
            proxy = self.create_proxy("placeholder", name, (), {}, type_expr=type_expr)
            if self.input_name_to_proxy and before:
                k, v = self.input_name_to_proxy.popitem()
                self.input_name_to_proxy[name] = proxy
                self.input_name_to_proxy[k] = v
            else:
                self.input_name_to_proxy[name] = proxy
            return proxy

    # See NOTE: [Nested SubgraphTracer and free_variable handling] for more details
    def lift_tracked_freevar_to_input(self, proxy):
        # You're doing something wrong if we are the root SubgraphTracer because
        # Dynamo adds tensors to graph inputs before creating a proxy for them.
        assert (
            self.parent is not None
        ), "lift_tracked_freevar_to_input should not be called on root SubgraphTracer"
        # Proxys are associated with VariableTracker.
        # It is possible that we've already lifted the Proxy to be an input.
        # If that is the case, just return the already lifted Proxy.
        if proxy in self.lifted_freevars:
            return self.lifted_freevars[proxy]
        new_proxy = self.create_graph_input(proxy.node.name)
        new_proxy.node.meta["example_value"] = proxy.node.meta["example_value"]
        self.lifted_freevars[proxy] = new_proxy
        if self.parent is not None and proxy.tracer != self.parent:
            self.parent.lift_tracked_freevar_to_input(proxy)
        return new_proxy

    def maybe_lift_tracked_freevar_to_input(self, arg):
        """
        If arg is a free variable, then lift it to be an input.
        Returns the new lifted arg (if arg was a freevar), else the
        original arg.
        """
        if not isinstance(arg, torch.fx.Proxy):
            return arg
        elif arg.tracer == self:
            return arg
        # Special case for autograd.Function tracing
        elif "saved_tensor_marked" in arg.node.meta:
            return arg
        return self.lift_tracked_freevar_to_input(arg)


# NOTE: [HigherOrderOperator tracing design]
# Ignoring HigherOrderOperators for a moment,
# OutputGraph represents the graph being built by Dynamo that may be compiled
# and executed. It holds a root SubgraphTracer where the FX graph is built.
#
# HigherOrderOperators are operators that take functions as their arguments.
# When Dynamo encounters a HigherOrderOperator, then it attempts to introspect
# the function passed to it (call this the "body function"), capture it into a
# GraphModule, and rewrite the call to the HigherOrderOperator to use the
# GraphModule.
#
# The way we handle the capture of body functions is through having
# (possibly nested) SubgraphTracers, one per body function.
#
# Mechanically, we do the introspection by:
# - Creating a new SubgraphTracer via OutputGraph.subtracer
# - Executing the body function.
# This constructs the graph of the body function in the new SubgraphTracer
# while modifying the state of the OutputGraph. For example:
# - the OutputGraph can receive new GraphArgs (if we discover any new
#   untracked Tensors)
# - side effects from the body function get accumulated into
#   OutputGraph.side_effects
# - guards produced by the body function get accumulated into OutputGraph.guards
#
# The traced function has some special properties that make it easier for us
# to transform later down the line:
# - we lift all free variables to being inputs.
#
# If the introspection fails (due to the existence of graph breaks), then
# we roll back the current OutputGraph state and graph break on the
# HigherOrderOperator.<|MERGE_RESOLUTION|>--- conflicted
+++ resolved
@@ -1375,11 +1375,10 @@
                 meta = self._orig_gm_meta[node_idx]
                 if "stack_trace" in meta:
                     rv.node.meta["stack_trace"] = meta["stack_trace"]
-<<<<<<< HEAD
                 if "nn_module_stack" in meta:
                     rv.node.meta["nn_module_stack"] = meta["nn_module_stack"]
-                if "source_fn" in meta:
-                    rv.node.meta["source_fn"] = meta["source_fn"]
+                if "source_fn_stack" in meta:
+                    rv.node.meta["source_fn_stack"] = meta["source_fn_stack"]
 
         if not is_retracing:
             if "nn_module_stack" not in rv.node.meta:
@@ -1387,45 +1386,23 @@
                 if nn_module_stack:
                     rv.node.meta["nn_module_stack"] = nn_module_stack.copy()
 
-            if "source_fn" not in rv.node.meta:
+            if "source_fn_stack" not in rv.node.meta:
                 if kind in {"call_function", "call_method"}:
-                    rv.node.meta["source_fn"] = (rv.node.name, target)
+                    rv.node.meta["source_fn_stack"] = self.source_fn_stack + [
+                        (rv.node.name, target)
+                    ]
                 elif kind == "call_module":
                     if self.parent is not None:
                         unimplemented(
                             "Invoking an nn.Module inside HigherOrderOperator"
                         )
                     # For modules we store the class
-                    rv.node.meta["source_fn"] = (
-                        rv.node.name,
-                        rv.node.meta["nn_module_stack"][target][1],
-                    )
-=======
-                if "nn_module_stack" in meta and "source_fn_stack" in meta:
-                    rv.node.meta["nn_module_stack"] = meta["nn_module_stack"]
-                    rv.node.meta["source_fn_stack"] = meta["source_fn_stack"]
-
-        if "nn_module_stack" not in rv.node.meta:
-            nn_module_stack = tx.nn_module_stack
-            if nn_module_stack:
-                rv.node.meta["nn_module_stack"] = nn_module_stack.copy()
-
-        if "source_fn_stack" not in rv.node.meta:
-            if kind in {"call_function", "call_method"}:
-                rv.node.meta["source_fn_stack"] = self.source_fn_stack + [
-                    (rv.node.name, target)
-                ]
-            elif kind == "call_module":
-                if self.parent is not None:
-                    unimplemented("Invoking an nn.Module inside HigherOrderOperator")
-                # For modules we store the class
-                rv.node.meta["source_fn_stack"] = self.source_fn_stack + [
-                    (
-                        rv.node.name,
-                        rv.node.meta["nn_module_stack"][target][1],
-                    )
-                ]
->>>>>>> cc2584c5
+                    rv.node.meta["source_fn_stack"] = self.source_fn_stack + [
+                        (
+                            rv.node.name,
+                            rv.node.meta["nn_module_stack"][target][1],
+                        )
+                    ]
 
         if "stack_trace" not in rv.node.meta:
             frame_summaries: List[traceback.FrameSummary] = []
