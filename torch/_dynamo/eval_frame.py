from __future__ import annotations

import contextlib
import dataclasses
import dis
import functools
import inspect
import logging
import os
import re
import sys
import textwrap
import threading
import traceback
import types
import warnings
import weakref
from enum import Enum
from os.path import dirname, join
from typing import Any, Callable, Dict, List, Optional, Set, Tuple, TYPE_CHECKING, Union
from unittest.mock import patch

import torch
import torch.fx
import torch.utils._pytree as pytree
from torch import _guards
from torch.fx.experimental.proxy_tensor import make_fx
from torch.fx.graph import _PyTreeCodeGen, _PyTreeInfo
from torch.nn.parallel.distributed import DistributedDataParallel

from ..fx import GraphModule
from .backends.registry import CompilerFn, lookup_backend

from .hooks import Hooks

if TYPE_CHECKING:
    from torch._C._dynamo.eval_frame import (  # noqa: F401
        reset_code,
        set_eval_frame,
        set_guard_error_hook,
        set_guard_fail_hook,
        skip_code,
        unsupported,
    )
else:
    for name in dir(torch._C._dynamo.eval_frame):
        if name.startswith("__"):
            continue
        globals()[name] = getattr(torch._C._dynamo.eval_frame, name)

from . import config, convert_frame, external_utils, skipfiles, utils
from .exc import CondOpArgsMismatchError, ResetRequired, UserError, UserErrorType
from .mutation_guard import install_generation_tagging_init
from .types import DynamoCallback
from .utils import compile_times

log = logging.getLogger(__name__)

from torch._dispatch.python import enable_python_dispatcher
from torch.fx.experimental import proxy_tensor

always_optimize_code_objects = utils.ExactWeakKeyDictionary()
null_context = contextlib.nullcontext


import sympy

from torch.fx.experimental.symbolic_shapes import (
    ConstraintViolationError,
    StrictMinMaxConstraint,
)
from torch.utils._sympy.value_ranges import ValueRanges


# See https://github.com/python/typing/pull/240
class Unset(Enum):
    token = 0


unset = Unset.token

compile_lock = threading.RLock()
most_recent_backend: Optional[CompilerFn] = None
DONT_WRAP_FILES = {
    # For tracing into fx modules
    inspect.getsourcefile(GraphModule),
    join(dirname(dirname(__file__)), "onnx/_internal/fx/dynamo_graph_extractor.py"),
}


class OptimizedModule(torch.nn.Module):
    """
    Wraps the original nn.Module object and later patches its
    forward method to optimized self.forward method.
    """

    def __init__(self, mod: torch.nn.Module, dynamo_ctx):
        super().__init__()
        # Installs the params/buffer
        self._orig_mod = mod
        self.dynamo_ctx = dynamo_ctx
        self._initialize()

    def _initialize(self):
        # Do this stuff in constructor to lower overhead slightly
        if isinstance(self._orig_mod.forward, types.MethodType) and skipfiles.check(
            inspect.getsourcefile(self._orig_mod.forward)
        ):
            # This may be a torch.nn.* instance in skipfiles.py which
            # won't trigger a frame evaluation workaround to add an extra
            # frame we can capture
            self.forward = self.dynamo_ctx(external_utils.wrap_inline(self._orig_mod))
        else:
            # Invoke hooks outside of dynamo then pickup the inner frame
            self.forward = self.dynamo_ctx(self._orig_mod.__call__)

        if hasattr(self._orig_mod, "_initialize_hook"):
            self._forward = self.forward
            self.forward = self._call_lazy_check

    def __getstate__(self):
        state = dict(self.__dict__)
        state.pop("forward", None)
        state.pop("__call__", None)
        return state

    def __setstate__(self, state):
        self.__dict__ = state
        self._initialize()

    def __getattr__(self, name):
        if name == "_orig_mod":
            return self._modules["_orig_mod"]
        return getattr(self._orig_mod, name)

    def _call_lazy_check(self, *args, **kwargs):
        if hasattr(self._orig_mod, "_initialize_hook"):
            # In the case of a lazy module, we want to run
            # the pre-hooks which initialize it.
            # Afterwards, lazy module deletes its pre-hooks
            # to avoid treating it as lazy on subsequent recompile.
            assert len(kwargs) == 0
            self._orig_mod._infer_parameters(self._orig_mod, args)
        return self._forward(*args, **kwargs)


def remove_from_cache(f):
    """
    Make sure f.__code__ is not cached to force a recompile
    """
    if isinstance(f, types.CodeType):
        reset_code(f)
    elif hasattr(f, "__code__"):
        reset_code(f.__code__)
    elif hasattr(getattr(f, "forward", None), "__code__"):
        reset_code(f.forward.__code__)
    else:
        from . import reset

        reset()
        log.warning("could not determine __code__ for %s", f)


def nothing():
    pass


def innermost_fn(fn):
    """
    In case of nesting of _TorchDynamoContext calls, find the innermost
    function. TorchDynamo caches on fn.__code__ object, so its necessary to find
    the innermost function to pass on the optimize, run, disable etc.
    """
    unaltered_fn = fn
    while hasattr(unaltered_fn, "_torchdynamo_orig_callable"):
        unaltered_fn = unaltered_fn._torchdynamo_orig_callable
        assert callable(unaltered_fn)
    return unaltered_fn


@contextlib.contextmanager
def enable_dynamic(enable: bool = True, export: bool = False):
    if not enable:
        yield
        return
    with config.patch(dynamic_shapes=True):
        yield


class _TorchDynamoContext:
    def __init__(
        self,
        callback: DynamoCallback,
        on_enter=nothing,
        backend_ctx_ctor=null_context,
        patch_fn=nothing,
        first_ctx=False,
        *,
        export=False,
        dynamic=False,
    ):
        super().__init__()
        assert callable(callback) or callback is False or callback is None
        self.callback: DynamoCallback = callback
        self.prior: Union[Unset, DynamoCallback] = unset
        self.on_enter = on_enter
        self.extra_ctx_ctor = backend_ctx_ctor
        self.first_ctx = first_ctx
        self.export = export
        self.dynamic = dynamic
        patch_fn()

    def __enter__(self):
        if config.raise_on_ctx_manager_usage:
            raise RuntimeError(
                "torch._dynamo.optimize(...) is used with a context manager. "
                "Please refer to https://github.com/pytorch/torchdynamo#usage-example "
                "to use torch._dynamo.optimize(...) as an annotation/decorator. "
            )
        self.on_enter()
        self.prior = set_eval_frame(self.callback)
        self.backend_ctx = self.extra_ctx_ctor()
        self.backend_ctx.__enter__()
        self.dynamic_ctx = enable_dynamic(self.dynamic, self.export)
        self.dynamic_ctx.__enter__()

    def __exit__(self, exc_type, exc_val, exc_tb):
        assert self.prior is not unset
        set_eval_frame(self.prior)
        self.prior = unset
        # TODO: This is totally not the right way to chain contexts manually
        self.dynamic_ctx.__exit__(exc_type, exc_val, exc_tb)
        self.backend_ctx.__exit__(exc_type, exc_val, exc_tb)

    def __call__(self, fn):
        fn = innermost_fn(fn)
        # Optimize the forward method of torch.nn.Module object
        if isinstance(fn, torch.nn.Module):
            mod = fn
            new_mod = OptimizedModule(mod, self)
            # Save the function pointer to find the original callable while nesting
            # of decorators.
            new_mod._torchdynamo_orig_callable = mod.forward
            return new_mod
        assert callable(fn)

        try:
            filename = inspect.getsourcefile(fn)
        except TypeError:
            filename = None
        if (
            (filename is None or skipfiles.check(filename))
            and (
                getattr(fn, "__name__", "") not in ["_call_impl", "_wrapped_call_impl"]
            )
            and filename not in DONT_WRAP_FILES
        ):
            # call to a builtin without a frame for us to capture
            fn = external_utils.wrap_inline(fn)

        callback = self.callback
        on_enter = self.on_enter
        backend_ctx_ctor = self.extra_ctx_ctor

        @functools.wraps(fn)
        def _fn(*args, **kwargs):
            if (
                not isinstance(self, DisableContext)
                and torch.fx._symbolic_trace.is_fx_tracing()
            ):
                if config.error_on_nested_fx_trace:
                    raise RuntimeError(
                        "Detected that you are using FX to symbolically trace "
                        "a dynamo-optimized function. This is not supported at the moment."
                    )
                else:
                    return fn(*args, **kwargs)

            on_enter()
            prior = set_eval_frame(callback)
            backend_ctx = backend_ctx_ctor()
            backend_ctx.__enter__()
            dynamic_ctx = enable_dynamic(self.dynamic, self.export)
            dynamic_ctx.__enter__()
            try:
                return fn(*args, **kwargs)
            finally:
                set_eval_frame(prior)
                dynamic_ctx.__exit__(None, None, None)
                backend_ctx.__exit__(None, None, None)

        # hooks to properly handle inlining
        if isinstance(self, DisableContext):
            _fn._torchdynamo_disable = True  # type: ignore[attr-defined]
        else:
            _fn._torchdynamo_inline = fn  # type: ignore[attr-defined]

        # Save the function pointer to find the original callable while nesting
        # of decorators.
        _fn._torchdynamo_orig_callable = fn  # type: ignore[attr-defined]

        # If the function is called using torch._dynamo.optimize decorator, we
        # should prevent any type of skipping.
        if callback not in (None, False):
            if not hasattr(fn, "__code__"):
                raise RuntimeError(
                    textwrap.dedent(
                        """

                        torch._dynamo.optimize is called on a non function object.
                        If this is a callable class, please wrap the relevant code into a function and optimize the
                        wrapper function.

                        >> class CallableClass:
                        >>     def __init__(self):
                        >>         super().__init__()
                        >>         self.relu = torch.nn.ReLU()
                        >>
                        >>     def __call__(self, x):
                        >>         return self.relu(torch.sin(x))
                        >>
                        >>     def print_hello(self):
                        >>         print("Hello world")
                        >>
                        >> mod = CallableClass()

                        If you want to optimize the __call__ function and other code, wrap that up in a function

                        >> def wrapper_fn(x):
                        >>     y = mod(x)
                        >>     return y.sum()

                        and then optimize the wrapper_fn

                        >> opt_wrapper_fn = torch._dynamo.optimize(wrapper_fn)
                        """
                    )
                )
            always_optimize_code_objects[fn.__code__] = True

        return _fn


class OptimizeContext(_TorchDynamoContext):
    @staticmethod
    def _different_backend(old, new):
        return not (old == new or old is None)

    def __init__(
        self,
        callback,
        backend_ctx_ctor,
        first_ctx=False,
        *,
        export=False,
        dynamic=False,
    ):
        def on_enter():
            global most_recent_backend
            if OptimizeContext._different_backend(most_recent_backend, compiler_fn):
                if config.raise_on_backend_change:
                    raise ResetRequired()
                else:
                    warnings.warn(
                        "changing options to `torch.compile()` may require "
                        "calling `torch._dynamo.reset()` to take effect"
                    )
            most_recent_backend = compiler_fn
            install_generation_tagging_init()

        compiler_fn = innermost_fn(callback)
        super().__init__(
            callback=callback,
            on_enter=on_enter,
            backend_ctx_ctor=backend_ctx_ctor,
            patch_fn=TorchPatcher.patch,
            first_ctx=first_ctx,
            export=export,
            dynamic=dynamic,
        )


class RunOnlyContext(_TorchDynamoContext):
    def __init__(self):
        # cudagraph trees relies on generation increment
        def on_enter():
            torch._dynamo.mutation_guard.GenerationTracker.generation += 1

        super().__init__(callback=False, on_enter=on_enter)


class DisableContext(_TorchDynamoContext):
    def __init__(self):
        super().__init__(callback=None)


def first_real_inst_idx(code):
    if sys.version_info < (3, 11):
        return 0
    for inst in dis.get_instructions(code):
        if inst.opname == "RESUME":
            return inst.offset // 2
    raise RuntimeError("RESUME instruction not found in code")


def catch_errors_wrapper(callback, hooks: Hooks):
    @functools.wraps(callback)
    def catch_errors(frame, cache_size, frame_state):
        assert frame_state is not None

        if (
            # TODO: the first condition is not covered by any test
            frame.f_lasti >= first_real_inst_idx(frame.f_code)
            or skipfiles.check(frame.f_code.co_filename)
            or config.disable
        ):
            log.debug("skipping %s %s", frame.f_code.co_name, frame.f_code.co_filename)
            return None
        if frame.f_code.co_filename == "<string>" and frame.f_code.co_name == "__new__":
            # nametuple constructor
            return None
        if config.optimize_ddp:
            ddp_module = DistributedDataParallel._get_active_ddp_module()
            if ddp_module:
                with compile_lock:
                    from torch._dynamo.backends.distributed import DDPOptimizer

                    ddp_optimizer = DDPOptimizer(
                        bucket_bytes_cap=ddp_module.bucket_bytes_cap,
                        backend_compile_fn=callback._torchdynamo_orig_callable,
                    )
                    hijacked_callback = convert_frame.convert_frame(
                        ddp_optimizer.compile_fn,
                        hooks=hooks,
                    )
                    return hijacked_callback(frame, cache_size, hooks, frame_state)

        with compile_lock:
            return callback(frame, cache_size, hooks, frame_state)

    catch_errors._torchdynamo_orig_callable = callback  # type: ignore[attr-defined]
    return catch_errors


def _optimize_catch_errors(
    compile_fn, hooks: Hooks, backend_ctx_ctor=null_context, export=False, dynamic=False
):
    return OptimizeContext(
        catch_errors_wrapper(compile_fn, hooks),
        backend_ctx_ctor=backend_ctx_ctor,
        first_ctx=True,
        export=export,
        dynamic=dynamic,
    )


def get_compiler_fn(compiler_fn):
    from .repro.after_dynamo import wrap_backend_debug

    if hasattr(compiler_fn, "compiler_name"):
        compiler_str = compiler_fn.compiler_name
    elif isinstance(compiler_fn, str):
        compiler_str = compiler_fn
    else:
        compiler_str = None
    compiler_fn = lookup_backend(compiler_fn)
    return wrap_backend_debug(compiler_fn, compiler_str)


class _NullDecorator(contextlib.nullcontext):  # type: ignore[type-arg]
    def __call__(self, fn):
        assert callable(fn)
        return fn


def check_if_dynamo_supported():
    if sys.platform == "win32":
        raise RuntimeError("Windows not yet supported for torch.compile")
    if sys.version_info >= (3, 12):
        raise RuntimeError("Python 3.12+ not yet supported for torch.compile")
    elif sys.version_info >= (3, 11):
        warnings.warn(
            "torch.compile support of Python 3.11 is experimental. "
            "Program may segfault."
        )


def is_dynamo_supported():
    try:
        check_if_dynamo_supported()
        return True
    except Exception:
        return False


def optimize(
    backend="inductor",
    *,
    nopython=False,
    guard_export_fn=None,
    guard_fail_fn=None,
    disable=False,
    dynamic=False,
):
    """
    The main entrypoint of TorchDynamo.  Do graph capture and call
    backend() to optimize extracted graphs.

    Args:
        backend: One of the two things:
            - Either, a function/callable taking a torch.fx.GraphModule and
            example_inputs and returning a python callable that runs the
            graph faster.
            One can also provide additional context for the backend, like
            torch.jit.fuser("fuser2"), by setting the backend_ctx_ctor attribute.
            See AOTAutogradMemoryEfficientFusionWithContext for the usage.
            - Or, a string backend name in `torch._dynamo.list_backends()`
        nopython: If True, graph breaks will be errors and there will
            be a single whole-program graph.
        disable: If True, turn this decorator into a no-op
        dynamic: If True, turn on dynamic shapes support

    Example Usage::

        @torch._dynamo.optimize()
        def toy_example(a, b):
            ...
    """
    check_if_dynamo_supported()
    # Note: The hooks object could be global instead of passed around, *however* that would make
    # for a confusing API usage and plumbing story wherein we nest multiple .optimize calls.
    # There is some prior art around this, w/r/t nesting backend calls are enforced to be the same
    # compiler, however, this feels onerous for callback and hooks, and it feels better to give our users an
    # easier to understand UX at the cost of a little more plumbing on our end.
    hooks = Hooks(guard_export_fn=guard_export_fn, guard_fail_fn=guard_fail_fn)
    torch._C._log_api_usage_once("torch._dynamo.optimize")
    if disable or os.environ.get("TORCHDYNAMO_DISABLE", "") == "1":
        return _NullDecorator()

    backend = get_compiler_fn(backend)

    # Find if backend has any extra context manager
    backend_ctx_ctor = getattr(backend, "backend_ctx_ctor", null_context)

    if nopython:
        return optimize_assert(
            backend,
            dynamic=dynamic,
            hooks=hooks,
        )
    return _optimize_catch_errors(
        convert_frame.convert_frame(backend, hooks=hooks),
        hooks,
        backend_ctx_ctor,
        dynamic=dynamic,
    )


# TODO(voz): Consider making "explain" output alongside a run / part of a run
@patch("torch._dynamo.symbolic_convert.explain", True)
def explain(f, *args, **kwargs):
    # TODO(voz): Do we want a decorator for this?
    from . import reset

    reset()

    out_guards = []
    graphs = []
    ops_per_graph = []
    op_count = 0
    break_reasons = []

    def dynamo_graph_accumulating_compiler(gm: torch.fx.GraphModule, example_inputs):
        nonlocal graphs
        nonlocal op_count
        nonlocal ops_per_graph

        graphs.append(gm)
        ops = []
        for node in gm.graph.nodes:
            if node.op == "call_function":
                ops.append(node.target)

        op_count += len(ops)
        ops_per_graph.append(ops)
        if gm.compile_subgraph_reason.graph_break:
            break_reasons.append(gm.compile_subgraph_reason)
        return gm.forward

    def guard_export_print(guards):
        nonlocal out_guards
        out_guards.append(guards)

    with patch(f"{__name__}.most_recent_backend", None):
        opt_f = optimize(
            dynamo_graph_accumulating_compiler,
            nopython=False,
            guard_export_fn=guard_export_print,
        )(f)
        # TODO(voz): We may have instances of `f` that mutate inputs, we should track sideffects and reject.
        opt_f(*args, **kwargs)

    graph_count = len(graphs)

    # For the explanation summary, dedupe reasons by the innermost stack frame and dedupe by it.
    deduped_reasons = {}
    for reason in break_reasons:
        innermost_frame = reason.user_stack[-1]
        # __repr__ uniquely identifies a FrameSummary so we can use it for deduping
        deduped_reasons[repr(innermost_frame)] = reason

    formatted_list = ""
    for idx, break_reason in enumerate(deduped_reasons.values()):
        formatted_stack = "".join(traceback.format_list(break_reason.user_stack))
        msg = f"{break_reason.reason}\n{formatted_stack}"
        formatted_list += f"{idx + 1}. {msg} \n"

    explanation = f"Dynamo produced {graph_count} graphs "
    explanation += f"with {graph_count - 1} graph break and {op_count} ops"
    explanation_verbose = explanation
    explanation_verbose += f"\n Break reasons: \n\n{formatted_list}"

    explanation_verbose += compile_times()

    # TODO(voz): Do we want a decorator for this?
    reset()
    return (
        explanation,
        out_guards,
        graphs,
        ops_per_graph,
        break_reasons,
        explanation_verbose,
    )


@dataclasses.dataclass
class ConstraintTarget:
    """
    This represents input tensor dimensions.  Don't create this
    class directly; instead, use :func:`torch._export.dynamic_dim`.
    """

    w_tensor: weakref.ReferenceType[torch.Tensor]
    # TODO: We don't need t_id; we can get it off of w_tensor
    t_id: int
    dim: int


@dataclasses.dataclass
class Constraint(ConstraintTarget):
    """
    This represents constraints on input tensor dimensions, e.g., requiring
    them to be fully polymorphic or within some range.  Don't create this
    class directly; instead, use :func:`torch._export.dynamic_dim`.
    """

    # NOTE(avik): In the future, this could be Union[StrictMinMaxConstraint, <other kinds>]
    constraint_range: StrictMinMaxConstraint
    # Represent that `constraint_range` is shared with another ConstraintTarget, which
    # typically arises because of a specified equality with another dynamic dimension.
    shared: Optional[ConstraintTarget] = None

    def _clone_with_range(self, lower=2, upper=sympy.oo):
        constraint_range = StrictMinMaxConstraint(
            vr=self.constraint_range.vr & ValueRanges(lower=lower, upper=upper),
            warn_only=False,
        )
        return Constraint(
            self.w_tensor, self.t_id, self.dim, constraint_range, self.shared
        )

    def __ge__(self, lower):
        return self._clone_with_range(lower=lower)

    def __gt__(self, lower):
        return self._clone_with_range(lower=lower + 1)

    def __le__(self, upper):
        return self._clone_with_range(upper=upper)

    def __lt__(self, upper):
        return self._clone_with_range(upper=upper - 1)

    def __bool__(self):
        # NOTE(avik): We do not support compound expressions like a <= x <= b.
        # This is because Python implicitly desugars them into bool(a <= x) and bool(x <= b),
        # and moreover, enforces that any overload of __bool__ must return True or False.
        # FWIW, sympy also raises TypeError in this case.
        raise TypeError(
            "Cannot determine truth value of Constraint. "
            "If you are trying to combine Constraints with logical connectives, "
            "you can specify them separately instead."
        )

    @property
    def serializable_spec(self):
        # We need a serialization compatible format of the constraint so that it
        # can be savedin the graph module w/o breaking the module serialization.
        # The saved constraints will be used directly for the post-exporting pass
        # that converts constraints to runtime assertion. The saved constraints
        # will not be saved in the serialized module.
        # TODO: A better way is needed. Currently we use 't_id' to map the constraint,
        # which is not reliable
        return {
            "t_id": self.t_id,
            "dim": self.dim,
            "min": self.constraint_range.vr.lower,
            "max": self.constraint_range.vr.upper,
        }

    def __eq__(self, other):
        constraint_range = StrictMinMaxConstraint(
            vr=self.constraint_range.vr & other.constraint_range.vr,
            warn_only=False,
        )
        return Constraint(
            self.w_tensor,
            self.t_id,
            self.dim,
            constraint_range,
            shared=ConstraintTarget(other.w_tensor, other.t_id, other.dim),
        )


def export(
    f: Callable[..., Any],
    *args,
    aten_graph: bool = False,
    pre_autograd: bool = False,
    decomposition_table: Optional[
        Dict[torch._ops.OpOverload, Callable[..., Any]]
    ] = None,
    tracing_mode: str = "symbolic",
    constraints: List[Constraint] = None,
    assume_static_by_default: bool = False,
    functionalize: bool = False,
    **kwargs,
) -> Tuple[torch.fx.GraphModule, Set[_guards.Guard]]:
    """
    Export an input function f to a format that can be executed outside of PyTorch using the FX graph.

    Args:
        f (callable): A PyTorch function to be exported.

        *args: Variable length argument list to be passed to the function f.

        aten_graph (bool): If True, exports a graph with ATen operators.
        If False, exports a graph with Python operators. Default is False.

        pre_autograd (bool): If True, exports a graph with ATen operators,
        but before autograd has run. This can be useful if you want to apply further tranformations
        on a graph before running it through autograd.
        This flag is only valid if aten_graph=True is set.
        Default is False.

        decomposition_table (dict): A dictionary that maps operators to their decomposition functions.
        Required if aten_graph or tracing_mode is specified. Default is None.

        tracing_mode (str): If "symbolic", turn on dynamic shapes support. Default is "symbolic".

        functionalize (bool): If True, the resulting aten graph module will be functional. You will need to
        set aten_graph=True to see the effect. By default, this flag will be false.

        **kwargs: Arbitrary keyword arguments to be passed to the function f.

    Returns:
        A tuple of (graph, guards)
        Graph: An FX graph representing the execution of the input PyTorch function with the provided arguments and options.
        Guards: The guards we accumulated during tracing f above

    Raises:
        AssertionError: If decomposition_table is specified without setting aten_graph=True,
        or if graph breaks during tracing in export.

        AssertionError: If Dynamo input and output is not consistent with traced input/output.

    Note - this headerdoc was authored by ChatGPT, with slight modifications by the author.
    """
    check_if_dynamo_supported()
    torch._C._log_api_usage_once("torch._dynamo.export")
    if decomposition_table is not None:
        assert (
            aten_graph
        ), "Specifying a decomposition_table table or tracing mode is illegal without setting aten_graph=True"
    if pre_autograd:
        assert aten_graph, "pre_autograd=True can only be used when aten_graph=True"
    f = innermost_fn(f)
    call_to_inspect = f.forward if isinstance(f, torch.nn.Module) else f
    original_signature = inspect.signature(call_to_inspect)

    if functionalize and not aten_graph:
        raise UserError(
            UserErrorType.ANTI_PATTERN,
            "TorchDynamo won't functionalize non-aten graphs. Please set `functionalize` to true",
        )

    graph = None
    out_guards = None
    graph_captured_input = None
    graph_captured_result: Optional[Tuple[torch.Tensor, ...]] = None

    def produce_matching(source_args, candidate_args):
        matched_elements_positions = []
        dict_of_source_args = dict()
        for i in range(0, len(source_args)):
            element_id = id(source_args[i])
            dict_of_source_args[element_id] = i

        for i in range(0, len(candidate_args)):
            arg = candidate_args[i]
            # 1-element tensor arg can be unspec int/float
            if isinstance(arg, torch.Tensor) and torch.numel(arg) == 1:
                if id(arg) in dict_of_source_args:
                    matched_elements_positions.append(dict_of_source_args[id(arg)])
                elif id(arg.item()) in dict_of_source_args:
                    matched_elements_positions.append(
                        dict_of_source_args[id(arg.item())]
                    )
                else:
                    raise AssertionError(
                        "Dynamo input/output is not consistent with traced input/output"
                    )
            else:
                assert (
                    id(arg) in dict_of_source_args
                ), "Dynamo input and output is a strict subset of traced input/output"
                matched_elements_positions.append(dict_of_source_args[id(arg)])

        return matched_elements_positions

    def guard_export_print(guards: Set[_guards.Guard]):
        nonlocal out_guards
        assert out_guards is None, "whole graph export entails exactly one guard export"
        out_guards = guards

    fake_mode = None
    example_inputs = []

    def dynamo_normalization_capturing_compiler(
        gm: torch.fx.GraphModule, inner_example_inputs
    ):
        nonlocal graph
        assert (
            graph is None
        ), "Tried to emit a second graph during export. Tracing through 'f' must produce a single graph."
        graph = gm

        nonlocal fake_mode, example_inputs
        fake_mode = _guards.detect_fake_mode(inner_example_inputs)
        example_inputs = inner_example_inputs

        def result_capturing_wrapper(*graph_inputs):
            nonlocal graph_captured_result
            nonlocal graph_captured_input

            graph_captured_input = graph_inputs
            assert graph is not None
            graph_captured_result = graph(*graph_inputs)
            return graph_captured_result

        return result_capturing_wrapper

    flat_args, in_spec = pytree.tree_flatten((args, kwargs))

    remove_from_cache(f)
    constraint_violation_error = None
    with patch(f"{__name__}.most_recent_backend", None), config.patch(
        summarize_dim_constraints=True,
        specialize_int=True,
        assume_static_by_default=assume_static_by_default,
    ):
        opt_f = optimize_assert(
            dynamo_normalization_capturing_compiler,
            hooks=Hooks(
                guard_export_fn=guard_export_print,
                guard_fail_fn=None,
            ),
            export=True,
            export_constraints=constraints,
            dynamic=(tracing_mode == "symbolic"),
        )(f)
        # TODO(voz): We may have instances of `f` that mutate inputs, we should track sideffects and reject.
        try:
            result_traced = opt_f(*args, **kwargs)
        except ConstraintViolationError as e:
            constraint_violation_error = e
    remove_from_cache(f)

    if (shape_env := getattr(fake_mode, "shape_env", None)) is not None:
        dim_constraints = shape_env.dim_constraints
        assert dim_constraints is not None
        dim_constraints.solve()
        msg = dim_constraints.prettify_results(original_signature)
        if constraint_violation_error:
            constraint_violation_error.args = (
                constraint_violation_error.args[0] + msg,
            )
        else:
            log.warning(
                "Summary of dimension constraints:%s",
                msg,
            )
    if constraint_violation_error:
        raise constraint_violation_error

    assert (
        graph is not None
    ), "Failed to produce a graph during tracing. Tracing through 'f' must produce a single graph."
    assert out_guards is not None, "Failed to produce guards during tracing"
    assert fake_mode is not None

    matched_input_elements_positions = produce_matching(flat_args, graph_captured_input)

    flat_results_traced, out_spec_traced = pytree.tree_flatten(result_traced)

    assert graph_captured_result is not None
    flat_both = list(graph_captured_result) + flat_args
    matched_output_elements_positions = produce_matching(flat_both, flat_results_traced)

    class ChangeInputOutputSignature(torch.fx.interpreter.Transformer):
        def __init__(
            self,
            m,
        ):
            super().__init__(m)
            arg_len = len(flat_args)
            self.new_args = [
                super(ChangeInputOutputSignature, self).placeholder(f"arg{i}", (), {})
                for i in range(0, arg_len)
            ]
            self.old_args_gen = (
                self.new_args[i] for i in matched_input_elements_positions
            )

        def placeholder(self, target, args, kwargs):
            arg = next(self.old_args_gen)
            if "val" in self.current_node.meta:
                arg.node.meta["val"] = self.current_node.meta["val"]
            if "tensor_dict" in self.current_node.meta:
                arg.node.meta["tensor_dict"] = self.current_node.meta["tensor_dict"]
            return arg

        def output(self, target, args, kwargs):
            dynamo_result_flat = args[0]
            lookup = [*dynamo_result_flat, *self.new_args]
            new_result_flat = [lookup[i] for i in matched_output_elements_positions]
            return super().output(target, (new_result_flat,), {})

        def run_node(self, n):
            self.current_node = n
            r = super().run_node(n)
            if "val" in self.current_node.meta:
                r.node.meta["val"] = self.current_node.meta["val"]
            return r

    # NB: This is mostly hitting the cache; Dynamo already converted these
    example_fake_inputs = [fake_mode.from_tensor(t) for t in example_inputs]

    if aten_graph:
        memo: Dict[torch.Tensor, torch.Tensor] = {}

        def to_fun(t):
            if isinstance(t, torch.Tensor):
                if t in memo:
                    return memo[t]
                r = torch._to_functional_tensor(t, mirror_autograd_meta=True)
                memo[t] = r
                return r
            else:
                return t

        def from_fun(t):
            if not isinstance(t, torch.Tensor) or not torch._is_functional_tensor(t):
                return t
            torch._sync(t)
            return torch._from_functional_tensor(t)

        # Running graph with interpreter is needed for propagating the stack_trace
        def graph_with_interpreter(*args):
            with torch.fx.traceback.preserve_node_meta():
                if functionalize:
                    torch._enable_functionalization(reapply_views=True)
                    try:
                        return pytree.tree_map(
                            from_fun,
                            torch.fx.Interpreter(graph).run(
                                *pytree.tree_map(to_fun, args)
                            ),
                        )
                    finally:
                        torch._disable_functionalization()
                else:
                    return torch.fx.Interpreter(graph).run(*args)

        with enable_python_dispatcher(), fake_mode:
            try:
                graph = make_fx(
                    graph_with_interpreter,
                    decomposition_table=decomposition_table,
                    tracing_mode="real",
                    _allow_non_fake_inputs=True,
                    pre_autograd=pre_autograd,
                )(*example_fake_inputs)
            except CondOpArgsMismatchError as e:
                # Wrap the internal error to the user-facing error
                raise UserError(UserErrorType.DYNAMIC_CONTROL_FLOW, str(e))

    new_graph = ChangeInputOutputSignature(
        graph,
    ).transform()

    # Store constraints and inputs as metadata for user passes, e.g. turn constraints to runtime check
    new_graph.meta["input_shape_constraints"] = (
        [constraint.serializable_spec for constraint in constraints]
        if constraints
        else []
    )

    if (shape_env := getattr(fake_mode, "shape_env", None)) is not None:
        dim_constraints = shape_env.dim_constraints
        assert dim_constraints is not None
        dim_constraints.solve()
        log.warning(
            "Summary of dimension constraints:%s",
            dim_constraints.prettify_results(inspect.signature(f)),
        )

        # Inline constraints added by users correspond to unbacked symbols in shape_env,
        new_graph.meta["inline_constraints"] = {
<<<<<<< HEAD
            k: v for k, v in shape_env.var_to_range.items() if re.match(r"^[if]\d+$", str(k))
=======
            k: v
            for k, v in shape_env.var_to_range.items()
            if re.match(r"^[if]\d+$", str(k))
>>>>>>> 999ae6fe
        }

    def signature_to_fullargspec(sig: inspect.Signature):
        # Get a list of Parameter objects from the Signature object
        params = list(sig.parameters.values())
        # Separate positional arguments, keyword-only arguments and varargs/varkw
        args = [
            p.name for p in params if p.kind == inspect.Parameter.POSITIONAL_OR_KEYWORD
        ]
        kwonlyargs = [
            p.name for p in params if p.kind == inspect.Parameter.KEYWORD_ONLY
        ]
        varargs = next(
            (p.name for p in params if p.kind == inspect.Parameter.VAR_POSITIONAL), None
        )
        varkw = next(
            (p.name for p in params if p.kind == inspect.Parameter.VAR_KEYWORD), None
        )
        # Get default values for positional arguments and keyword-only arguments
        defaults = tuple(
            p.default
            for p in params
            if p.kind == inspect.Parameter.POSITIONAL_OR_KEYWORD
            and p.default is not inspect.Parameter.empty
        )
        kwonlydefaults = {
            p.name: p.default
            for p in params
            if p.kind == inspect.Parameter.KEYWORD_ONLY
            and p.default is not inspect.Parameter.empty
        }
        # Get annotations for parameters and return value
        annotations = {}
        if sig.return_annotation:
            annotations = {"return": sig.return_annotation}
        for parameter in params:
            annotations[parameter.name] = parameter.annotation
        # Return a FullArgSpec object with the extracted attributes
        return inspect.FullArgSpec(
            args, varargs, varkw, defaults, kwonlyargs, kwonlydefaults, annotations
        )

    # Make dynamo graph to have same input/output spec as user code
    def argument_names(f: Callable[..., Any], *args, **kwargs) -> List[str]:
        fullargspec = signature_to_fullargspec(original_signature)

        # 1. Map `args` 1-to-1 to positional arguments in original signature.
        input_strs = fullargspec.args[: len(args)]

        if len(args) > len(fullargspec.args):
            # 2. If there are more arguments left in `args`, they map to varargs in original
            # signature. Assign names as {varargs}_0, {varargs}_1, ...
            assert fullargspec.varargs is not None, "More arguments than expected"
            input_strs += [
                f"{fullargspec.varargs}_{i}"
                for i in range(0, len(args) - len(input_strs))
            ]
        elif len(args) < len(fullargspec.args):
            # 3. If there are fewer arguments in `args` than `fullargspec.args`,
            # it implies these are arguments either with default values, or provided in
            # `kwargs`. The former can be safely ignored. Because Dynamo.export does not
            # export them as part of the function signature. The latter will be handled
            # in the next step.
            for unprovided_arg in fullargspec.args[
                len(args) : -len(fullargspec.defaults or [])
            ]:
                assert unprovided_arg in kwargs, f"Missing argument {unprovided_arg}"

        # 4. Keyword arguments provided in `kwargs`.
        input_strs += list(kwargs.keys())

        # 5. Keyword-only arguments with default values if not provided are not exported
        # as part of the function signature.
        for kwonly_arg in fullargspec.kwonlyargs:
            kwonlydefaults = fullargspec.kwonlydefaults or {}
            assert (
                kwonly_arg in kwargs or kwonly_arg in kwonlydefaults
            ), f"Missing keyword only argument {kwonly_arg}"

        return input_strs

    new_graph.graph._codegen = _PyTreeCodeGen(
        _PyTreeInfo(
            argument_names(f, *args, **kwargs),
            in_spec,
            out_spec_traced,
        )
    )

    new_graph.recompile()
    # TODO remove this once Executorch uses proper functionalization
    new_graph._matched_input_elements_positions = matched_input_elements_positions

    return (new_graph, out_guards)


def assume_constant_result(fn):
    fn._dynamo_marked_constant = True
    return fn


def optimize_assert(
    backend,
    *,
    hooks=Hooks(None, None),
    export=False,
    export_constraints=None,
    dynamic=False,
):
    """
    The same as `torch._dynamo.optimize(backend, nopython=True)`
    """
    backend = get_compiler_fn(backend)

    # Find if backend has any extra context manager
    backend_ctx_ctor = getattr(backend, "backend_ctx_ctor", null_context)

    return _optimize_catch_errors(
        convert_frame.convert_frame_assert(
            backend, export=export, export_constraints=export_constraints
        ),
        hooks,
        backend_ctx_ctor,
        export=export,
        dynamic=dynamic,
    )


def run(fn=None):
    """Don't do any dynamic compiles, just use prior optimizations"""
    if fn is not None:
        fn = innermost_fn(fn)
        assert callable(fn)
        return RunOnlyContext()(fn)
    return RunOnlyContext()


def disable(fn=None, recursive=True):
    """
    Decorator and context manager to disable TorchDynamo

    If recursive=True, Dynamo is completely skipped on the decorated function
    frame as well as the recursively invoked functions.

    If recursive=False, Dynamo skips frames associated with the function code,
    but still process recursively invoked frames.
    """
    if recursive:
        if fn is not None:
            fn = innermost_fn(fn)
            assert callable(fn)
            return DisableContext()(fn)
        return DisableContext()
    else:
        return skip(fn)


def skip(fn=None):
    """
    Skip frames associated with the function code, but still process recursively
    invoked frames
    """
    if fn is None:
        return skip
    fn = innermost_fn(fn)
    assert callable(fn)
    skip_code(fn.__code__)
    fn._torchdynamo_disable = True
    return fn


class TorchPatcher:
    @staticmethod
    @functools.lru_cache(None)
    def patch():
        # Disable TorchDynamo on some torch.* compilers generated frames
        torch.jit.trace = disable(torch.jit.trace)
        torch.jit.trace_module = disable(torch.jit.trace_module)
        torch.jit._get_trace_graph = disable(torch.jit._get_trace_graph)

        # symbolic_trace creates new frames. We disable Dynamo on such frames
        torch.fx._symbolic_trace.Tracer.trace = disable(
            torch.fx._symbolic_trace.Tracer.trace
        )

        torch.onnx.export_to_pretty_string = disable(torch.onnx.export_to_pretty_string)
        torch.distributions.Distribution.set_default_validate_args(False)

        proxy_tensor.dispatch_trace = disable(proxy_tensor.dispatch_trace)

        optimizers = [
            opt
            for opt in torch.optim.__dict__.values()
            if inspect.isclass(opt) and issubclass(opt, torch.optim.Optimizer)
        ]

        # disable dynamo for the wrapper that helps give dynamo hints about entering DDP
        if hasattr(DistributedDataParallel, "_inside_ddp_forward"):
            DistributedDataParallel._inside_ddp_forward = disable(
                DistributedDataParallel._inside_ddp_forward, recursive=False
            )

        from ..optim import adagrad, adam, adamax, adamw, asgd, nadam, sgd

        for opt_mod in adagrad, adam, adamax, adamw, asgd, nadam, sgd:
            multi_tensor_fn_name = f"_multi_tensor_{opt_mod.__name__.split('.')[-1]}"
            if hasattr(opt_mod, multi_tensor_fn_name):
                setattr(
                    opt_mod,
                    multi_tensor_fn_name,
                    disable(getattr(opt_mod, multi_tensor_fn_name)),
                )

        excluded_opts = {torch.optim.SparseAdam, torch.optim.RAdam, torch.optim.LBFGS}
        for opt in optimizers:
            if opt in excluded_opts:
                opt.step = disable(opt.step)

            opt._cuda_graph_capture_health_check = disable(
                opt._cuda_graph_capture_health_check
            )
            opt.zero_grad = disable(opt.zero_grad)

            if hasattr(opt, "_init_group"):
                opt._init_group = disable(opt._init_group)

            # disable any currently set hooks
            # Note: we only want to disable the profiling hook
            # which is the *last* hook applied, we want to keep the no_grad hook
            hooked = getattr(opt.step, "hooked", False)
            if hooked:
                unwrapped_step = getattr(opt.step, "__wrapped__", None)
                if unwrapped_step:
                    opt.step = unwrapped_step

            # disable future hooking
            opt.step.hooked = True

    @staticmethod
    def suppress_torch_distributed_warnings(fn):
        def inner_fn(*args, **kwargs):
            warnings.filterwarnings(
                "ignore", category=UserWarning, module="torch.distributed"
            )
            return fn(*args, **kwargs)

        return inner_fn<|MERGE_RESOLUTION|>--- conflicted
+++ resolved
@@ -1028,13 +1028,9 @@
 
         # Inline constraints added by users correspond to unbacked symbols in shape_env,
         new_graph.meta["inline_constraints"] = {
-<<<<<<< HEAD
-            k: v for k, v in shape_env.var_to_range.items() if re.match(r"^[if]\d+$", str(k))
-=======
             k: v
             for k, v in shape_env.var_to_range.items()
             if re.match(r"^[if]\d+$", str(k))
->>>>>>> 999ae6fe
         }
 
     def signature_to_fullargspec(sig: inspect.Signature):
