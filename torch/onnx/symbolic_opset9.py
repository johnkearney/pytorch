--- conflicted
+++ resolved
@@ -6321,35 +6321,19 @@
     operator_export_type = GLOBALS.operator_export_type
     opset_version = GLOBALS.export_onnx_opset_version
 
-<<<<<<< HEAD
-    new_op_outputs = g.op("Loop", *inputs, outputs=node.outputsSize())
-
-    if isinstance(new_op_outputs, Sequence):
-        new_node = new_op_outputs[0].node()
-    else:
-        new_node = new_op_outputs.node()
-
-    for block in node.blocks():
-        new_block = new_node.addBlock()
-=======
-    old_blocks = tuple(n.blocks())
+    old_blocks = tuple(node.blocks())
     new_op_outputs, new_block_contexts, new_node = torchscript.add_op_with_blocks(
-        g, "Loop", *inputs, outputs=n.outputsSize(), n_blocks=len(old_blocks)
+        g, "Loop", *inputs, outputs=node.outputsSize(), n_blocks=len(old_blocks)
     )
 
     for old_block, new_block_context in zip(old_blocks, new_block_contexts):
->>>>>>> a82eaef1
         # Copy input metadata to subblock
         #
         #   prim::Loop(iter, cond, input_1, ..., input_n)
         #     block0(iter, input_1, ..., input_n)
         #
         # For `Loop` node, copy metadata for `iter`, `input_1`, ..., `input_n`.
-<<<<<<< HEAD
-        for i, b_in in enumerate(block.inputs()):
-=======
         for i, b_in in enumerate(old_block.inputs()):
->>>>>>> a82eaef1
             if i == 0 and i < len(inputs):
                 b_in.setType(inputs[i].type())
             # For optional block inputs, they may switch between None not-None inside
@@ -6362,15 +6346,11 @@
             ):
                 b_in.setType(inputs[i + 1].type())
         torch._C._jit_pass_onnx_block(
-<<<<<<< HEAD
-            block, new_block, operator_export_type, env, False  # type:ignore[arg-type]
-=======
             old_block,
             new_block_context.block,
             operator_export_type,  # type:ignore[arg-type]
             env,
             False,
->>>>>>> a82eaef1
         )
     fixed_outputs = torch._C._jit_pass_fixup_onnx_controlflow_node(
         new_node, opset_version
