--- conflicted
+++ resolved
@@ -13,13 +13,10 @@
 """
 
 import functools
-<<<<<<< HEAD
+import inspect
 import os
 import platform
 import sys
-=======
-import inspect
->>>>>>> e300f40c
 from typing import Any, Callable, Iterable, List, Optional, overload, Tuple, Type, Union
 
 import torch
