import torch
import re
import unittest
from subprocess import CalledProcessError

from torch._inductor.codecache import CppCodeCache
from torch.utils._triton import has_triton
from torch.testing._internal.common_utils import (
    LazyVal,
    IS_FBCODE,
)
from torch._dynamo.backends.registry import register_backend
from torch._inductor.compile_fx import compile_fx, count_bytes_inner
from torch.testing._internal.common_utils import TestCase

def test_cpu():
    try:
        CppCodeCache.load("")
        return not IS_FBCODE
    except (
        CalledProcessError,
        OSError,
        torch._inductor.exc.InvalidCxxCompiler,
        torch._inductor.exc.CppCompileError,
    ):
        return False

HAS_CPU = LazyVal(test_cpu)

HAS_CUDA = has_triton()

@register_backend
def count_bytes_inductor(gm, example_inputs):
    return compile_fx(gm, example_inputs, inner_compile=count_bytes_inner)

def _check_has_dynamic_shape(
    self: TestCase,
    code,
):
    for_loop_found = False
    has_dynamic = False
    lines = code.split("\n")
    for line in lines:
        if "for(" in line:
            for_loop_found = True
            if re.search(r";.*ks.*;", line) is not None:
                has_dynamic = True
                break
    self.assertTrue(
        has_dynamic, msg=f"Failed to find dynamic for loop variable\n{code}"
    )
    self.assertTrue(for_loop_found, f"Failed to find for loop\n{code}")


def skipCUDAIf(cond, msg):
    if cond:
        def decorate_fn(fn):
            def inner(self, *args, **kwargs):
                if self.device == "cuda":
                    raise unittest.SkipTest(msg)
                return fn(self, *args, **kwargs)
            return inner
    else:
        def decorate_fn(fn):
            return fn

<<<<<<< HEAD
    return decorate_fn

HAS_MULTIGPU = HAS_CUDA and torch.cuda.device_count() >= 2
HAS_AVX2 = "fbgemm" in torch.backends.quantized.supported_engines
requires_cuda = functools.partial(unittest.skipIf, not HAS_CUDA, "requires cuda")
requires_multigpu = functools.partial(
    unittest.skipIf, not HAS_MULTIGPU, "requires multiple cuda devices"
)
skip_if_x86_mac = functools.partial(
    unittest.skipIf, IS_MACOS and IS_X86, "Does not work on x86 Mac"
)
skip_if_mac = functools.partial(
    unittest.skipIf, IS_MACOS, "Does not work on Mac"
)
vec_dtypes = [torch.float, torch.bfloat16, torch.float16]


@dataclasses.dataclass
class TestFailure:
    suffixes: Tuple[str]
    is_skip: bool = False
    __test__: bool = False


def copy_tests(
    my_cls, other_cls, suffix, test_failures=None, xfail_prop=None
):  # noqa: B902
    for name, value in my_cls.__dict__.items():
        if name.startswith("test_"):
            # You cannot copy functions in Python, so we use closures here to
            # create objects with different ids. Otherwise, unittest.skip
            # would modify all methods sharing the same object id. Also, by
            # using a default argument, we create a copy instead of a
            # reference. Otherwise, we would lose access to the value.

            @functools.wraps(value)
            def new_test(self, value=value):
                return value(self)

            # Copy __dict__ which may contain test metadata
            new_test.__dict__ = copy.deepcopy(value.__dict__)

            if xfail_prop is not None and hasattr(value, xfail_prop):
                new_test = unittest.expectedFailure(new_test)

            tf = test_failures and test_failures.get(name)
            if tf is not None and suffix in tf.suffixes:
                skip_func = (
                    unittest.skip("Skipped!")
                    if tf.is_skip
                    else unittest.expectedFailure
                )
                new_test = skip_func(new_test)

            setattr(other_cls, f"{name}_{suffix}", new_test)


def clone_preserve_strides(x, device=None):
    if not isinstance(x, torch.Tensor):
        return x
    buffer = torch.as_strided(
        x, (x.untyped_storage().size() // x.element_size(),), (1,), 0
    )
    if not device:
        buffer = buffer.clone()
    else:
        buffer = buffer.to(device, copy=True)
    out = torch.as_strided(buffer, x.size(), x.stride(), x.storage_offset())
    return out


def compute_grads(args, kwrags, results, grads):
    def gather_leaf_tensors(args, kwargs):
        args = pytree.arg_tree_leaves(*args, **kwargs)
        leaf_tensors = [
            arg for arg in args if isinstance(arg, torch.Tensor) and arg.requires_grad
        ]
        return leaf_tensors

    flat_results = pytree.tree_leaves(results)
    flat_diff_results = [r for r in flat_results if r.requires_grad]
    assert len(flat_diff_results) > 0

    leaf_tensors = gather_leaf_tensors(args, kwrags)
    assert len(leaf_tensors) > 0
    return torch.autograd.grad(
        flat_diff_results,
        leaf_tensors,
        grads,
        allow_unused=True,
        retain_graph=True,
    )


def check_model(
    self: TestCase,
    model,
    example_inputs,
    kwargs=None,
    *,
    atol=None,
    rtol=None,
    check_lowp=True,
    exact_dtype=True,
    nopython=True,
    copy_to_cuda=True,
    reference_in_float=True,
    assert_equal=True,
    check_gradient=False,
    check_has_compiled=True,
    output_process_fn_grad=lambda x: x,
):
    kwargs = kwargs or {}
    torch._dynamo.reset()

    ref_inputs = [clone_preserve_strides(x) for x in example_inputs]
    ref_kwargs = kwargs
    has_lowp_args = False
    original_lowp_dtype = torch.half

    if reference_in_float:
        # check_lowp is ignored here, it's kept just to be able to call `common` with extra arg
        def upcast_fn(x):
            nonlocal has_lowp_args
            if isinstance(x, torch.Tensor) and (
                x.dtype == torch.float16 or x.dtype == torch.bfloat16
            ):
                has_lowp_args = True
                return x.float()
            else:
                return x

        def get_original_lowp_dtype(example_inputs):
            dtypes = [x.dtype for x in example_inputs if isinstance(x, torch.Tensor)]
            dtype_set = set(dtypes)
            return dtype_set.pop() if len(dtype_set) == 1 else torch.half

        ref_inputs = list(map(upcast_fn, example_inputs))
        ref_kwargs = {k: upcast_fn(v) for k, v in kwargs.items()}
        if has_lowp_args:
            original_lowp_dtype = get_original_lowp_dtype(example_inputs)
            if hasattr(model, "to"):
                model = model.to(torch.float)

    torch.manual_seed(0)

    correct = model(*ref_inputs, **ref_kwargs)
    # downcast the model back if needed
    if reference_in_float and has_lowp_args:
        if hasattr(model, "to"):
            model = model.to(original_lowp_dtype)

    torch._inductor.metrics.reset()

    called = False

    def compile_fx_wrapper(model_, example_inputs_):
        nonlocal called
        called = True
        return compile_fx(model_, example_inputs_)

    def run(*ex, **kwargs):
        return model(*ex, **kwargs)

    run = torch._dynamo.optimize(compile_fx_wrapper, nopython=nopython)(run)

    torch.manual_seed(0)
    actual = run(*example_inputs, **kwargs)
    # if not called:
    #     exp = torch._dynamo.explain(run)(*example_inputs)
    #     print("Explain:", exp[0])
    #     for graph in exp[2]:
    #         print("Graph", graph)
    if check_has_compiled:
        assert called, "Ran graph without calling compile_fx"
    assert type(actual) == type(correct)

    correct_flat, correct_spec = tree_flatten(correct)
    actual_flat = pytree.tree_leaves(actual)

    def reference_to_expect(actual_flat, correct_flat):
        return tuple(
            y.to(x.dtype)
            if isinstance(y, torch.Tensor) and y.dtype.is_floating_point
            else y
            for x, y in zip(actual_flat, correct_flat)
        )

    if reference_in_float:
        correct_flat = reference_to_expect(actual_flat, correct_flat)
        correct = tree_unflatten(correct_flat, correct_spec)

    if assert_equal:
        self.assertEqual(
            actual,
            correct,
            atol=atol,
            rtol=rtol,
            equal_nan=True,
            exact_dtype=exact_dtype,
        )
        # In case of input mutations, check that inputs are the same
        self.assertEqual(
            ref_inputs,
            example_inputs,
            atol=atol,
            rtol=rtol,
            equal_nan=True,
            # our testing sometimes uses higher precision inputs for the reference
            exact_dtype=False,
        )
    else:
        for correct_val, actual_val in zip(correct_flat, actual_flat):
            if isinstance(correct_val, torch.Tensor):
                assert correct_val.device == actual_val.device
                assert correct_val.size() == actual_val.size()
                strides_equal, _ = torch._prims_common.check_significant_strides(
                    correct_val, actual_val
                )
                assert strides_equal
                assert correct_val.layout == actual_val.layout
                if exact_dtype:
                    assert correct_val.dtype == actual_val.dtype

    if check_gradient:
        actual = output_process_fn_grad(actual)
        correct = output_process_fn_grad(correct)
        actual_flat = pytree.tree_leaves(actual)
        correct_flat = pytree.tree_leaves(correct)

        # generate random unit norm gradients
        grads = [
            torch.rand(r.shape, device=r.device, dtype=r.dtype)
            for r in correct_flat
            if r.requires_grad
        ]
        for g in grads:
            g /= g.norm()

        correct_grad = compute_grads(ref_inputs, ref_kwargs, correct, grads)
        all_none_grads = all(x is None for x in correct_grad)
        if all_none_grads:
            # See Note [Detaching inputs that never need gradients]
            # There are a handful of ops that can return None gradients, into of zero gradients.
            # If all inputs to an AOTAutograd graph are supposed to get None gradients,
            # AOTAutograd will end up forcing all of the outputs of the forward to not require grad.
            # There's no easy fix to this (see the note above), although one option is to
            # force any derivative formulas in core to return tensors of zeros instead of None.
            flat_results = pytree.tree_leaves(actual)
            results_that_require_grad = [
                x
                for x in flat_results
                if isinstance(x, torch.Tensor) and x.requires_grad
            ]
            self.assertEqual(len(results_that_require_grad), 0)
        else:
            actual_grad = compute_grads(example_inputs, kwargs, actual, grads)

            if reference_in_float:
                expect_grad = reference_to_expect(actual_grad, correct_grad)
            else:
                expect_grad = correct_grad

            self.assertEqual(
                actual_grad,
                expect_grad,
                atol=atol,
                rtol=rtol,
                equal_nan=True,
                exact_dtype=exact_dtype,
            )

    torch._dynamo.reset()


@torch._inductor.config.patch("triton.cudagraphs", False)
def check_model_cuda(
    self: TestCase,
    model,
    example_inputs,
    kwargs=None,
    *,
    atol=None,
    rtol=None,
    check_lowp=True,
    exact_dtype=True,
    nopython=True,
    copy_to_cuda=True,
    reference_in_float=True,
    assert_equal=True,
    check_gradient=False,
    check_has_compiled=True,
    output_process_fn_grad=lambda x: x,
):
    kwargs = kwargs or {}
    if hasattr(model, "to"):
        model = model.to("cuda")

    if copy_to_cuda:
        example_inputs = tuple(
            clone_preserve_strides(x, device="cuda") for x in example_inputs
        )

    check_model(
        self,
        model,
        example_inputs,
        kwargs,
        atol=atol,
        rtol=rtol,
        exact_dtype=exact_dtype,
        nopython=nopython,
        reference_in_float=reference_in_float,
        assert_equal=assert_equal,
        check_gradient=check_gradient,
        check_has_compiled=check_has_compiled,
        output_process_fn_grad=output_process_fn_grad,
    )

    if check_lowp:

        def downcast_fn(x):
            if not isinstance(x, torch.Tensor) or not x.dtype == torch.float:
                return x
            return torch.empty_strided(
                x.size(), x.stride(), device="cuda", dtype=torch.half
            ).copy_(x)

        example_inputs = list(map(downcast_fn, example_inputs))
        if hasattr(model, "to"):
            model = model.to(torch.half)
        if rtol is not None:
            rtol = max(2e-3, rtol)
        check_model(
            self,
            model,
            example_inputs,
            kwargs,
            atol=atol,
            rtol=rtol,
            exact_dtype=exact_dtype,
            nopython=nopython,
            reference_in_float=reference_in_float,
            assert_equal=assert_equal,
            check_gradient=check_gradient,
            check_has_compiled=check_has_compiled,
            output_process_fn_grad=output_process_fn_grad,
        )


def run_and_get_cpp_code(fn, *args, **kwargs):
    # We use the patch context manager instead of using it as a decorator.
    # In this way, we can ensure that the attribute is patched and unpatched correctly
    # even if this run_and_get_cpp_code function is called multiple times.
    with torch._inductor.config.patch(debug=True):
        torch._dynamo.reset()
        import io
        import logging

        log_capture_string = io.StringIO()
        ch = logging.StreamHandler(log_capture_string)
        from torch._inductor.graph import output_code_log

        output_code_log.addHandler(ch)
        prev_level = output_code_log.level
        output_code_log.setLevel(logging.DEBUG)
        result = fn(*args, **kwargs)
        s = log_capture_string.getvalue()
        output_code_log.setLevel(prev_level)
        output_code_log.removeHandler(ch)
    return result, s


class TestCase(TorchTestCase):
    @classmethod
    def setUpClass(cls):
        super().setUpClass()
        cls._stack = contextlib.ExitStack()
        cls._stack.enter_context(
            torch._inductor.config.patch(
                {
                    "debug": True,
                    "debug_index_asserts": True,
                    "cpp.min_chunk_size": 1,
                    "triton.autotune_pointwise": False,  # too slow
                    "implicit_fallbacks": False,
                    "generate_intermediate_hooks": True,
                }
            )
        )

    @classmethod
    def tearDownClass(cls):
        cls._stack.close()
        super().tearDownClass()

    def setUp(self):
        torch._dynamo.reset()
        torch._inductor.metrics.reset()
        super().setUp()
        self._start = time.perf_counter()

    def tearDown(self):
        super().tearDown()
        torch._dynamo.reset()
        if os.environ.get("ERROR_ON_SLOW") == "1":
            elapsed = time.perf_counter() - self._start
            assert elapsed < 120


class ToTuple(torch.nn.Module):
    def forward(self, x):
        return (x,)


def make_dynamic_cls(cls, xfail_prop="_expected_failure_dynamic"):
    return make_test_cls_with_patches(
        cls,
        "DynamicShapes",
        "_dynamic_shapes",
        (torch._dynamo.config, "assume_static_by_default", False),
        xfail_prop=xfail_prop,
    )
def filesize(filename: pathlib.Path):
    assert filename.exists(), f"{filename} is missing"
    return os.stat(filename).st_size


def run_inductor_tests(
    *,
    skip_rocm=False,
    skip_asan=False,
    nvcc=False,
    cudagraphs=False,
    mkl=False,
    skip_fbcode=False,
    skip_mac=False,
    triton=False,
    big_gpu=False,
):
    if IS_WINDOWS and IS_CI:
        sys.stderr.write(
            "Windows CI does not have necessary dependencies for inductor yet\n"
        )
        return
    if not (HAS_CPU or HAS_CUDA):
        sys.stderr.write("Missing both CPU compiler and Triton compiler\n")
        return
    if skip_rocm and TEST_WITH_ROCM:
        sys.stderr.write("Skipping due to rocm\n")
        return
    if skip_asan and TEST_WITH_ASAN:
        sys.stderr.write("Skipping due to asan\n")
        return
    if nvcc and not nvcc_exist():
        sys.stderr.write("Skipping due to nvcc\n")
        return
    if cudagraphs and not TEST_CUDA_GRAPH:
        sys.stderr.write("Skipping due to cudagraphs\n")
        return
    if mkl and not torch.backends.mkldnn.is_available():
        sys.stderr.write("Skipping due to mkl\n")
        return
    if skip_fbcode and IS_FBCODE:
        sys.stderr.write("Skipping due to fbcode\n")
        return
    if skip_mac and IS_MACOS:
        sys.stderr.write("Skipping due to mac\n")
        return
    if (triton or big_gpu) and not HAS_CUDA:
        sys.stderr.write("Skipping due to triton\n")
        return
    if big_gpu and not is_big_gpu(0):
        sys.stderr.write("Skipping due to is_big_gpu\n")
        return

    from torch._dynamo.test_case import run_tests

    return run_tests(("filelock", "sympy"))
=======
    return decorate_fn
>>>>>>> c5f3a481
<|MERGE_RESOLUTION|>--- conflicted
+++ resolved
@@ -64,486 +64,4 @@
         def decorate_fn(fn):
             return fn
 
-<<<<<<< HEAD
-    return decorate_fn
-
-HAS_MULTIGPU = HAS_CUDA and torch.cuda.device_count() >= 2
-HAS_AVX2 = "fbgemm" in torch.backends.quantized.supported_engines
-requires_cuda = functools.partial(unittest.skipIf, not HAS_CUDA, "requires cuda")
-requires_multigpu = functools.partial(
-    unittest.skipIf, not HAS_MULTIGPU, "requires multiple cuda devices"
-)
-skip_if_x86_mac = functools.partial(
-    unittest.skipIf, IS_MACOS and IS_X86, "Does not work on x86 Mac"
-)
-skip_if_mac = functools.partial(
-    unittest.skipIf, IS_MACOS, "Does not work on Mac"
-)
-vec_dtypes = [torch.float, torch.bfloat16, torch.float16]
-
-
-@dataclasses.dataclass
-class TestFailure:
-    suffixes: Tuple[str]
-    is_skip: bool = False
-    __test__: bool = False
-
-
-def copy_tests(
-    my_cls, other_cls, suffix, test_failures=None, xfail_prop=None
-):  # noqa: B902
-    for name, value in my_cls.__dict__.items():
-        if name.startswith("test_"):
-            # You cannot copy functions in Python, so we use closures here to
-            # create objects with different ids. Otherwise, unittest.skip
-            # would modify all methods sharing the same object id. Also, by
-            # using a default argument, we create a copy instead of a
-            # reference. Otherwise, we would lose access to the value.
-
-            @functools.wraps(value)
-            def new_test(self, value=value):
-                return value(self)
-
-            # Copy __dict__ which may contain test metadata
-            new_test.__dict__ = copy.deepcopy(value.__dict__)
-
-            if xfail_prop is not None and hasattr(value, xfail_prop):
-                new_test = unittest.expectedFailure(new_test)
-
-            tf = test_failures and test_failures.get(name)
-            if tf is not None and suffix in tf.suffixes:
-                skip_func = (
-                    unittest.skip("Skipped!")
-                    if tf.is_skip
-                    else unittest.expectedFailure
-                )
-                new_test = skip_func(new_test)
-
-            setattr(other_cls, f"{name}_{suffix}", new_test)
-
-
-def clone_preserve_strides(x, device=None):
-    if not isinstance(x, torch.Tensor):
-        return x
-    buffer = torch.as_strided(
-        x, (x.untyped_storage().size() // x.element_size(),), (1,), 0
-    )
-    if not device:
-        buffer = buffer.clone()
-    else:
-        buffer = buffer.to(device, copy=True)
-    out = torch.as_strided(buffer, x.size(), x.stride(), x.storage_offset())
-    return out
-
-
-def compute_grads(args, kwrags, results, grads):
-    def gather_leaf_tensors(args, kwargs):
-        args = pytree.arg_tree_leaves(*args, **kwargs)
-        leaf_tensors = [
-            arg for arg in args if isinstance(arg, torch.Tensor) and arg.requires_grad
-        ]
-        return leaf_tensors
-
-    flat_results = pytree.tree_leaves(results)
-    flat_diff_results = [r for r in flat_results if r.requires_grad]
-    assert len(flat_diff_results) > 0
-
-    leaf_tensors = gather_leaf_tensors(args, kwrags)
-    assert len(leaf_tensors) > 0
-    return torch.autograd.grad(
-        flat_diff_results,
-        leaf_tensors,
-        grads,
-        allow_unused=True,
-        retain_graph=True,
-    )
-
-
-def check_model(
-    self: TestCase,
-    model,
-    example_inputs,
-    kwargs=None,
-    *,
-    atol=None,
-    rtol=None,
-    check_lowp=True,
-    exact_dtype=True,
-    nopython=True,
-    copy_to_cuda=True,
-    reference_in_float=True,
-    assert_equal=True,
-    check_gradient=False,
-    check_has_compiled=True,
-    output_process_fn_grad=lambda x: x,
-):
-    kwargs = kwargs or {}
-    torch._dynamo.reset()
-
-    ref_inputs = [clone_preserve_strides(x) for x in example_inputs]
-    ref_kwargs = kwargs
-    has_lowp_args = False
-    original_lowp_dtype = torch.half
-
-    if reference_in_float:
-        # check_lowp is ignored here, it's kept just to be able to call `common` with extra arg
-        def upcast_fn(x):
-            nonlocal has_lowp_args
-            if isinstance(x, torch.Tensor) and (
-                x.dtype == torch.float16 or x.dtype == torch.bfloat16
-            ):
-                has_lowp_args = True
-                return x.float()
-            else:
-                return x
-
-        def get_original_lowp_dtype(example_inputs):
-            dtypes = [x.dtype for x in example_inputs if isinstance(x, torch.Tensor)]
-            dtype_set = set(dtypes)
-            return dtype_set.pop() if len(dtype_set) == 1 else torch.half
-
-        ref_inputs = list(map(upcast_fn, example_inputs))
-        ref_kwargs = {k: upcast_fn(v) for k, v in kwargs.items()}
-        if has_lowp_args:
-            original_lowp_dtype = get_original_lowp_dtype(example_inputs)
-            if hasattr(model, "to"):
-                model = model.to(torch.float)
-
-    torch.manual_seed(0)
-
-    correct = model(*ref_inputs, **ref_kwargs)
-    # downcast the model back if needed
-    if reference_in_float and has_lowp_args:
-        if hasattr(model, "to"):
-            model = model.to(original_lowp_dtype)
-
-    torch._inductor.metrics.reset()
-
-    called = False
-
-    def compile_fx_wrapper(model_, example_inputs_):
-        nonlocal called
-        called = True
-        return compile_fx(model_, example_inputs_)
-
-    def run(*ex, **kwargs):
-        return model(*ex, **kwargs)
-
-    run = torch._dynamo.optimize(compile_fx_wrapper, nopython=nopython)(run)
-
-    torch.manual_seed(0)
-    actual = run(*example_inputs, **kwargs)
-    # if not called:
-    #     exp = torch._dynamo.explain(run)(*example_inputs)
-    #     print("Explain:", exp[0])
-    #     for graph in exp[2]:
-    #         print("Graph", graph)
-    if check_has_compiled:
-        assert called, "Ran graph without calling compile_fx"
-    assert type(actual) == type(correct)
-
-    correct_flat, correct_spec = tree_flatten(correct)
-    actual_flat = pytree.tree_leaves(actual)
-
-    def reference_to_expect(actual_flat, correct_flat):
-        return tuple(
-            y.to(x.dtype)
-            if isinstance(y, torch.Tensor) and y.dtype.is_floating_point
-            else y
-            for x, y in zip(actual_flat, correct_flat)
-        )
-
-    if reference_in_float:
-        correct_flat = reference_to_expect(actual_flat, correct_flat)
-        correct = tree_unflatten(correct_flat, correct_spec)
-
-    if assert_equal:
-        self.assertEqual(
-            actual,
-            correct,
-            atol=atol,
-            rtol=rtol,
-            equal_nan=True,
-            exact_dtype=exact_dtype,
-        )
-        # In case of input mutations, check that inputs are the same
-        self.assertEqual(
-            ref_inputs,
-            example_inputs,
-            atol=atol,
-            rtol=rtol,
-            equal_nan=True,
-            # our testing sometimes uses higher precision inputs for the reference
-            exact_dtype=False,
-        )
-    else:
-        for correct_val, actual_val in zip(correct_flat, actual_flat):
-            if isinstance(correct_val, torch.Tensor):
-                assert correct_val.device == actual_val.device
-                assert correct_val.size() == actual_val.size()
-                strides_equal, _ = torch._prims_common.check_significant_strides(
-                    correct_val, actual_val
-                )
-                assert strides_equal
-                assert correct_val.layout == actual_val.layout
-                if exact_dtype:
-                    assert correct_val.dtype == actual_val.dtype
-
-    if check_gradient:
-        actual = output_process_fn_grad(actual)
-        correct = output_process_fn_grad(correct)
-        actual_flat = pytree.tree_leaves(actual)
-        correct_flat = pytree.tree_leaves(correct)
-
-        # generate random unit norm gradients
-        grads = [
-            torch.rand(r.shape, device=r.device, dtype=r.dtype)
-            for r in correct_flat
-            if r.requires_grad
-        ]
-        for g in grads:
-            g /= g.norm()
-
-        correct_grad = compute_grads(ref_inputs, ref_kwargs, correct, grads)
-        all_none_grads = all(x is None for x in correct_grad)
-        if all_none_grads:
-            # See Note [Detaching inputs that never need gradients]
-            # There are a handful of ops that can return None gradients, into of zero gradients.
-            # If all inputs to an AOTAutograd graph are supposed to get None gradients,
-            # AOTAutograd will end up forcing all of the outputs of the forward to not require grad.
-            # There's no easy fix to this (see the note above), although one option is to
-            # force any derivative formulas in core to return tensors of zeros instead of None.
-            flat_results = pytree.tree_leaves(actual)
-            results_that_require_grad = [
-                x
-                for x in flat_results
-                if isinstance(x, torch.Tensor) and x.requires_grad
-            ]
-            self.assertEqual(len(results_that_require_grad), 0)
-        else:
-            actual_grad = compute_grads(example_inputs, kwargs, actual, grads)
-
-            if reference_in_float:
-                expect_grad = reference_to_expect(actual_grad, correct_grad)
-            else:
-                expect_grad = correct_grad
-
-            self.assertEqual(
-                actual_grad,
-                expect_grad,
-                atol=atol,
-                rtol=rtol,
-                equal_nan=True,
-                exact_dtype=exact_dtype,
-            )
-
-    torch._dynamo.reset()
-
-
-@torch._inductor.config.patch("triton.cudagraphs", False)
-def check_model_cuda(
-    self: TestCase,
-    model,
-    example_inputs,
-    kwargs=None,
-    *,
-    atol=None,
-    rtol=None,
-    check_lowp=True,
-    exact_dtype=True,
-    nopython=True,
-    copy_to_cuda=True,
-    reference_in_float=True,
-    assert_equal=True,
-    check_gradient=False,
-    check_has_compiled=True,
-    output_process_fn_grad=lambda x: x,
-):
-    kwargs = kwargs or {}
-    if hasattr(model, "to"):
-        model = model.to("cuda")
-
-    if copy_to_cuda:
-        example_inputs = tuple(
-            clone_preserve_strides(x, device="cuda") for x in example_inputs
-        )
-
-    check_model(
-        self,
-        model,
-        example_inputs,
-        kwargs,
-        atol=atol,
-        rtol=rtol,
-        exact_dtype=exact_dtype,
-        nopython=nopython,
-        reference_in_float=reference_in_float,
-        assert_equal=assert_equal,
-        check_gradient=check_gradient,
-        check_has_compiled=check_has_compiled,
-        output_process_fn_grad=output_process_fn_grad,
-    )
-
-    if check_lowp:
-
-        def downcast_fn(x):
-            if not isinstance(x, torch.Tensor) or not x.dtype == torch.float:
-                return x
-            return torch.empty_strided(
-                x.size(), x.stride(), device="cuda", dtype=torch.half
-            ).copy_(x)
-
-        example_inputs = list(map(downcast_fn, example_inputs))
-        if hasattr(model, "to"):
-            model = model.to(torch.half)
-        if rtol is not None:
-            rtol = max(2e-3, rtol)
-        check_model(
-            self,
-            model,
-            example_inputs,
-            kwargs,
-            atol=atol,
-            rtol=rtol,
-            exact_dtype=exact_dtype,
-            nopython=nopython,
-            reference_in_float=reference_in_float,
-            assert_equal=assert_equal,
-            check_gradient=check_gradient,
-            check_has_compiled=check_has_compiled,
-            output_process_fn_grad=output_process_fn_grad,
-        )
-
-
-def run_and_get_cpp_code(fn, *args, **kwargs):
-    # We use the patch context manager instead of using it as a decorator.
-    # In this way, we can ensure that the attribute is patched and unpatched correctly
-    # even if this run_and_get_cpp_code function is called multiple times.
-    with torch._inductor.config.patch(debug=True):
-        torch._dynamo.reset()
-        import io
-        import logging
-
-        log_capture_string = io.StringIO()
-        ch = logging.StreamHandler(log_capture_string)
-        from torch._inductor.graph import output_code_log
-
-        output_code_log.addHandler(ch)
-        prev_level = output_code_log.level
-        output_code_log.setLevel(logging.DEBUG)
-        result = fn(*args, **kwargs)
-        s = log_capture_string.getvalue()
-        output_code_log.setLevel(prev_level)
-        output_code_log.removeHandler(ch)
-    return result, s
-
-
-class TestCase(TorchTestCase):
-    @classmethod
-    def setUpClass(cls):
-        super().setUpClass()
-        cls._stack = contextlib.ExitStack()
-        cls._stack.enter_context(
-            torch._inductor.config.patch(
-                {
-                    "debug": True,
-                    "debug_index_asserts": True,
-                    "cpp.min_chunk_size": 1,
-                    "triton.autotune_pointwise": False,  # too slow
-                    "implicit_fallbacks": False,
-                    "generate_intermediate_hooks": True,
-                }
-            )
-        )
-
-    @classmethod
-    def tearDownClass(cls):
-        cls._stack.close()
-        super().tearDownClass()
-
-    def setUp(self):
-        torch._dynamo.reset()
-        torch._inductor.metrics.reset()
-        super().setUp()
-        self._start = time.perf_counter()
-
-    def tearDown(self):
-        super().tearDown()
-        torch._dynamo.reset()
-        if os.environ.get("ERROR_ON_SLOW") == "1":
-            elapsed = time.perf_counter() - self._start
-            assert elapsed < 120
-
-
-class ToTuple(torch.nn.Module):
-    def forward(self, x):
-        return (x,)
-
-
-def make_dynamic_cls(cls, xfail_prop="_expected_failure_dynamic"):
-    return make_test_cls_with_patches(
-        cls,
-        "DynamicShapes",
-        "_dynamic_shapes",
-        (torch._dynamo.config, "assume_static_by_default", False),
-        xfail_prop=xfail_prop,
-    )
-def filesize(filename: pathlib.Path):
-    assert filename.exists(), f"{filename} is missing"
-    return os.stat(filename).st_size
-
-
-def run_inductor_tests(
-    *,
-    skip_rocm=False,
-    skip_asan=False,
-    nvcc=False,
-    cudagraphs=False,
-    mkl=False,
-    skip_fbcode=False,
-    skip_mac=False,
-    triton=False,
-    big_gpu=False,
-):
-    if IS_WINDOWS and IS_CI:
-        sys.stderr.write(
-            "Windows CI does not have necessary dependencies for inductor yet\n"
-        )
-        return
-    if not (HAS_CPU or HAS_CUDA):
-        sys.stderr.write("Missing both CPU compiler and Triton compiler\n")
-        return
-    if skip_rocm and TEST_WITH_ROCM:
-        sys.stderr.write("Skipping due to rocm\n")
-        return
-    if skip_asan and TEST_WITH_ASAN:
-        sys.stderr.write("Skipping due to asan\n")
-        return
-    if nvcc and not nvcc_exist():
-        sys.stderr.write("Skipping due to nvcc\n")
-        return
-    if cudagraphs and not TEST_CUDA_GRAPH:
-        sys.stderr.write("Skipping due to cudagraphs\n")
-        return
-    if mkl and not torch.backends.mkldnn.is_available():
-        sys.stderr.write("Skipping due to mkl\n")
-        return
-    if skip_fbcode and IS_FBCODE:
-        sys.stderr.write("Skipping due to fbcode\n")
-        return
-    if skip_mac and IS_MACOS:
-        sys.stderr.write("Skipping due to mac\n")
-        return
-    if (triton or big_gpu) and not HAS_CUDA:
-        sys.stderr.write("Skipping due to triton\n")
-        return
-    if big_gpu and not is_big_gpu(0):
-        sys.stderr.write("Skipping due to is_big_gpu\n")
-        return
-
-    from torch._dynamo.test_case import run_tests
-
-    return run_tests(("filelock", "sympy"))
-=======
-    return decorate_fn
->>>>>>> c5f3a481
+    return decorate_fn