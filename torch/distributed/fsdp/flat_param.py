--- conflicted
+++ resolved
@@ -1,6 +1,9 @@
 import contextlib
+from dataclasses import dataclass
+from enum import auto, Enum
 from itertools import accumulate, chain
 from typing import (
+    cast,
     Dict,
     Generator,
     Iterator,
@@ -14,21 +17,22 @@
 )
 
 import torch
+import torch.distributed as dist
 import torch.nn as nn
 import torch.nn.functional as F
 from torch import Tensor
 
-<<<<<<< HEAD
-=======
 from ._utils import _alloc_storage, _free_storage, _set_fsdp_flattened, p_assert
 
->>>>>>> f8e71ca3
 __all__ = [
     "FlatParameter",
     "FlatParamHandle",
     "FlatParamShardMetadata",
     "ParamInfo",
     "SharedParamInfo",
+    "HandleConfig",
+    "HandleShardingStrategy",
+    "HandleTrainingState",
 ]
 
 
@@ -81,8 +85,6 @@
     param_offsets: Tuple[Tuple[int, int], ...]
 
 
-<<<<<<< HEAD
-=======
 # TODO (awgu): Prefix these with "Handle" for now to avoid circular imports and
 # inadvertent misuses; coalesce with those in fully_sharded_data_parallel.py
 # later
@@ -109,7 +111,6 @@
     keep_low_precision_grads: Optional[bool] = False
 
 
->>>>>>> f8e71ca3
 class FlatParameter(nn.Parameter):
     """
     This is the flattened parameter used by :class:`FullyShardedDataParallel`.
@@ -131,9 +132,11 @@
         flattened parameter, or the unsharded flattened parameter.
 
     Attributes:
-        _is_sharded (bool): Whether the flattened parameter is *ever* sharded
-            across ranks (not whether it is *currently* sharded).
-        _unsharded_size (torch.Size): Unsharded flattened parameter's size.
+        _unpadded_unsharded_size (torch.Size): Unsharded flattened parameter's
+            size without padding.
+        _padded_unsharded_size (torch.Size): Unsharded flattened parameter's
+            size with padding. This is only set for sharded strategies since
+            they require padding for the all-gather.
 
         _param_infos (Tuple[ParamInfo, ...]): Each parameter's parameter info
             entry; see :class:`ParamInfo`.
@@ -163,19 +166,31 @@
         _shard_numel_padded (int): Numel padded for this rank's sharded
             flattened parameter.
 
-        _local_shard (Tensor): Sharded flattened parameter with padding.
+        _local_shard (Tensor): Sharded flattened parameter with padding if
+            using a sharded strategy. If using ``NO_SHARD``, then this is the
+            unpadded unsharded flattened parameter, and there is no notion of a
+            sharded flattened parameter or padded unsharded flattened
+            parameter.
         _full_param_padded (Tensor): Unsharded flattened parameter with
-            padding.
-        _shard_bwd_hook (Tuple[AccumulateGrad, RemovableHandle]): Flattened
-            parameter's :class:`AccumulateGrad` object and post-backward hook
-            handle.
-        _mp_shard (Tensor): Reduced-precision flattened parameter with padding.
+            padding. This is not defined for ``NO_SHARD``. When using mixed
+            precision for parameters, this has the low precision.
+        _full_prec_full_param_padded (Tensor): Full precision unsharded
+            flattened parameter with padding. This is used for unsharding
+            outside of computation when using mixed precision for parameters.
+            This is never defined for ``NO_SHARD``.
+        _post_backward_hook_state (Tuple[AccumulateGrad, RemovableHandle]):
+            Flattened parameter's :class:`AccumulateGrad` object and
+            post-backward hook handle.
+        _mp_shard (Tensor): Low precision sharded flattened parameter with
+            padding. This is only defined when parameter mixed precision is
+            enabled. For ``NO_SHARD``, this is used for computation.
         _cpu_grad (Tensor): Sharded gradient with padding stored on CPU.
+            This is only defined when offloading parameters is enabled.
         _saved_grad_shard (Tensor): Sharded gradient with padding from previous
             iterations for gradient accumulation without :meth:`no_sync`.
     """
 
-    def init_metadata(
+    def _init_metadata(
         self,
         param_infos: List[ParamInfo],
         numels: List[int],
@@ -207,18 +222,14 @@
         self._shapes = tuple(shapes)
         self._prefixed_param_names = tuple(prefixed_param_names)
         self._shared_param_infos = tuple(shared_param_infos)
-<<<<<<< HEAD
-        self._is_sharded = False
-        self._unsharded_size = self.size()
-=======
         self._unpadded_unsharded_size = self.size()
         _set_fsdp_flattened(self)
->>>>>>> f8e71ca3
 
 
 class FlatParamHandle:
     """
-    This handle manages a flattened parameter (:class:`FlatParameter`).
+    This handle manages a flattened parameter (:class:`FlatParameter`). This
+    includes sharding and view management.
 
     Args:
         params (Sequence[nn.Parameter]): The parameters to use for the
@@ -227,21 +238,33 @@
             all parameters in ``params``; for non-recursive wrapping, this must
             be the top-level module, while for recursive wrapping, this may not
             necessarily be the top-level module.
+        device (torch.device): The compute and communication device, which
+            should be a non-CPU device. We refer to it as the compute device.
+        config (HandleConfig): A config customizing the handle based on FSDP's
+            available features.
     """
 
+    ##################
+    # INITIALIZATION #
+    ##################
     def __init__(
         self,
         params: Sequence[nn.Parameter],
         module: nn.Module,
+        device: torch.device,
+        config: HandleConfig,
     ) -> None:
         super().__init__()
-        self._init_flat_param(module, params)
+        self.device = device
+        self._config = config
+        self._training_state = HandleTrainingState.IDLE
+        self._init_flat_param(params, module)
         self._unflatten(as_params=False)
 
     def _init_flat_param(
         self,
+        params: Sequence[Optional[nn.Parameter]],
         module: nn.Module,
-        params: Sequence[Optional[nn.Parameter]],
     ) -> None:
         """
         Initializes the flattened parameter ``self.flat_param`` by flattening
@@ -296,6 +319,8 @@
                             "`FlatParameter` requires uniform dtype but got "
                             f"{dtype} and {param.dtype}"
                         )
+                    if dtype is None and not param.is_floating_point():
+                        raise ValueError("Integer parameters are unsupported")
                     if (
                         requires_grad is not None
                         and param.requires_grad != requires_grad
@@ -320,7 +345,7 @@
         self.flat_param = FlatParamHandle.flatten_params(
             params_to_flatten, requires_grad
         )
-        self.flat_param.init_metadata(
+        self.flat_param._init_metadata(
             param_infos,
             numels,
             shapes,
@@ -340,7 +365,7 @@
 
         We expose this factory method for checkpointing (e.g. sharded state
         dict). The flattened parameter's metadata should only be initialized
-        once (see :meth:`init_metadata`), but its tensor data may be reloaded.
+        once (see :meth:`_init_metadata`), but its tensor data may be reloaded.
         """
         with torch.no_grad():
             flat_params = [
@@ -351,87 +376,43 @@
         flat_param = FlatParameter(flat_param_data, requires_grad=requires_grad)
         return flat_param
 
-    @staticmethod
-    def _get_unflat_views(
-        flat_param: FlatParameter,
-        tensor: Optional[torch.Tensor] = None,
-    ) -> Iterator[Tensor]:
-        """
-        Returns unflattened ``Tensor`` views into ``tensor`` if it is not
-        ``None`` or ``flat_param`` otherwise, where the unflattening is based
-        on ``flat_param`` 's metadata.
-
-        In other words, to get views into the unsharded flattened parameter,
-        pass ``tensor`` as ``None``, but to get views into tensor optimizer
-        state, pass ``tensor`` as the optimizer state tensor.
-        """
-        if tensor is None:
-            tensor = flat_param
-        assert tensor.numel() == flat_param._unsharded_size.numel(), (
-            f"Expects {flat_param._unsharded_size.numel()} numel but got "
-            f"{tensor.numel()} numel"
-        )
-        views = (
-            subtensor.view(shape)
-            for (subtensor, shape) in zip(
-                torch.split(tensor, flat_param._numels, dim=0), flat_param._shapes  # type: ignore[arg-type]
-            )
-        )
-        return views
-
-    def _unflatten(self, as_params: bool) -> None:
-        """
-        Unflattens the unsharded flattened parameter by setting the original
-        module parameter variables to be views into it.
-
-        Args:
-            as_params (bool): If ``True``, then registers the original
-                parameters as ``nn.Parameter`` s; if ``False``, then registers
-                the original parameters only as ``Tensor`` s. ``False`` should
-                be used during forward/backward computation and when hiding the
-                original parameters from :meth:`nn.Module.named_parameters`.
-        """
-        views = self._get_unflat_views(self.flat_param)
-        for view, (param_name, module, _) in zip(views, self.flat_param._param_infos):
-            if hasattr(module, param_name):
-                delattr(module, param_name)
-            if as_params:
-                module.register_parameter(param_name, nn.Parameter(view))
-            else:
-                setattr(module, param_name, view)
-        for (
-            param_name,
-            module,
-            _,
-            prim_param_name,
-            prim_module,
-            _,
-        ) in self.flat_param._shared_param_infos:
-            if hasattr(module, param_name):
-                delattr(module, param_name)
-            assert hasattr(prim_module, prim_param_name)
-            param: Union[Tensor, nn.Parameter] = getattr(prim_module, prim_param_name)
-            if as_params:
-                assert isinstance(param, nn.Parameter)
-                module.register_parameter(param_name, param)
-            else:
-                setattr(module, param_name, param)
-
-    @contextlib.contextmanager
-    def unflatten_as_params(self) -> Generator:
-        """
-        Assumes the flattened parameter is unsharded. When in the context,
-        unflattens the original parameters as ``nn.Parameter`` views into the
-        flattened parameter, and after the context, restores the original
-        parameters as ``Tensor`` views into the flattened parameter.
-        """
-        self._unflatten(as_params=True)
-        try:
-            yield
-        finally:
-            self._unflatten(as_params=False)
-
-    def init_shard_metadata(
+    ###################################
+    # SHARD INITIALIZATION & METADATA #
+    ###################################
+    @torch.no_grad()
+    def shard(self, process_group: dist.ProcessGroup):
+        """
+        Shards the handle's ``FlatParameter``. In terms of memory, this
+        allocates new memory for the sharded flattened parameter and frees the
+        unsharded flattened parameter's storage.
+
+        Postcondition: ``self.flat_param`` is the sharded flattened parameter.
+        ``process_group``, ``rank``, and ``world_size`` attributes are set.
+
+        TODO (awgu): Once we retire ``FlattenParamsWrapper``, we should pass
+        the process group directly to the ``FlatParamHandle`` constructor. For
+        now, we decouple ``FlattenParamsWrapper` from a process group, but this
+        makes the process-group-related attributes not necessarily defined.
+        """
+        if not self.uses_sharded_strategy:
+            return
+        flat_param = self.flat_param
+        self.process_group = process_group
+        self.rank = process_group.rank()
+        self.world_size = process_group.size()
+        assert (
+            flat_param.storage_offset() == 0
+        ), "The `FlatParameter` is not the sole occupant of its storage"
+        orig_storage = flat_param.storage()
+        local_shard, numel_padded = FlatParamHandle._get_shard(
+            flat_param, self.rank, self.world_size
+        )
+        flat_param.set_(local_shard)  # type: ignore[call-overload]
+        self._init_shard_metadata(local_shard.numel(), numel_padded, self.rank)
+        if orig_storage.size() > 0:
+            orig_storage.resize_(0)
+
+    def _init_shard_metadata(
         self,
         sharded_flat_param_numel: int,
         numel_padded: int,
@@ -460,9 +441,7 @@
         (
             self.flat_param._shard_param_offsets,  # type: ignore[attr-defined]
             self.flat_param._shard_indices,  # type: ignore[attr-defined]
-        ) = self._get_shard_metadata(
-            start, end
-        )
+        ) = self._get_shard_metadata(start, end)
         self.flat_param._shard_numel_padded = numel_padded  # type: ignore[attr-defined]
 
     def _get_shard_metadata(
@@ -614,8 +593,6 @@
             self.flat_param._shard_param_offsets[:],  # type: ignore[attr-defined]
         )
 
-<<<<<<< HEAD
-=======
     ###################
     # UNSHARD/RESHARD #
     ###################
@@ -1033,7 +1010,6 @@
     ###########
     # HELPERS #
     ###########
->>>>>>> f8e71ca3
     def _flat_param_to(self, *args, **kwargs):
         """Wraps an in-place call to ``.to()`` for ``self.flat_param``."""
         self.flat_param.data = self.flat_param.to(*args, **kwargs)
@@ -1060,4 +1036,62 @@
         for param_name, _, module_name in chain(
             self.flat_param._param_infos, shared_param_infos
         ):
-            yield (param_name, module_name)+            yield (param_name, module_name)
+
+    #######################
+    # CHECKS & INVARIANTS #
+    #######################
+    def _check_sharded_strategy(self):
+        p_assert(self.uses_sharded_strategy, "Expects sharded strategy")
+
+    def _check_on_compute_device(self, tensor: Tensor):
+        p_assert(
+            tensor.device == self.device,
+            f"Expects tensor to be on the compute device {self.device}",
+        )
+
+    @staticmethod
+    def _check_storage_freed(tensor: Tensor):
+        storage_size: int = tensor.storage().size()
+        p_assert(
+            storage_size == 0,
+            f"Expects storage to be freed but got storage with size {storage_size}",
+        )
+
+    @staticmethod
+    def _check_storage_allocated(tensor: Tensor):
+        storage_size: int = tensor.storage().size()
+        p_assert(storage_size > 0, "Expects storage to be allocated")
+
+    def _check_low_precision_shard(self):
+        p_assert(
+            self._uses_param_mixed_precision,
+            "Not using low precision for parameters",
+        )
+        p_assert(
+            getattr(self.flat_param, "_mp_shard", None) is not None,
+            "Expects `_mp_shard` to exist",
+        )
+        device = self.flat_param._mp_shard.device  # type: ignore[attr-defined]
+        p_assert(
+            device == self.device,
+            f"Expects the low precision shard to be on {self.device} but got {device}",
+        )
+
+    ##############
+    # PROPERTIES #
+    ##############
+    @property
+    def uses_sharded_strategy(self) -> bool:
+        return self._config.sharding_strategy != HandleShardingStrategy.NO_SHARD
+
+    @property
+    def _uses_param_mixed_precision(self) -> bool:
+        return self._config.param_dtype is not None
+
+    @property
+    def _force_full_precision(self) -> bool:
+        return (
+            self._training_state == HandleTrainingState.SUMMON_FULL_PARAMS
+            and self._uses_param_mixed_precision
+        )