--- conflicted
+++ resolved
@@ -1594,11 +1594,7 @@
             return
 
         from torch._inductor import config
-<<<<<<< HEAD
-        current_config: Dict[str, Any] = config.shallow_copy_dict()  # type: ignore[attr-defined]
-=======
         current_config: Dict[str, Any] = config.shallow_copy_dict()
->>>>>>> 98df3088
 
         for key, val in options.items():
             attr_name = key.replace("-", "_")
