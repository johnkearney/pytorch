--- conflicted
+++ resolved
@@ -3427,12 +3427,6 @@
         new_args, new_kwargs = unflatten_args(example_args, non_tensor_args)
         example_output = kernel(*new_args, **new_kwargs)
 
-        # TODO: Unconditionally do this, not just when example_output has
-        # unbacked symbols
-        if maybe_free_unbacked_symbols(example_output):
-            example_output = V.graph.current_node.meta["val"]
-
-<<<<<<< HEAD
         example_out_li = (
             [example_output]
             if not isinstance(example_output, (list, tuple))
@@ -3446,10 +3440,13 @@
                     msg = f"{msg} Found from : \n {stack_trace}"
                 V.graph.disable_cudagraphs_reason = msg
 
-        return example_output, tensor_args, non_tensor_args, unflatten_args, schema
-=======
+        # TODO: Unconditionally do this, not just when example_output has
+        # unbacked symbols
+        if maybe_free_unbacked_symbols(example_output):
+            example_output = V.graph.current_node.meta["val"]
+
+
         return example_output, tensor_args, non_tensor_args, unflatten_args
->>>>>>> 8a74509e
 
     @classmethod
     def convert_to_reinterpret_view(cls, x):
