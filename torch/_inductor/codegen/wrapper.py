--- conflicted
+++ resolved
@@ -1350,7 +1350,7 @@
             dtype = may_get_constant_buffer_dtype(input)
             assert (
                 dtype is not None
-            ), f"Failed to get the dtype of sympy.Expr: {graph_input}"
+            ), f"Failed to get the dtype of sympy.Expr: {input}"
             return DTYPE_TO_CPP[dtype]
         return f"ArrayRefTensor<{DTYPE_TO_CPP[input.get_dtype()]}>"
 
@@ -1441,26 +1441,27 @@
             )
         with self.prefix.indent():
             # assign inputs and outputs in both cases so the later codegen can be simplified
-            if V.graph.aot_mode and not config.use_minimal_arrayref_interface:
-                if config.aot_inductor.abi_compatible:
+            if not config.use_minimal_arrayref_interface:
+                if V.graph.aot_mode:
+                    if config.aot_inductor.abi_compatible:
+                        self.prefix.splice(
+                            """
+                                auto inputs = steal_from_raw_handles_to_raii_handles(input_handles, num_inputs());
+                            """
+                        )
+                    else:
+                        # This looks dumb, but can avoid creating two versions of code in the AOTInductor runtime.
+                        self.prefix.splice(
+                            """
+                                auto inputs = alloc_tensors_by_stealing_from_handles(input_handles, num_inputs());
+                            """
+                        )
+                else:
                     self.prefix.splice(
                         """
-                            auto inputs = steal_from_raw_handles_to_raii_handles(input_handles, num_inputs());
+                            py::gil_scoped_release release;
                         """
                     )
-                else:
-                    # This looks dumb, but can avoid creating two versions of code in the AOTInductor runtime.
-                    self.prefix.splice(
-                        """
-                            auto inputs = alloc_tensors_by_stealing_from_handles(input_handles, num_inputs());
-                        """
-                    )
-            else:
-                self.prefix.splice(
-                    """
-                        py::gil_scoped_release release;
-                    """
-                )
 
             if inputs_len != 0:
                 for idx, input_key in enumerate(V.graph.graph_inputs.keys()):
@@ -1655,7 +1656,7 @@
 
     def generate_return(self, output_refs):
         if V.graph.aot_mode:
-<<<<<<< HEAD
+            cst_names = V.graph.constants.keys()
             arr_iface = config.use_minimal_arrayref_interface  # For brevity.
 
             def use_thread_local_cached_output_tensor(idx, output):
@@ -1690,17 +1691,17 @@
                 self.wrapper_call.writeline(
                     "AOTInductorModelOutputs output_arrayref_tensors;"
                 )
-=======
-            cst_names = V.graph.constants.keys()
->>>>>>> af1b204a
             for idx, output in enumerate(output_refs):
                 if config.aot_inductor.abi_compatible:
                     output_is_tensor_handle_expr = (
                         f"std::is_same_v<std::decay_t<decltype({output})>,"
-                        "RAIIAtenTensorHandle>"
+                        "RAIIAtenTensorHandle> || "
+                        f"std::is_same_v<std::decay_t<decltype({output})>,"
+                        "AtenTensorHandle> || "
+                        f"std::is_same_v<std::decay_t<decltype({output})>,"
+                        "ConstantHandle>"
                     )
                     self.wrapper_call.writeline(
-<<<<<<< HEAD
                         f"if constexpr ({output_is_tensor_handle_expr}) {{"
                     )
                     with self.wrapper_call.indent():
@@ -1712,51 +1713,55 @@
                             self.wrapper_call.writeline(
                                 f"thread_local RAIIAtenTensorHandle {cached_output_name};"
                             )
-                            self.wrapper_call.writeline(
-                                f"{cached_output_name} = {output}.release();"
-                            )
+                            if output in cst_names:
+                                # NOTE(return_constant): In some rare cases where we return
+                                # a constant, we have to return a copy of this constant,
+                                # because (1) constants are not owned by the Model instance
+                                # (2) constants remain the same cross inference runs,
+                                # assuming they are not updated at runtime Basically, we
+                                # cannot release or transfer the ownership of any original
+                                # constant to the user.
+                                self.wrapper_call.writeline(
+                                    f"AtenTensorHandle {cached_output_name}_tmp;"
+                                )
+                                self.wrapper_call.writeline(
+                                    f"aoti_torch_clone({output}, &{cached_output_name}_tmp);"
+                                )
+                                self.wrapper_call.writeline(
+                                    f"{cached_output_name} = {cached_output_name}_tmp;"
+                                )
+                            else:
+                                self.wrapper_call.writeline(
+                                    f"{cached_output_name} = {output}.release();"
+                                )
                             self.wrapper_call.writeline(
                                 f"convert_handle_to_arrayref_tensor({cached_output_name}, "
                                 f"std::get<{idx}>(output_arrayref_tensors));"
-=======
-                        f"if constexpr (std::is_same_v<std::decay_t<decltype({output})>, RAIIAtenTensorHandle> || "
-                        f"    std::is_same_v<std::decay_t<decltype({output})>, AtenTensorHandle> || "
-                        f"    std::is_same_v<std::decay_t<decltype({output})>, ConstantHandle>) {{"
-                    )
-                    with self.wrapper_call.indent():
-                        if output in cst_names:
-                            # NOTE(return_constant): In some rare cases where we return
-                            # a constant, we have to return a copy of this constant,
-                            # because (1) constants are not owned by the Model instance
-                            # (2) constants remain the same cross inference runs,
-                            # assuming they are not updated at runtime Basically, we
-                            # cannot release or transfer the ownership of any original
-                            # constant to the user.
-                            self.wrapper_call.writeline(
-                                f"aoti_torch_clone({output}, &output_handles[{idx}]);"
->>>>>>> af1b204a
                             )
                         else:
-                            self.wrapper_call.writeline(
-                                f"output_handles[{idx}] = {output}.release();"
-                            )
+                            if output in cst_names:
+                                # See NOTE(return_constant) above.
+                                self.wrapper_call.writeline(
+                                    f"aoti_torch_clone({output}, &output_handles[{idx}]);"
+                                )
+                            else:
+                                self.wrapper_call.writeline(
+                                    f"output_handles[{idx}] = {output}.release();"
+                                )
                     self.wrapper_call.writeline("} else {")
                     with self.wrapper_call.indent():
                         use_thread_local_cached_output_tensor(idx, output)
                     self.wrapper_call.writeline("}")
 
                 else:
-<<<<<<< HEAD
                     assert (
                         not arr_iface
                     ), "minimal ArrayRef interface is only supported in ABI-compatible mode"
-=======
                     if output in cst_names:
                         output_expr = f"{output}.clone()"
                         # See NOTE(return_constant) above.
                     else:
                         output_expr = output
->>>>>>> af1b204a
                     self.wrapper_call.writeline(
                         f"output_handles[{idx}] = reinterpret_cast<AtenTensorHandle>("
                         + f"new at::Tensor({output_expr}));"
