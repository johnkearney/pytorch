--- conflicted
+++ resolved
@@ -107,13 +107,8 @@
   const auto& ca_map = GpuLower::current()->caParallelMap();
   auto new_pred = pred;
   if (out_tv->getMemoryType() == MemoryType::Shared) {
-<<<<<<< HEAD
-    for (size_t i = 0; i < out_tv->nDims(); i++) {
+    for (const auto i : c10::irange(out_tv->nDims())) {
       auto id = ca_map.getConcreteMappedID(out_tv->axis(i));
-=======
-    for (const auto i : c10::irange(out_tv->nDims())) {
-      auto id = out_tv->getComputeAtAxis(i).first;
->>>>>>> 226d745a
       if (out_tv->axis(i)->isBroadcast() && id->isThreadDim()) {
         new_pred.set(id->getParallelType(), true);
       }
@@ -180,11 +175,7 @@
     }
 
     // Validate the combination of ptypes, reductions, bcasts
-<<<<<<< HEAD
-    for (size_t i = 0; i < ParallelTypeBitmap::num_p_type; i++) {
-=======
-    for (const auto i : c10::irange(ir_utils::ParallelTypeBitmap::num_p_type)) {
->>>>>>> 226d745a
+    for (const auto i : c10::irange(ParallelTypeBitmap::num_p_type)) {
       if (input_reductions[i]) {
         if (id_ptypes[i]) {
           TORCH_INTERNAL_ASSERT(
