--- conflicted
+++ resolved
@@ -482,11 +482,7 @@
         def _autocast_to_full_precision(self, cuda_enabled : bool, cpu_enabled : bool):
             self_dtype = self.dtype
             def backward(grad_output):
-<<<<<<< HEAD
                 return grad_output.to(self_dtype), None, None
-=======
-                return grad_output.to(self_dtype)
->>>>>>> cd51d2a3
 
             return torch._autocast_to_full_precision(self, cuda_enabled, cpu_enabled), backward
 
@@ -497,11 +493,7 @@
                                           cpu_dtype : int):
             self_dtype = self.dtype
             def backward(grad_output):
-<<<<<<< HEAD
                 return grad_output.to(self_dtype), None, None, None, None
-=======
-                return grad_output.to(self_dtype)
->>>>>>> cd51d2a3
 
             return torch._autocast_to_reduced_precision(self, cuda_enabled, cpu_enabled, cuda_dtype, cpu_dtype), backward
 
@@ -1374,11 +1366,7 @@
             result = torch.softplus(self, beta, threshold)
             def backward(grad_output):
                 z = torch.exp(result * beta)
-<<<<<<< HEAD
-                return torch.where( (result * beta) > threshold, grad_output, grad_output * (z - 1.) / z), None, None
-=======
                 return torch.where((result * beta) > threshold, grad_output, grad_output * (z - 1.) / z), None, None
->>>>>>> cd51d2a3
             return result, backward
 
         def fmod(self,
