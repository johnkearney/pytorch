#include <torch/csrc/distributed/c10d/NCCLUtils.hpp>
#include <torch/csrc/distributed/c10d/ProcessGroupNCCL.hpp>
#include <torch/csrc/distributed/c10d/UCCForNCCL.hpp>
#include <fstream>
#include <mutex>
#include <sstream>

#ifdef USE_C10D_NCCL

#include <exception>
#include <map>
#include <stdexcept>
#include <tuple>
#include <unordered_set>
#include <utility>

#include <ATen/cuda/CUDAContext.h>
#include <ATen/cuda/CUDAGraph.h>
#include <c10/core/DeviceType.h>
#include <c10/cuda/CUDAAllocatorConfig.h>
#include <c10/cuda/CUDAGraphsC10Utils.h>
#include <c10/cuda/CUDAGuard.h>
#include <c10/util/CallOnce.h>
#include <c10/util/Exception.h>
#include <c10/util/Logging.h>
#include <c10/util/Optional.h>
#include <c10/util/irange.h>
#include <torch/csrc/distributed/c10d/ParamCommsUtils.hpp>
#include <torch/csrc/distributed/c10d/TraceUtils.h>
#include <torch/csrc/distributed/c10d/Utils.hpp>

#include <torch/csrc/jit/serialization/pickler.h>
#include <torch/csrc/profiler/combined_traceback.h>

#include <torch/csrc/cuda/nccl.h>
#include <torch/torch.h>

namespace c10d {

constexpr const char* const kNCCLAbortedCommStoreKey = "NCCLABORTEDCOMM";

DebugInfoWriter::DebugInfoWriter(int rank) {
  const char* fileName = parseEnvVarString(
      "TORCH_NCCL_DEBUG_INFO_TEMP_FILE", "/tmp/nccl_trace_rank_");
  filename_ = c10::str(std::string(fileName), rank);
}

DebugInfoWriter::~DebugInfoWriter() = default;

void DebugInfoWriter::write(const std::string& ncclTrace) {
  // Open a file for writing. The ios::binary flag is used to write data as
  // binary.
  std::ofstream file(filename_, std::ios::binary);

  // Check if the file was opened successfully.
  if (!file.is_open()) {
    LOG(ERROR) << "Error opening file for writing NCCLPG debug info: "
               << filename_;
    return;
  }

  file.write(ncclTrace.data(), ncclTrace.size());
  LOG(INFO) << "Wrote finished ";
}

namespace {

#if defined(NCCL_MAJOR) && \
    ((NCCL_MAJOR > 2) || (NCCL_MAJOR == 2) && (NCCL_MINOR >= 10))
#define NCCL_HAS_AVG 1
#endif

// NCCL op mapping
const std::map<ReduceOp::RedOpType, ncclRedOp_t> ncclOp = {
    {ReduceOp::MIN, ncclMin},
    {ReduceOp::MAX, ncclMax},
    {ReduceOp::SUM, ncclSum},
    {ReduceOp::PRODUCT, ncclProd},
#ifdef NCCL_HAS_AVG
    {ReduceOp::AVG, ncclAvg},
#endif
};

// NCCL type typing
std::map<at::ScalarType, ncclDataType_t> ncclDataType = {
    {at::kChar, ncclInt8},
    {at::kByte, ncclUint8},
    {at::kFloat, ncclFloat},
    {at::kDouble, ncclDouble},
    {at::kInt, ncclInt32},
    {at::kLong, ncclInt64},
    {at::kHalf, ncclHalf},
    {at::kBool, ncclUint8},
#if HAS_NCCL_BF16_DATATYPE
    {at::kBFloat16, ncclBfloat16},
#endif
};

// Helper function that gets the data type and issues error if not supported
ncclDataType_t getNcclDataType(at::ScalarType type) {
  auto it = ncclDataType.find(type);
  TORCH_CHECK_WITH(
      TypeError,
      it != ncclDataType.end(),
      "Input tensor data type is not supported for NCCL process group: ",
      type);
  return it->second;
}

#ifdef ENABLE_NCCL_PREMUL_SUM_SUPPORT
template <typename T, ncclDataType_t dataType>
ncclRedOpRAII unpackPreMulSum(
    const ReduceOp& reduceOp,
    const ncclComm_t& comm,
    int dev_in_group) {
  const auto* preMulSupplement =
      reinterpret_cast<NCCLPreMulSumSupplement*>(reduceOp.supplement_.get());
  ncclRedOp_t preMulSum;
  bool has_tensor = preMulSupplement->tensor_factor.defined();
  auto residence = has_tensor ? ncclScalarDevice : ncclScalarHostImmediate;
  const T* ptr_factor = has_tensor
      ? preMulSupplement->tensor_factor.const_data_ptr<T>()
      : nullptr;
  T scalar_factor = T(preMulSupplement->double_factor);
  ncclRedOpCreatePreMulSum(
      &preMulSum,
      // https://docs.nvidia.com/deeplearning/nccl/user-guide/docs/api/ops.html#ncclredopcreatepremulsum
      // tells us that the scalar input is strictly a multiplier.
      /*scalar=*/has_tensor ? const_cast<T*>(ptr_factor) : &scalar_factor,
      dataType,
      residence,
      comm);
  return ncclRedOpRAII(preMulSum, comm);
}
#endif

ncclRedOpRAII getNcclReduceOp(
    const ReduceOp& reduceOp,
    at::Tensor& input,
    const ncclDataType_t& dataType,
    const ncclComm_t& comm,
    int dev_in_group) {
  try {
    if (input.scalar_type() == at::kBool) {
      if (reduceOp == ReduceOp::SUM) {
        // For bool tensors, map sum to max, which both represent a bitwise or.
        // This is to prevent overflow issues with sum, since we use uint8 to
        // represent a bool (see ncclDataType mapping).
        return ncclMax;
      }
#ifdef NCCL_HAS_AVG
      if (reduceOp == ReduceOp::AVG) {
        C10_THROW_ERROR(
            TypeError, "Cannot use ReduceOp.AVG with boolean inputs");
      }
#endif
    }
    if (reduceOp == ReduceOp::PREMUL_SUM) {
#ifdef ENABLE_NCCL_PREMUL_SUM_SUPPORT
      switch (dataType) {
        case ncclHalf:
          return unpackPreMulSum<at::Half, ncclHalf>(
              reduceOp, comm, dev_in_group);
        case ncclFloat:
          return unpackPreMulSum<float, ncclFloat>(
              reduceOp, comm, dev_in_group);
        case ncclDouble:
          return unpackPreMulSum<double, ncclDouble>(
              reduceOp, comm, dev_in_group);
        default:
          C10_THROW_ERROR(
              TypeError, "PreMulSum Data type must be half, float, or double");
          ncclRedOp_t unused;
          return unused;
      }
#else
      C10_THROW_ERROR(ValueError, "PreMulSum requires NCCL>=2.11.1");
#endif
    }
    return ncclOp.at(reduceOp);
  } catch (const std::out_of_range& e) {
    switch (reduceOp) {
      case ReduceOp::AVG:
        C10_THROW_ERROR(
            ValueError,
            c10::str(
                "AVG requires NCCL 2.10+. The current version is ",
                NCCL_MAJOR,
                ".",
                NCCL_MINOR));
        break;
      case ReduceOp::BAND:
        C10_THROW_ERROR(ValueError, "Cannot use ReduceOp.BAND with NCCL");
        break;
      case ReduceOp::BOR:
        C10_THROW_ERROR(ValueError, "Cannot use ReduceOp.BOR with NCCL");
        break;
      case ReduceOp::BXOR:
        C10_THROW_ERROR(ValueError, "Cannot use ReduceOp.BXOR with NCCL");
        break;
      default:
        C10_THROW_ERROR(ValueError, "Unhandled ReduceOp");
        break;
    }
  }
}

// Get the deviceList String from the list of devices
std::string getKeyFromDevices(const std::vector<at::Device>& devices) {
  std::string deviceList;
  for (auto& device : devices) {
    if (deviceList.empty()) {
      deviceList = std::to_string(device.index());
    } else {
      deviceList += "," + std::to_string(device.index());
    }
  }
  return deviceList;
}

std::string getKeySendRecv(int myRank, int peer) {
  int lowRank = myRank < peer ? myRank : peer;
  int highRank = myRank < peer ? peer : myRank;
  std::string sendRecvPair =
      std::to_string(lowRank) + ":" + std::to_string(highRank);
  return sendRecvPair;
}

// Get the list of devices from list of tensors
std::vector<at::Device> getDeviceList(const std::vector<at::Tensor>& tensors) {
  std::vector<at::Device> res;
  res.reserve(tensors.size());
  for (auto& tensor : tensors) {
    // tensors must all be on the same device, or all on distinct devices.
    // The line below assumes that constraint has already been enforced
    // (by check_gpu_tensors_same_device or
    // check_gpu_tensors_different_devices).
    if (res.size() == 0 || tensor.device() != res[0]) {
      res.push_back(tensor.device());
    }
  }
  return res;
}

// Return CUDA device with ordinal given by input rank.
at::Device getDeviceForRank(int rank) {
  TORCH_CHECK_WITH(ValueError, rank >= 0, "Invalid rank ", rank);
  auto numGPUs = at::cuda::getNumGPUs();
  int16_t deviceIdx = static_cast<int16_t>(rank % numGPUs);
  return at::Device(at::DeviceType::CUDA, deviceIdx);
}

// [Sync Streams] Helper that lets the input ncclStreams to wait for the current
// stream. NCCL communications run on ncclStreams, but input tensors are
// allocated on different streams (i.e., current streams). Communications on
// ncclStreams cannot start before pending input tensor ops on current streams
// finish. Otherwise, ops on two streams might read/write same tensors
// concurrently.
//
// The synchronization above alone is not enough. We also need to make sure
// input tensors are not freed before their usages on ncclStreams finish. This
// can be achieved by calling c10::cuda::CUDACachingAllocator::recordStream,
// which remembers the usage stream (ncclStream), creates an event on the usage
// stream when GC attempts to free the input tensor, and delays GC until that
// event is done.
void syncStreams(
    const std::vector<at::Device>& devices,
    std::vector<at::cuda::CUDAEvent>& ncclEvents,
    std::vector<at::cuda::CUDAStream>& ncclStreams) {
  for (const auto i : c10::irange(devices.size())) {
    at::cuda::CUDAStream& ncclStream = ncclStreams[i];
    at::cuda::CUDAEvent& ncclEvent = ncclEvents[i];
    ncclEvent.record(at::cuda::getCurrentCUDAStream(devices[i].index()));
    ncclEvent.block(ncclStream);
  }
}

// Given a ncclUniqueId, convert it to a string representation that can be put
// in the store.
std::string buildNcclUniqueIdStr(const ncclUniqueId& ncclID) {
  const uint8_t* bytes = reinterpret_cast<const uint8_t*>(&ncclID);
  std::ostringstream oss;
  for (const auto i : c10::irange(NCCL_UNIQUE_ID_BYTES)) {
    oss << std::hex << static_cast<int>(bytes[i]);
  }
  return oss.str();
}

std::string getNcclAbortedCommStoreKey(const std::string ncclIdStr) {
  return std::string(kNCCLAbortedCommStoreKey) + ":" + ncclIdStr;
}

// Returns exception's what() given an exception_ptr instance.
std::string getExceptionMsgFromExceptionPtr(
    const std::exception_ptr& exceptionPtr) {
  TORCH_CHECK(exceptionPtr != nullptr);
  try {
    std::rethrow_exception(exceptionPtr);
  } catch (const std::exception& e) {
    return e.what();
  } catch (...) {
    return "Unknown exception type";
  }
}

inline void errorIfCapturingNonCapturableNCCL(c10::cuda::CaptureStatus status) {
  // parentheses avoid some compiler warnings
  static const uint64_t min_version =
      (((uint64_t)2) << 32) + (((uint64_t)9) << 16) + ((uint64_t)6);
  static const uint64_t cur_version = torch::cuda::nccl::version();
  if (cur_version < min_version) {
    TORCH_CHECK_WITH(
        NotImplementedError,
        status == c10::cuda::CaptureStatus::None,
        "Capturing NCCL collectives is only allowed with NCCL >= 2.9.6");
  }
}

} // namespace

namespace {
std::string pickle_str(const c10::IValue& v) {
  std::vector<char> result;
  {
    auto writer = [&](const char* data, size_t size) {
      result.insert(result.end(), data, data + size);
    };
    torch::jit::Pickler pickler(
        writer, nullptr, nullptr, nullptr, nullptr, false);
    pickler.protocol();
    pickler.pushIValue(v);
    pickler.stop();
  }
  return std::string(result.begin(), result.end());
}
c10::Dict<c10::IValue, c10::IValue> new_dict() {
  return c10::Dict<c10::IValue, c10::IValue>(
      c10::AnyType::get(), c10::AnyType::get());
}
c10::List<c10::IValue> new_list() {
  return c10::List<c10::IValue>(c10::AnyType::get());
}

} // namespace

// Map from each communicator to its device index.
// This map is used when register/deregister cache segments from cache
// allocator. See design notes below:
// - Each segment should be registered only to the communicator on the
//   same device.
// - We cannot reuse devNCCLCommMap_ in each ProcessGroup because the key may be
//   ranks rather than device in point-to-point case.
// - This map has also to be maintained as global variable since the register
//   hooks are called outside the scope of any PG, thus we need traverse
//   communicators in all PGs.
static std::unordered_map<std::shared_ptr<NCCLComm>, int> ncclCommDevIdxMap;
static std::mutex ncclCommDevIdxMapMutex;
static bool allocatorHooksAttached = false;
void cacheAllocatorRegisterHook(
    const c10::cuda::CUDACachingAllocator::TraceEntry& te) {
  // Register after SEGMENT_ALLOC
  if (te.action_ !=
      c10::cuda::CUDACachingAllocator::TraceEntry::Action::SEGMENT_ALLOC) {
    return;
  }

  std::lock_guard<std::mutex> lock(ncclCommDevIdxMapMutex);
  for (auto& it : ncclCommDevIdxMap) {
    auto& ncclComm = it.first;
    auto& devIdx = it.second;
    if (te.device_ == devIdx) {
      ncclComm->registerSegment(reinterpret_cast<void*>(te.addr_), te.size_);
    }
  }
}

void cacheAllocatorDeregisterHook(
    const c10::cuda::CUDACachingAllocator::TraceEntry& te) {
  // deregister before SEGMENT_FREE
  if (te.action_ !=
      c10::cuda::CUDACachingAllocator::TraceEntry::Action::SEGMENT_FREE) {
    return;
  }

  std::lock_guard<std::mutex> lock(ncclCommDevIdxMapMutex);
  for (auto& it : ncclCommDevIdxMap) {
    auto& ncclComm = it.first;
    auto& devIdx = it.second;
    if (te.device_ == devIdx) {
      ncclComm->deregisterSegment(reinterpret_cast<void*>(te.addr_));
    }
  }
}

struct NCCLTraceBuffer {
  static NCCLTraceBuffer* get() {
    // intentionally leak on exit
    // because this will hold python state that may get destructed
    static NCCLTraceBuffer* instance = new NCCLTraceBuffer();
    return instance;
  }
  NCCLTraceBuffer() {
    max_entries_ = parseEnvVarIntDefault("TORCH_NCCL_TRACE_BUFFER_SIZE", 0);
    enabled_ = max_entries_ > 0;
  }
  using EventList = std::vector<at::cuda::CUDAEvent>;
  struct Entry {
    size_t id_; // incremented id in the trace buffer
                // used to figure out where in the circular entries
                // buffer this entry will be located to
                // update state information
    size_t pg_id_;
    size_t seq_id_; // as tracked by the process group
    const char* profiling_name_;

    std::shared_ptr<torch::CapturedTraceback> traceback_;
    // we borrow pointser to start_ and end_ so we can query the state
    // on reporting. However, once the event is completed, the call
    // to `complete` will clear these.
    EventList *start_, *end_;
    const char* state_ = "scheduled";

    // size information for input/output tensors
    c10::SmallVector<int, 4> input_dims_;
    c10::SmallVector<int, 4> output_dims_;
    c10::SmallVector<int64_t, 8> sizes_; // flattened from inputs, outputs
  };

  bool enabled_ = false;
  std::mutex mutex_;
  std::vector<Entry> entries_;
  size_t max_entries_ = 0;
  size_t next_ = 0;
  size_t id_ = 0;

  c10::optional<size_t> record(
      size_t pg_id,
      size_t seq_id,
      const char* profiling_name,
      const std::vector<at::Tensor>& inputs,
      const std::vector<at::Tensor>& outputs,
      EventList* start,
      EventList* end) {
    if (!enabled_) {
      return c10::nullopt;
    }
    auto traceback = torch::CapturedTraceback::gather(true, true, true);
    std::lock_guard<std::mutex> guard(mutex_);

    auto te = Entry{
        id_,
        pg_id,
        seq_id,
        profiling_name,
        std::move(traceback),
        std::move(start),
        std::move(end)};

    for (const auto& input : inputs) {
      c10::IntArrayRef sizes = input.sizes();
      te.input_dims_.push_back(sizes.size());
      te.sizes_.insert(te.sizes_.end(), sizes.begin(), sizes.end());
    }

    for (const auto& output : outputs) {
      c10::IntArrayRef sizes = output.sizes();
      te.output_dims_.push_back(sizes.size());
      te.sizes_.insert(te.sizes_.end(), sizes.begin(), sizes.end());
    }

    if (entries_.size() < max_entries_) {
      entries_.emplace_back(std::move(te));
    } else {
      entries_[next_++] = std::move(te);
      if (next_ == max_entries_) {
        next_ = 0;
      }
    }
    return id_++;
  }

  std::vector<Entry> dump_entries() {
    std::lock_guard<std::mutex> guard(mutex_);
    std::vector<Entry> result;
    result.reserve(entries_.size());
    result.insert(result.end(), entries_.begin() + next_, entries_.end());
    result.insert(result.end(), entries_.begin(), entries_.begin() + next_);
    // query any remaining events
    for (auto& r : result) {
      if (r.start_ != nullptr) {
        bool started = true;
        for (auto& ev : *r.start_) {
          if (!ev.query()) {
            started = false;
            break;
          }
        }
        if (started) {
          r.state_ = "started";
        }
        r.start_ = nullptr;
      }
      if (r.end_ != nullptr) {
        bool completed = true;
        for (auto& ev : *r.end_) {
          if (!ev.query()) {
            completed = false;
            break;
          }
        }
        if (completed) {
          r.state_ = "completed";
        }
        r.end_ = nullptr;
      }
    }
    return result;
  }

  void complete(c10::optional<size_t> id) {
    if (!enabled_ || !id) {
      return;
    }
    std::lock_guard<std::mutex> guard(mutex_);
    auto& entry = entries_.at(*id % max_entries_);
    if (entry.id_ == *id) {
      entry.state_ = "completed";
      entry.start_ = entry.end_ = nullptr;
    }
  }

  std::string dump() {
    auto result = dump_entries();
    auto entries = new_list();
    c10::IValue pg_id_s = "pg_id";
    c10::IValue seq_id_s = "seq_id";
    c10::IValue profiling_name_s = "profiling_name";
    c10::IValue input_sizes_s = "input_sizes";
    c10::IValue output_sizes_s = "output_sizes";

    c10::IValue frames_s = "frames";
    c10::IValue state_s = "state";
    c10::IValue line_s = "line";
    c10::IValue name_s = "name";
    c10::IValue filename_s = "filename";

    std::vector<torch::CapturedTraceback*> tracebacks;
    for (auto& e : result) {
      tracebacks.push_back(e.traceback_.get());
    }
    torch::SymbolizedTracebacks stracebacks = torch::symbolize(tracebacks);
    std::vector<c10::IValue> all_frames;
    for (const auto& f : stracebacks.all_frames) {
      auto d = new_dict();
      d.insert(name_s, f.funcname);
      d.insert(filename_s, f.filename);
      d.insert(line_s, int64_t(f.lineno));
      all_frames.emplace_back(std::move(d));
    }

    for (auto i : c10::irange(result.size())) {
      auto& e = result.at(i);
      auto& tb = stracebacks.tracebacks.at(i);
      auto dict = new_dict();
      dict.insert(pg_id_s, int64_t(e.pg_id_));
      dict.insert(seq_id_s, int64_t(e.seq_id_));
      dict.insert(profiling_name_s, e.profiling_name_);

      auto it = e.sizes_.begin();
      auto read_sizes = [&](const c10::SmallVector<int, 4>& dims) {
        auto sizes = new_list();
        for (auto dim : dims) {
          auto arg_sizes = new_list();
          for (auto i : c10::irange(dim)) {
            (void)i;
            arg_sizes.push_back(*it++);
          }
          sizes.push_back(arg_sizes);
        }
        return sizes;
      };

      dict.insert(input_sizes_s, read_sizes(e.input_dims_));
      dict.insert(output_sizes_s, read_sizes(e.output_dims_));
      dict.insert(state_s, e.state_);
      auto frames = new_list();
      for (int64_t frame : tb) {
        frames.push_back(all_frames.at(frame));
      }
      dict.insert(frames_s, frames);
      entries.push_back(dict);
    }
    return pickle_str(entries);
  }
};

std::string dump_nccl_trace() {
  return NCCLTraceBuffer::get()->dump();
}

const int64_t ProcessGroupNCCL::kWatchdogThreadSleepMillis = 1000;
constexpr int64_t kSynchronizeBusyWaitMillis = 10;
thread_local uint64_t ProcessGroupNCCL::ncclActiveGroupCounter_ = 0;

std::ostream& operator<<(
    std::ostream& output,
    const ProcessGroupNCCL::WorkNCCL& workNCCL) {
  std::string workInfo;
  workInfo = c10::str(
      "WorkNCCL(",
      "SeqNum=",
      workNCCL.seq_,
      ", OpType=",
      opTypeToString(workNCCL.opType_),
      ", NumelIn=",
      workNCCL.numelIn_,
      ", NumelOut=",
      workNCCL.numelOut_,
      ", Timeout(ms)=",
      workNCCL.opTimeout_.count(),
      ")");
  return output << workInfo;
}

ProcessGroupNCCL::WorkNCCL::WorkNCCL(
    const std::vector<at::Device>& devices,
    int rank,
    OpType opType,
    uint64_t seq,
    const char* profilingTitle,
    const c10::optional<std::vector<at::Tensor>>& inputs,
    bool desyncDebug,
    bool enableTiming)
    : Work(rank, opType, profilingTitle, inputs),
      devices_(devices),
      workStartTime_(std::chrono::steady_clock::now()),
      seq_(seq),
      timingEnabled_(enableTiming) {
  // Creates the CUDA event wrappers
  // Note: The actual events are lazily created when first recorded to with
  // DEFAULT_FLAGS = cudaEventDisableTiming.
  if (enableTiming) {
    ncclStartEvents_ = std::make_shared<std::vector<at::cuda::CUDAEvent>>();
    ncclStartEvents_->reserve(devices.size());
    for (uint32_t i = 0; i < devices.size(); ++i) {
      ncclStartEvents_->emplace_back(at::cuda::CUDAEvent(cudaEventDefault));
    }
  }
  ncclEndEvents_ = std::make_shared<std::vector<at::cuda::CUDAEvent>>();
  ncclEndEvents_->reserve(devices.size());
  for (uint32_t i = 0; i < devices.size(); ++i) {
    ncclEndEvents_->emplace_back(at::cuda::CUDAEvent(
        enableTiming ? cudaEventDefault : cudaEventDisableTiming));
  }
  ncclComms_.resize(devices.size());
}

ProcessGroupNCCL::WorkNCCL::WorkNCCL(const WorkNCCL& w)
    : Work(w.rank_, w.opType_),
      std::enable_shared_from_this<WorkNCCL>(w),
      devices_(w.devices_),
      ncclStartEvents_(w.ncclStartEvents_),
      ncclEndEvents_(w.ncclEndEvents_),
      ncclComms_(w.ncclComms_),
      blockingWait_(w.blockingWait_),
      opTimeout_(w.opTimeout_),
      workStartTime_(w.workStartTime_),
      seq_(w.seq_),
      startTraceUpdated_(w.startTraceUpdated_),
      numelIn_(w.numelIn_),
      numelOut_(w.numelOut_),
      store_(w.store_),
      timingEnabled_(w.timingEnabled_),
      trace_id_(w.trace_id_) {
  exception_ = w.exception_;
}

ProcessGroupNCCL::WorkNCCL::~WorkNCCL() = default;

bool ProcessGroupNCCL::WorkNCCL::isCompleted() {
  checkAndSetException();
  return exception() || finishedGPUExecutionInternal();
}

bool ProcessGroupNCCL::WorkNCCL::isStarted() {
  checkAndSetException();
  return exception() || startedGPUExecutionInternal();
}

bool ProcessGroupNCCL::WorkNCCL::isSuccess() const {
  if (exception()) {
    // Already detected an exception.
    return false;
  }

  return !checkForNCCLErrors(ncclComms_) && finishedGPUExecutionInternal();
}

void ProcessGroupNCCL::WorkNCCL::checkAndSetException() {
  if (exception()) {
    // We already have an exception.
    return;
  }

  auto exception_ptr = checkForNCCLErrors(ncclComms_);
  std::unique_lock<std::mutex> lock(mutex_);
  exception_ = exception_ptr;
  if (exception_) {
    LOG(INFO) << "[Rank " << rank_ << "]"
              << " found async exception when checking for NCCL errors: "
              << getExceptionMsgFromExceptionPtr(exception_);
  }
}

void ProcessGroupNCCL::WorkNCCL::setException(
    std::exception_ptr exception_ptr) {
  std::unique_lock<std::mutex> lock(mutex_);
  exception_ = exception_ptr;
}

// Helper that checks if the NCCL kernels are completed on the GPUs
bool ProcessGroupNCCL::WorkNCCL::finishedGPUExecution() {
  checkAndSetException();
  return finishedGPUExecutionInternal();
}

bool ProcessGroupNCCL::WorkNCCL::startedGPUExecutionInternal() const {
  // if timing is disabled we won't have allocated start events
  if (!timingEnabled_) {
    return false;
  }
  for (const auto i : c10::irange(devices_.size())) {
    // Checking the work's corresponding CUDA events' status
    if (!(*ncclStartEvents_)[i].query()) {
      return false;
    }
  }

  return true;
}

bool ProcessGroupNCCL::WorkNCCL::finishedGPUExecutionInternal() const {
  for (const auto i : c10::irange(devices_.size())) {
    // Checking the work's corresponding CUDA events' status
    if (!(*ncclEndEvents_)[i].query()) {
      return false;
    }
  }

  return true;
}

bool ProcessGroupNCCL::WorkNCCL::checkTimeout(
    c10::optional<std::chrono::milliseconds> timeout) {
  auto currentTimepoint = std::chrono::steady_clock::now();
  auto timeElapsed = std::chrono::duration_cast<std::chrono::milliseconds>(
      currentTimepoint - workStartTime_);
  auto workTimeout = timeout ? *timeout : opTimeout_;

  if (timeElapsed < workTimeout)
    return false;

  // Timed out

  // There is already an error, we don't override it
  if (exception())
    return true;

  std::string exceptionMsg = c10::str(
      "[Rank ",
      rank_,
      "] ",
      "Watchdog caught collective operation timeout: ",
      *this,
      " ran for ",
      timeElapsed.count(),
      " milliseconds before timing out.");

  LOG(ERROR) << exceptionMsg;
  std::exception_ptr exception_ptr =
      std::make_exception_ptr(C10_BUILD_ERROR(DistBackendError, exceptionMsg));
  setException(exception_ptr);
  return true;
}

void ProcessGroupNCCL::WorkNCCL::handleException(
    ErrorHandlingMode errorHandling) {
  if (exception_) {
    auto exceptionMsg = c10::str(
        "Some NCCL operations have failed or timed out. Due to the ",
        "asynchronous nature of CUDA kernels, subsequent GPU operations ",
        "might run on corrupted/incomplete data.");
    LOG(ERROR) << exceptionMsg;
    C10_LOG_API_USAGE_ONCE("ProcessGroupNCCL.WorkNCCL.handleException");

    if (SHOULD_TEAR_DOWN(errorHandling)) {
      auto tearDownMsg = c10::str(
          "To avoid data inconsistency, we are taking the entire process down.");
      LOG(ERROR) << tearDownMsg;
      std::rethrow_exception(exception_);
    }
  }
}

void ProcessGroupNCCL::WorkNCCL::synchronize() {
  // Call Synchronize without a timeout. We use this method to avoid adding a
  // timeout argument to the public synchronize API.
  synchronizeInternal(kNoTimeout);
}

void ProcessGroupNCCL::WorkNCCL::synchronizeStreams() {
  for (const auto i : c10::irange(devices_.size())) {
    auto currentStream = at::cuda::getCurrentCUDAStream(devices_[i].index());
    // Block the current stream on the NCCL stream
    (*ncclEndEvents_)[i].block(currentStream);
  }

  if (avoidRecordStreams_) {
    stashed_for_allocator_safety_->clear();
  }
}

// Waiting on the work's corresponding CUDA events
void ProcessGroupNCCL::WorkNCCL::synchronizeInternal(
    std::chrono::milliseconds timeout) {
  synchronizeStreams();

  // In case of blocking, wait for the operation to complete.
  if (blockingWait_) {
    while (!isCompleted()) {
      bool timedOut = checkTimeout(
          timeout == kNoTimeout ? c10::nullopt : c10::make_optional(timeout));
      // Explicitly abort ncclComms here before throwing this timed out
      // exception to users.
      // If throwing timed out excepiton without aborting nccl communicators
      // here, it was observed that CUDA GPU will have 100% utilization and
      // can not run new events successfully.
      if (timedOut) {
        std::string exceptionMsg = c10::str(
            "[Rank ",
            rank_,
            "] Work ",
            (*this),
            " timed out in blocking wait (NCCL_BLOCKING_WAIT=1).");
        LOG(ERROR) << exceptionMsg;
        break;
      }
      // Yield
      std::this_thread::sleep_for(
          std::chrono::milliseconds(kSynchronizeBusyWaitMillis));
    }
    // exception() includes timeout and error during blocking wait
    if (exception()) {
      // Abort NCCL communicators
      abort();
      // Throw exception (from main thread here)
      handleException(TearDown);
    }
  }

  // Device synchronize only after we've completed timeout checks.
  if (!barrierTensors_.empty()) {
    // If we use the work to do barrier, we should block here
    at::cuda::OptionalCUDAGuard gpuGuard;
    for (auto& device : devices_) {
      gpuGuard.set_index(device.index());
      AT_CUDA_CHECK(cudaDeviceSynchronize());
    }
  }
}

// Same as calling synchronize().
bool ProcessGroupNCCL::WorkNCCL::wait(std::chrono::milliseconds timeout) {
  RECORD_PARAM_COMMS(
      static_cast<int>(this->seq_), // seq
      0, // process group ptr
      rank_, // rank
      "wait", // colName
      0, // inSize
      0, // outSize
      at::kByte, // dType
      std::vector<int64_t>(), // inSplitSizes
      std::vector<int64_t>(), // outSplitSizes
      static_cast<int>(devices_.size())); // worldSize
  synchronizeInternal(timeout);
  // Always return true, because abort API is not implemented.
  return true;
}

void ProcessGroupNCCL::WorkNCCL::abort() {
  // Abort all communicators of this work
  for (const auto& ncclComm : ncclComms_) {
    ncclComm->ncclCommAbort();
  }

  ncclCommDevIdxMapMutex.lock();
  for (const auto& comm : ncclComms_) {
    ncclCommDevIdxMap.erase(comm);
  }
  ncclCommDevIdxMapMutex.unlock();
}

ProcessGroupNCCL::CoalescedWorkNCCL::CoalescedWorkNCCL(
    std::vector<ProcessGroupNCCL::WorkNCCL> works,
    int rank,
    OpType opType)
    : Work(rank, opType, nullptr), works_(std::move(works)) {}

ProcessGroupNCCL::CoalescedWorkNCCL::~CoalescedWorkNCCL() = default;

c10::intrusive_ptr<ProcessGroupNCCL::CoalescedWorkNCCL> ProcessGroupNCCL::
    initCoalescedWork(
        const std::vector<c10::intrusive_ptr<Work>>& works,
        int rank,
        OpType opType) {
  std::vector<ProcessGroupNCCL::WorkNCCL> ncclWorks;
  ncclWorks.reserve(works.size());
  for (auto& work : works) {
    ncclWorks.push_back(*static_cast<ProcessGroupNCCL::WorkNCCL*>(work.get()));
  }
  return c10::make_intrusive<ProcessGroupNCCL::CoalescedWorkNCCL>(
      ncclWorks, rank, opType);
}

// Same as calling synchronize().
bool ProcessGroupNCCL::CoalescedWorkNCCL::wait(
    std::chrono::milliseconds timeout) {
  for (auto& w : works_) {
    w.wait(timeout);
  }
  // Always return true, because abort API is not implemented.
  return true;
}

static std::atomic<size_t> process_group_id = 0;

ProcessGroupNCCL::ProcessGroupNCCL(
    const c10::intrusive_ptr<Store>& store,
    int rank,
    int size,
    c10::intrusive_ptr<Options> options)
    : Backend(rank, size),
      store_(store),
      options_(options),
      ncclCommCounter_(0),
      traceKeyStart_(getTraceStartKey("NCCL", rank)),
      traceKeyEnd_(getTraceEndKey("NCCL", rank)),
      terminateProcessGroup_(false),
      uid_(process_group_id++) {
  TORCH_CHECK_WITH(
      ValueError,
      at::cuda::getNumGPUs() != 0,
      "ProcessGroupNCCL is only supported with GPUs, no GPUs found!");
  blockingWait_ = parseEnvVarFlag(NCCL_BLOCKING_WAIT);
  asyncErrorHandling_ = static_cast<ErrorHandlingMode>(
      parseEnvVarIntDefault(NCCL_ASYNC_ERROR_HANDLING, 3 /*SkipCleanUp*/));
  desyncDebug_ = parseEnvVarFlag(NCCL_DESYNC_DEBUG) ||
      (dist_debug_level_ >= DebugLevel::Detail);
#ifdef ENABLE_NCCL_ERROR_CHECKING
  enableTiming_.store(
      parseEnvVarFlag(NCCL_ENABLE_TIMING) || desyncDebug_ ||
      parseEnvVarIntDefault("TORCH_NCCL_TRACE_BUFFER_SIZE", 0) > 0);
#endif
  avoidRecordStreams_ = parseEnvVarFlag(TORCH_NCCL_AVOID_RECORD_STREAMS);
#ifdef NCCL_HAS_COMM_REGISTER
  useTensorRegisterAllocatorHook_ =
      parseEnvVarFlag(NCCL_USE_TENSOR_REGISTER_ALLOCATOR_HOOK);
  if (c10::cuda::CUDACachingAllocator::CUDAAllocatorConfig::
          expandable_segments()) {
    useTensorRegisterAllocatorHook_ = false;
    LOG(INFO)
        << "[Rank " << rank_
        << "] disables NCCL_USE_TENSOR_REGISTER_ALLOCATOR_HOOK because it is not compatible with CUDA allocator expandable segments mode.";
  }
#endif

  if (blockingWait_) {
    if (asyncErrorHandling_ != NoHandling || desyncDebug_) {
      LOG(INFO) << "[Rank " << rank_ << "] NCCL_BLOCKING_WAIT and "
                << "NCCL_ASYNC_ERROR_HANDLING|NCCL_DESYNC_DEBUG"
                << "should not both be enabled. "
                << "Only NCCL_BLOCKING_WAIT is being used in this process.";
      asyncErrorHandling_ = NoHandling;
      desyncDebug_ = false;
    }
  } else {
    if (desyncDebug_ && asyncErrorHandling_ == NoHandling) {
      LOG(INFO) << "[Rank " << rank_
                << "] NCCL_DESYNC_DEBUG and NCCL_ASYNC_ERROR_HANDLING "
                << "must both be enabled. "
                << "Enabling NCCL_ASYNC_ERROR_HANDLING.";
      asyncErrorHandling_ = SkipCleanUp;
    }
  }

  if (parseEnvVarFlag(ENABLE_NCCL_HEALTH_CHECK)) {
    // Perform health check by initializing dummy communicators and destroying
    // them. This will help indicate any NCCL-related issues prior to the first
    // collective.
    // Run it in a separate thread and wait on CV to handle timeouts, since
    // majority of getNCCLComm failures are hangs.
    runHealthCheck();
  }

#ifdef ENABLE_NCCL_ERROR_CHECKING
  ncclCommWatchdogThread_ =
      std::thread(&ProcessGroupNCCL::ncclCommWatchdog, this);
#endif

  init();
  const std::string OFF = "OFF";
  const char* torch_distributed_debug =
      parseEnvVarString("TORCH_DISTRIBUTED_DEBUG", OFF.c_str());
  const char* nccl_debug = parseEnvVarString("NCCL_DEBUG", OFF.c_str());
  LOG(INFO) << "[Rank " << rank_
            << "] ProcessGroupNCCL initialization options: "
            << "NCCL version: " << getNcclVersion()
            << ", NCCL_ASYNC_ERROR_HANDLING: " << asyncErrorHandling_
            << ", NCCL_DESYNC_DEBUG: " << desyncDebug_
            << ", NCCL_ENABLE_TIMING: " << enableTiming_.load()
            << ", NCCL_BLOCKING_WAIT: " << blockingWait_
            << ", TIMEOUT(ms): " << options_->timeout.count()
            << ", USE_HIGH_PRIORITY_STREAM: "
            << options_->is_high_priority_stream
            << ", TORCH_DISTRIBUTED_DEBUG: "
            << std::string(torch_distributed_debug)
#ifdef NCCL_HAS_COMM_REGISTER
            << ", NCCL_USE_TENSOR_REGISTER_ALLOCATOR_HOOK: "
            << useTensorRegisterAllocatorHook_
#endif
            << ", NCCL_DEBUG: " << std::string(nccl_debug)
            << ", ID=" << this->getID();

  RECORD_PARAM_COMMS(
      0, // seq
      this->getID(),
      rank, // rank
      "init", // colName
      0, // inSize
      0, // outSize
      at::kByte, // dType
      std::vector<int64_t>(), // inSplitSizes
      std::vector<int64_t>(), // outSplitSizes
      size_); // worldSize

  // Attach hooks to cache allocator to trigger the hooks whenever a traced
  // action is called. In the following hooks, we register a newly allocated
  // segment when SEGMENT_ALLOC action occurs, and deregister a segment when
  // SEGMENT_FREE action occurs.
  // We attach hooks only once at the first PG creation.
  if (useTensorRegisterAllocatorHook_ && !allocatorHooksAttached) {
    c10::cuda::CUDACachingAllocator::attachAllocatorTraceTracker(
        &cacheAllocatorRegisterHook);
    c10::cuda::CUDACachingAllocator::attachAllocatorTraceTracker(
        &cacheAllocatorDeregisterHook);
    allocatorHooksAttached = true;
  }

#ifdef USE_NCCL_WITH_UCC
  static c10::once_flag initialize_ucc_lib_flag;
  c10::call_once(initialize_ucc_lib_flag, [&] {
    uccLib_ = loadTorchUCC();
    if (uccLib_ != nullptr) {
      LOG(INFO) << "[Rank " << rank_ << "] torch_ucc.so loaded";
    }
  });

  if (uccLib_ != nullptr) {
    LOG(INFO) << "[Rank " << rank_ << "] torch_ucc.so loaded";
    typedef c10::intrusive_ptr<Backend> fn(
        const c10::intrusive_ptr<Store>& store, int rank, int size);
    auto createProcessGroupUCC =
        reinterpret_cast<fn*>(uccLib_->sym("createProcessGroupUCC"));
    if (createProcessGroupUCC != nullptr) {
      uccPG_ = createProcessGroupUCC(store, rank_, size_);
      LOG(INFO) << "[Rank " << rank_ << "] ProcessGroupUCC created.";
    }
  }
#endif
}

void ProcessGroupNCCL::runHealthCheck() {
  // Run health check in a separate thread and wait on CV to handle timeouts,
  // since majority of getNCCLComm failures are hangs.

  struct HealthCheckData {
    std::mutex healthCheckMutex;
    std::condition_variable healthCheckCv;
    bool healthCheckSuccess = false;
    std::exception_ptr healthCheckException;
  };

  HealthCheckData healthCheckData;
  auto t = std::thread([&healthCheckData, this]() {
    try {
      std::vector<at::Device> rankDevice = {getDeviceForRank(rank_)};
      const auto key = getKeyFromDevices(rankDevice);
      // OpType does not matter, only need to set to not go through send/recv
      // path.
      getNCCLComm(key, rankDevice, OpType::ALLREDUCE);
      // Now destroy the communicators and remove them from cache so we don't
      // use destroyed communicators.
      destroyNCCLComms(key);
      // Notify main thread the health check is complete.
      {
        std::lock_guard<std::mutex> lk(healthCheckData.healthCheckMutex);
        healthCheckData.healthCheckSuccess = true;
      }
      healthCheckData.healthCheckCv.notify_one();
    } catch (const std::exception& e) {
      // Populate exception ptr.
      healthCheckData.healthCheckException = std::current_exception();
      // Unblock waiting main thread which will report exception.
      healthCheckData.healthCheckCv.notify_one();
    } // Unknown exceptions will just cause the program to terminate.
  });
  // We don't need to join the thread, just need to verify health check via the
  // CV. Hence we detach the thread here.
  t.detach(); // NOLINT
  LOG(INFO) << "[Rank " << rank_ << "]"
            << " will wait up to " << options_->timeout.count()
            << " msec for NCCL health check to complete.";
  std::unique_lock<std::mutex> lock(healthCheckData.healthCheckMutex);
  healthCheckData.healthCheckCv.wait_for(
      lock, options_->timeout, [&healthCheckData]() {
        return healthCheckData.healthCheckSuccess;
      });

  if (healthCheckData.healthCheckException) {
    std::rethrow_exception(healthCheckData.healthCheckException);
  }
  // If there is no exception, the likely culprit is a timeout/hang which is how
  // most communicator init issues manifest themselves.
  TORCH_CHECK_WITH(
      DistBackendError,
      healthCheckData.healthCheckSuccess,
      "ProcessGroupNCCL: Health check failure: Failed to initialize NCCL communicator on rank ",
      rank_);
}

void ProcessGroupNCCL::setSequenceNumberForGroup() {
} // NCCL just starts sequence numbers at 0.

uint64_t ProcessGroupNCCL::getSequenceNumberForGroup() {
  return seq_;
}

void ProcessGroupNCCL::registerOnCompletionHook(
    std::function<void(std::shared_ptr<WorkInfo>)>&& hook) {
  TORCH_CHECK_WITH(
      DistBackendError,
      onCompletionHook_ == nullptr,
      "ProcessGroupNCCL OnCompletion hook already registered");

  TORCH_CHECK_WITH(
      ValueError,
      enableTiming_.load(),
      "ProcessGroupNCCL OnCompletion hook requires recording start and end "
      "events which require setting NCCL_ENABLE_TIMING environment variable. "
      "This is only available for NCCL version >= 2.4.");
  onCompletionHook_ = std::move(hook);
  onCompletionHookThread_ = std::thread(&ProcessGroupNCCL::runHookLoop, this);
}

// must release GIL when calling this method
void ProcessGroupNCCL::waitForPendingWorks() {
  // Reasoning about hook completion:
  // 1. waitForPendingWorks should be called after user code has finished
  // calling
  //    all collectives. This means, when we got here, all of the collectives
  //    are either in workMetaList_ or has been erased from workMetaList_.
  // 2. The watchdog thread grabs both locks to move Work object from the
  //    workMetaList_ to the completedWorkList_, and the hook thread only erases
  //    a Work object after the hook is returned. Therefore, after user code
  //    calls a collective, its Work object is either in workMetaList_ or in
  //    completedWorkList_ before it finishes.
  // 3. We have three threads and two locks.
  //      a. main thread (this function) grabs two locks atomically
  //      b. watchdog thread (workCleanupLoop function) always grabs
  //      workMetaListMutex_
  //         first and then grabs completedWorkListMutex_.
  //      c. hook thread (runHookLoop function) only grabs
  //      completedWorkListMutex_. Therefore, locks are always acquired in the
  //      same order and hence no deadlocks.
  while (true) {
    {
      std::lock(workMetaListMutex_, completedWorkListMutex_);
      std::lock_guard<std::mutex> lockWork(workMetaListMutex_, std::adopt_lock);
      std::lock_guard<std::mutex> lockHook(
          completedWorkListMutex_, std::adopt_lock);

      if (workMetaList_.empty() && completedWorkList_.empty()) {
        return;
      }
    }

    std::this_thread::sleep_for(
        std::chrono::milliseconds(kWatchdogThreadSleepMillis));
  }
}

void ProcessGroupNCCL::enableCollectivesTiming() {
  enableTiming_.store(true);
}
void abortCommsFromMap(
    std::unordered_map<std::string, std::vector<std::shared_ptr<NCCLComm>>>&
        ncclCommsMap,
    const int rank,
    c10::optional<std::string> abortReason) {
  // The process may control multiple devices, loop through the communicators on
  // each device
  for (auto& it : ncclCommsMap) {
    auto& devName = it.first;
    auto& ncclComms = it.second;

    for (const auto& ncclComm : ncclComms) {
      ncclComm->ncclCommAbort(abortReason);
    }
    // Note that we don't remove the aborted communicators from the
    // cache. The reason is that if we do remove the communicator
    // from the cache, it is possible that a new collective operation
    // calls `ncclCommInitRank` to create a new communicator whereas
    // other ranks might have failed/timed out and didn't enter
    // `ncclCommInitRank`. As a result, when there is a failure on
    // a communicator the application receives an exception and its
    // their responsibility to destroy the process group and recreate
    // it to recover from errors.

    LOG(INFO) << "[Rank " << rank << "] Destroyed " << ncclComms.size()
              << "communicators on CUDA device " << devName;
  }
}

// Abort all communicators on this rank
void ProcessGroupNCCL::abort(c10::optional<std::string> abortReason) {
  // Remove record from global ncclCommDevIdxMapMutex before aboarting,
  // so that a new cache segment would not register to already aborded
  // communicators. Note that ncclCommDevIdxMap is a global container which may
  // contain other PG's communicators, thus we need to only erase communicators
  // for the current PG.
  ncclCommDevIdxMapMutex.lock();
  for (auto& it : devNCCLCommMap_) {
    auto& ncclComms = it.second;
    for (const auto& ncclComm : ncclComms) {
      ncclCommDevIdxMap.erase(ncclComm);
    }
  }
  ncclCommDevIdxMapMutex.unlock();

  std::lock_guard<std::mutex> lock(mutex_);
  abortCommsFromMap(devNCCLCommMap_, rank_, abortReason);
  abortCommsFromMap(inInitializationCommMap_, rank_, abortReason);
}

void ProcessGroupNCCL::shutdown() {
  // Don't join threads here since the purpose of this method is to abort all
  // communicators and signal the threads to exit. Joining on the threads could
  // potentially block and hence avoid it in this method.
  terminateProcessGroup_.store(true);

  std::string abortReason = c10::str("Process Group shutdown on rank ", rank_);
  abort(abortReason);

  workMetaListCV_.notify_one();
}

ProcessGroupNCCL::~ProcessGroupNCCL() {
  terminateProcessGroup_.store(true);
  workMetaListCV_.notify_one();

#ifdef ENABLE_NCCL_ERROR_CHECKING
  if (ncclCommWatchdogThread_.joinable()) {
    ncclCommWatchdogThread_.join();
  }
#endif

  if (onCompletionHookThread_.joinable())
    onCompletionHookThread_.join();

  // Abort communicators after all threads have exited to avoid having the
  // threads dying due to aborted communicator and raising a SIGABRT
  std::string abortReason = c10::str("Process Group destroyed on rank ", rank_);
  abort(abortReason);
<<<<<<< HEAD
=======

  // We need to wait for abort to finish before we can safely shut down
  // heartbeat monitoring thread.
  terminateHeartbeatMonitorThread_.store(true);
  monitorWakeUpCV_.notify_one();
#ifdef ENABLE_NCCL_ERROR_CHECKING
  if (ncclHeartbeatMonitorThread_.joinable()) {
    ncclHeartbeatMonitorThread_.join();
  }
#endif
}

void ProcessGroupNCCL::registerDebugInfoWriter(
    std::unique_ptr<DebugInfoWriter> writer) {
  TORCH_CHECK_WITH(
      DistBackendError,
      debugInfoWriter_ == nullptr,
      "ProcessGroupNCCL debugInfoWriter already registered");
  debugInfoWriter_ = std::move(writer);
}

void ProcessGroupNCCL::dumpDebuggingInfo() {
  LOG(ERROR)
      << "No PGNCCL's watchdog heartbeat detected, so we are dumping debug info.";
  if (parseEnvVarIntDefault("TORCH_NCCL_TRACE_BUFFER_SIZE", 0) > 0) {
    // We dump nccl trace into local disk by default and users can register
    // their customized writer by inheriting `DebugInfoWriter` via
    // `registerDebugInfoWriter`.
    auto ncclTrace = dump_nccl_trace();
    if (debugInfoWriter_ == nullptr) {
      // Dump the trace blob into local disk as a fallback.
      std::unique_ptr<DebugInfoWriter> debugInfoWriterPtr =
          std::make_unique<DebugInfoWriter>(rank_);
      registerDebugInfoWriter(std::move(debugInfoWriterPtr));
    }
    debugInfoWriter_->write(ncclTrace);
  }
}

void ProcessGroupNCCL::terminateProcess(std::string errMsg) {
  // Logging with `FATAL`, after errMsg printed, it calls `std::abort()`
  // to terminate the program execution.
  LOG(FATAL) << errMsg;
}

void ProcessGroupNCCL::heartbeatMonitor() {
  uint64_t heartBeatCounter = 0ULL;
  while (true) {
    // This won't have any lock since this lock is only used here.
    // Please be aware that mutex `monitorMutex_` should not be used
    // somewhere else to avoid the deadlock.
    std::unique_lock<std::mutex> lock(monitorMutex_);
    if (monitorWakeUpCV_.wait_for(
            lock, std::chrono::seconds(heartbeatTimeoutInSec_), [&] {
              return terminateHeartbeatMonitorThread_.load();
            })) {
      // For the normal complete or user interception, monitorWakeUpCV_
      // will get notified, we early return and exit heartbeatMonitor.
      return;
    }

    // Check the heart beat of watchdog thread.
    auto heartbeat = heartbeat_;
    if (heartbeat != heartBeatCounter) {
      heartBeatCounter = heartbeat;
    } else {
      // No heartbeat increase detected and timeout.
      break;
    }
  }

  // Store debug info to storage. (By default to local disk)
  std::thread debugInfoStoreThread(&ProcessGroupNCCL::dumpDebuggingInfo, this);

  // Create a error message reported from MonitorThread, so
  // we throw exception and make the whole process to be killed.
  const auto exitMsg = c10::str(
      "[Rank ",
      rank_,
      "] NCCL monitor thread timeout. Basically, this could ",
      "be due to CUDA or NCCL calls being unexpectedly blocking, ",
      "especially when your program enters a deadlock state in watchdog"
      "or destructors. If you see this error, please file a bug to pytorch.");

  // There are two possible cases for the watchdog thread exit:
  // Case one: desync report runs quickly, and it follows the step:
  // collective timeout -> desync -> exception handling -> destructors
  // -> set terminateHeartbeatMonitorThread_ -> notify monitorWakeUpCV_.
  // So the code either early returns above or will skip the sleep below.
  // Case two: desync might be slow or get stuck. Or we get stuck in
  // destructors, we will sleep for some time before calling std::abort() to
  // kill the whole process.
  if ((terminateProcessGroup_.load() || collectiveDebugInfoMode_.load() ||
       debugInfoStoreThread.joinable()) &&
      !terminateHeartbeatMonitorThread_.load()) {
    // Leave another two mins for desync report generation or process group
    // destroy.
    std::this_thread::sleep_for(std::chrono::seconds(heartbeatTimeoutInSec_));
  }

  // At this point, we either already sleep for another `heartbeatTimeoutInSec_`
  // or the thread has finished. Because we don't want to block the monitor
  // thread, so We mark the thread detach and the dump of debug info becomes
  // "best effort". If the process exit normally, marking it detach also makes
  // sense because we don't really care about dumping the debug info.
  if (debugInfoStoreThread.joinable()) {
    debugInfoStoreThread.detach();
  }

  if (!terminateHeartbeatMonitorThread_.load()) {
    const auto logMsg = c10::str(
        "[Rank ",
        rank_,
        "] monitoring thread detects no heartbeat and will finally kill the process!",
        " terminateProcessGroup_",
        terminateProcessGroup_,
        " collectiveDebugInfoMode_",
        collectiveDebugInfoMode_);
    LOG(ERROR) << logMsg;
    terminateProcess(exitMsg);
  }
>>>>>>> b3308c48
}

void ProcessGroupNCCL::ncclCommWatchdog() {
  try {
    VLOG(2) << "[Rank " << rank_ << "] NCCL watchdog thread started!";
    workCleanupLoop();
    VLOG(2) << "[Rank " << rank_
            << "] NCCL watchdog thread terminated normally";
  } catch (std::exception& e) {
    if (std::string(e.what()).find("driver shutting down") !=
        std::string::npos) {
      LOG(INFO)
          << "[Rank " << rank_
          << "] main process destroyed cuda before watchdog loop exited, terminating watchdog."
          << " (Watchdog caught exception: " << e.what();

    } else {
      // Append error message reported from workCleanupLoop
      const auto exitMsg = c10::str(
          "[Rank ",
          rank_,
          "] NCCL watchdog thread terminated with exception: ",
          e.what());
      LOG(ERROR) << exitMsg;
      // TODO(whc) clean up the rethrow - why is it stored in a class var and
      // rethrown?
      watchDogException_ =
          std::make_exception_ptr(C10_BUILD_ERROR(DistBackendError, exitMsg));
      std::rethrow_exception(watchDogException_);
    }
  } catch (...) {
    const auto exitMsg = c10::str(
        "[Rank ",
        rank_,
        "] NCCL watchdog thread terminated with exception: unknown");
    LOG(ERROR) << exitMsg;
    watchDogException_ =
        std::make_exception_ptr(C10_BUILD_ERROR(DistBackendError, exitMsg));
    std::rethrow_exception(watchDogException_);
  }
}

void ProcessGroupNCCL::logWorkStart(WorkNCCL& work) {
  if (work.startTraceUpdated_)
    return;

  if (terminateProcessGroup_.load() || storeError_)
    return;

  work.startTraceUpdated_ = true;
  storeError_ = !c10d::traceUpdate(
      store_, traceKeyStart_, work.seq_, opTypeToString(work.opType_));
}

void ProcessGroupNCCL::logWorkEnd(WorkNCCL& work) {
  if (terminateProcessGroup_.load() || storeError_)
    return;

  // In case the start of the work hasn't been logged
  if (!work.startTraceUpdated_) {
    logWorkStart(work);
  }

  storeError_ = !c10d::traceUpdate(
      store_, traceKeyEnd_, work.seq_, opTypeToString(work.opType_));
}

void ProcessGroupNCCL::workCleanupLoop() {
  bool done = false;

  std::list<ProcessGroupNCCL::WorkNCCL> completedWorkList;
  while (!done || !terminateProcessGroup_.load()) {
    std::unique_lock<std::mutex> lock(workMetaListMutex_);
    // We busy-poll the work vector every kWatchdogThreadSleepMillis
    // milliseconds as long as the atomic is True.
    workMetaListCV_.wait_for(
        lock,
        std::chrono::milliseconds(kWatchdogThreadSleepMillis),
        [&]() -> bool { return terminateProcessGroup_.load(); });

    for (auto it = workMetaList_.begin(); it != workMetaList_.end();
         /* no increment */) {
      auto& work = *it;
      work.checkAndSetException();
      bool timedOut = work.checkTimeout();

      // If work hits an exception (either an error or timeout)
      if (work.exception()) {
        if (SHOULD_CLEAN_UP(asyncErrorHandling_)) {
          // Abort work and corresponding communicators
          work.abort();
          // PG level abort, which would abort all other communicators on this
          // rank
          abort();
        }
        // Report desync state in case of timeout
        if (desyncDebug_ && timedOut) {
          try {
            auto desyncMsg = retrieveDesyncReport(store_, "NCCL", rank_, size_);
            LOG(ERROR) << desyncMsg;
          } catch (const std::exception& e) {
            LOG(ERROR) << "Failed to retrieve NCCL_DESYNC_DEBUG report. "
                       << " Please file an issue. Error: " << e.what();
          } catch (...) {
            LOG(ERROR)
                << "Failed to rerieve NCCL_DESYNC_DEBUG report with unknown error."
                << " Please file an issue.";
          }
        }
        // Throw exception
        work.handleException(asyncErrorHandling_);
      }

      // Work status logging for desync debug
      if (desyncDebug_) {
        if (work.isStarted()) {
          logWorkStart(work);
        }
        if (work.isCompleted()) {
          logWorkEnd(work);
        }
      }

      // Clean up completed work
      if (work.isCompleted()) {
        NCCLTraceBuffer::get()->complete(work.trace_id_);
        if (onCompletionHook_) {
          // Move Work object to completedWorkList_ to be consumed by the hook
          // thread
          {
            const std::lock_guard<std::mutex> lock(completedWorkListMutex_);
            completedWorkList_.splice(
                completedWorkList_.end(), workMetaList_, it++);
          }
          completedWorkListCV_.notify_one();
        } else {
          it = workMetaList_.erase(it);
        }
        at::cuda::CUDAGraph::dec_pending_event_queries();
      } else {
        // Increment the iterator if the current WorkNCCL object is not
        // completed.
        ++it;
      }
    }

    done = workMetaList_.empty();
  }
}

void ProcessGroupNCCL::runHookLoop() {
  bool done = false;
  while (!done || !terminateProcessGroup_.load()) {
    std::unique_lock<std::mutex> lock(completedWorkListMutex_);
    // We busy-poll the work vector every kWatchdogThreadSleepMillis
    // milliseconds as long as the atomic is True.
    completedWorkListCV_.wait_for(
        lock,
        std::chrono::milliseconds(kWatchdogThreadSleepMillis),
        [&]() -> bool {
          return !completedWorkList_.empty() || terminateProcessGroup_.load();
        });

    try {
      for (auto it = completedWorkList_.begin(); it != completedWorkList_.end();
           /* no increment */) {
        const WorkNCCL& work = *it;
        // Hook might grab GIL, unlock first to prevent deadlock
        lock.unlock();

        auto timeStarted =
            std::chrono::system_clock::now() +
            std::chrono::duration_cast<std::chrono::system_clock::duration>(
                work.workStartTime_ - std::chrono::steady_clock::now());
        onCompletionHook_(std::make_shared<WorkInfo>(
            work.retrieveOpType(), // OpType
            timeStarted, // timeStarted
            std::chrono::system_clock::now(), // timeFinished
            std::chrono::duration<float, std::milli>(
                work.getDuration()) // activeDuration
            ));

        lock.lock();
        it = completedWorkList_.erase(it);
      }
    } catch (std::exception& e) {
      if (std::string(e.what()).find("driver shutting down") !=
          std::string::npos) {
        LOG(INFO)
            << "[Rank " << rank_
            << "] main process destroyed cuda before runHookLoop exited, terminating runHookLoop."
            << " (runHookLoop caught exception: " << e.what();

      } else {
        // PythonOnCompletionHook has already extracted Python exception message
        // and wrapped it with a cpp one. So we no longer need to acquire GIL
        // here.
        const auto errorStr = c10::str(
            "Caught exception on rank ",
            rank_,
            " while running onCompletion hook for ProcessGroupNCCL: ",
            e.what(),
            ". Aborting all communicators.");

        // No need to call abort() on WorkNCCL here as that collective has
        // already finished successfully at this point. We just need to abort
        // the process Abort all NCCL Communicators on this ProcessGroupNCCL
        // instance.
        abort(errorStr);
      }
    }

    // Lock is still acquired at this point
    done = completedWorkList_.empty();
  }
}

std::exception_ptr ProcessGroupNCCL::WorkNCCL::checkForNCCLErrors(
    const std::vector<std::shared_ptr<NCCLComm>>& ncclComms) const {
  return checkForNCCLErrorsInternal(ncclComms);
}

std::exception_ptr ProcessGroupNCCL::checkForNCCLErrors(
    const std::vector<std::shared_ptr<NCCLComm>>& ncclComms) {
  return checkForNCCLErrorsInternal(ncclComms);
}

std::exception_ptr ProcessGroupNCCL::checkForNCCLErrorsInternal(
    const std::vector<std::shared_ptr<NCCLComm>>& ncclComms) {
  for (const auto& ncclComm : ncclComms) {
    // Prioritize commFailureReason over checkForNcclError() result if
    // commFailureReason is set.
    auto commFailureReason = ncclComm->getNcclCommFailureReason();
    if (commFailureReason != c10::nullopt) {
      return std::make_exception_ptr(C10_BUILD_ERROR(
          DistBackendError,
          c10::str(
              "NCCL communicator encountered error set by ProcessGroupNCCL: ",
              *commFailureReason)));
    }
    ncclResult_t ncclAsyncErr = ncclComm->checkForNcclError();
    if (ncclAsyncErr != ncclSuccess) {
      return std::make_exception_ptr(C10_BUILD_ERROR(
          DistBackendError,
          "NCCL error: " + ncclGetErrorWithVersion(ncclAsyncErr) + "\n" +
              getNcclErrorDetailStr(ncclAsyncErr)));
    }
  }

  return nullptr;
}

void ProcessGroupNCCL::broadcastUniqueNCCLID(
    ncclUniqueId* ncclID,
    bool isSingleP2POp,
    const std::string& p2pKey,
    int p2pRank) {
  // For collective operations:
  // For every NCCL communicator that we create we need to broadcast
  // a unique ID from rank 0 to all other ranks. This broadcast is
  // done by rank 0 setting a key in the store and all other ranks
  // retrieving the contents of that key. A single process group
  // may create multiple NCCL communicators, so we use a sequence
  // number to differentiate between them.
  // For single point-to-point operations:
  // The sequence number will only be increased on 2 out of all the
  // processes in a Process Group. So all following collective
  // operations will see different sequence numbers which will cause
  // runtime errors. To avoid that, use the src:target pair instead
  // of sequence number for p2p communications.

  std::string storeKey;
  if (!isSingleP2POp) {
    storeKey = std::to_string(ncclCommCounter_++);
  } else {
    storeKey = p2pKey;
  }
  if (rank_ == 0 || (isSingleP2POp && p2pRank == 0)) {
    auto vec = std::vector<uint8_t>(
        reinterpret_cast<uint8_t*>(ncclID),
        reinterpret_cast<uint8_t*>(ncclID) + NCCL_UNIQUE_ID_BYTES);
    store_->set(storeKey, vec);
  } else {
    try {
      auto vec = store_->get(storeKey);
      TORCH_CHECK_WITH(
          DistBackendError,
          vec.size() == NCCL_UNIQUE_ID_BYTES,
          "Invalid size for ncclUniqueId");
      std::memcpy(ncclID, vec.data(), vec.size());
    } catch (const std::exception& e) {
      std::string exceptionMsg = c10::str(
          "[",
          rank_,
          "] is setting up NCCL communicator and "
          "retrieving ncclUniqueId from [0] via c10d key-value store by key '",
          storeKey,
          "', but store->get('",
          storeKey,
          "') got error: ");
      C10_THROW_ERROR(
          DistBackendError,
          exceptionMsg + e.what() +
              ". This may indicate a possible application crash on rank 0 or a network set up issue.");
    } catch (...) {
      C10_THROW_ERROR(
          DistBackendError,
          c10::str(
              "Unknown exception while [",
              rank_,
              "] is setting up NCCL communicator and "
              "retrieving ncclUniqueId from [0] via c10d key-value store by key '",
              storeKey,
              "'",
              ". This may indicate a possible application crash on rank 0 or a network set up issue."));
    }
  }
}

void ProcessGroupNCCL::destroyNCCLComms(const std::string& devNCCLCommMapKey) {
  std::lock_guard<std::mutex> lock(mutex_);
  if (devNCCLCommMap_.find(devNCCLCommMapKey) == devNCCLCommMap_.end()) {
    TORCH_INTERNAL_ASSERT(
        false,
        "Expected to find key ",
        devNCCLCommMapKey,
        " in NCCL communicator map.");
  }
  std::vector<std::shared_ptr<NCCLComm>>& ncclComms =
      devNCCLCommMap_[devNCCLCommMapKey];
  // Loop through communicators and call ncclCommAbort.
  for (const auto& comm : ncclComms) {
    // ncclCommDestroy(comm->getNcclComm()) results in segfault when PG is being
    // destroyed, so using ncclCommAbort here.
    comm->ncclCommAbort();
  }
  // Remove communicators from the cache.
  devNCCLCommMap_.erase(devNCCLCommMapKey);
  // Clear used device indices.
  usedDeviceIdxs_.clear();

  ncclCommDevIdxMapMutex.lock();
  for (const auto& comm : ncclComms) {
    ncclCommDevIdxMap.erase(comm);
  }
  ncclCommDevIdxMapMutex.unlock();
}

std::vector<std::shared_ptr<NCCLComm>>& ProcessGroupNCCL::getNCCLComm(
    const std::string& devicesKey,
    const std::vector<at::Device>& devices,
    OpType opType,
    int p2pRank,
    bool isSendRecvSelf) {
  // Sanity check
  if (devicesKey.empty()) {
    C10_THROW_ERROR(
        DistBackendError,
        "Not able to create/get the NCCL Communicator since "
        "the GPU devices are not known");
  }

  for (auto& device : devices) {
    usedDeviceIdxs_.insert(device.index());
  }

  {
    std::lock_guard<std::mutex> lock(mutex_);
    if (devNCCLCommMap_.find(devicesKey) != devNCCLCommMap_.end()) {
      // Reuse the cached communicator if there is one.
      return devNCCLCommMap_[devicesKey];
    }
  }

  // NCCL communicator not cached, create a new entry
  std::vector<std::shared_ptr<NCCLComm>> ncclComms;
  ncclComms.resize(devices.size());

  // Create the unique NCCL ID and broadcast it
  ncclUniqueId ncclID;

  // For batch_isend_irecv, ncclGroupStart() would be called upfront
  bool batchP2P = ncclActiveGroupCounter_ > 0;
  bool singleP2POp = isP2POp(opType, batchP2P);
  // For point-to-point communication, lower rank of the two will get unique id.
  if (rank_ == 0 || (singleP2POp && p2pRank == 0)) {
    C10D_NCCL_CHECK(ncclGetUniqueId(&ncclID), c10::nullopt);
  }

  // For point-to-point communication on the same process, don't need broadcast.
  if (!isSendRecvSelf) {
    // Broadcast so that each process can have a unique NCCL ID
    broadcastUniqueNCCLID(&ncclID, singleP2POp, devicesKey, p2pRank);
  }

  at::cuda::OptionalCUDAGuard gpuGuard;

  std::vector<at::cuda::CUDAStream> streamVal;
  streamVal.reserve(devices.size());

  // [Group Start/End Note] This is used to ensure that nccl communicator will
  // be created before communication primitives are called. Let's look at this
  // example: Using the batch_isend_irecv to send a tensor to a target process.
  // On the sender side, the corresponding underlying NCCL calls will look like
  //   ncclGroupStart() // This is in batch_isend_irecv
  //   ncclGroupStart() // This is [Note 1]
  //   ncclCommInitRank() // Inside NCCLComm::create
  //   ncclSend()
  //   ncclGroupEnd() // This is [Note 2]
  //   ncclGroupEnd() // This is in batch_isend_irecv
  // With this pattern, the nccl communicator will be created in the last
  // ncclGroupEnd which means when ncclSend is processed, the passed
  // communicator argument is NULL which will lead to runtime error. So we need
  // to "close" all active nccl groups to ensure nccl communicator is actually
  // created before encountering any communication calls. This is why we need
  // the following for loop.
  for (const auto i : c10::irange(ncclActiveGroupCounter_)) {
    (void)i;
    // comms have not been initiated yet, so can only check in blocking-way
    C10D_NCCL_CHECK(ncclGroupEnd(), c10::nullopt);
  }

  // [Note 1] Create the NCCL communicators for each GPU
  C10D_NCCL_CHECK(ncclGroupStart(), c10::nullopt);

  for (const auto i : c10::irange(devices.size())) {
    // GPU world size and GPU rank
    int numRanks, rank;

    if (!singleP2POp) {
      // Collective, all-to-all, or batch P2P
      numRanks = getSize() * devices.size();
      rank = getRank() * devices.size() + i;
    } else if (isSendRecvSelf) {
      // Same process send and recv.
      numRanks = 1;
      rank = 0;
    } else {
      // For single point-to-point operation, there are only 2 processes
      // involved so the GPU rank is either 0 or 1.
      numRanks = 2;
      rank = p2pRank;
    }
    // Get the device index
    int deviceIndex = devices[i].index();

    gpuGuard.set_index(deviceIndex);
#ifdef NCCL_HAS_COMM_NONBLOCKING
    ncclComms[i] = NCCLComm::create(numRanks, rank, ncclID, options_->config);
#else
    ncclComms[i] = NCCLComm::create(numRanks, rank, ncclID);
#endif

    // Creates the NCCL streams
    streamVal.push_back(
        at::cuda::getStreamFromPool(options_->is_high_priority_stream));
  }

  {
    std::lock_guard<std::mutex> lock(mutex_);
    inInitializationCommMap_.emplace(devicesKey, ncclComms);
  }

  // [Note 2 ]
#ifndef NCCL_HAS_COMM_NONBLOCKING
  C10D_NCCL_CHECK(ncclGroupEnd(), c10::nullopt);
#else
  if (!nccl_use_nonblocking()) {
    C10D_NCCL_CHECK(ncclGroupEnd(), c10::nullopt);
  } else {
    C10D_NCCL_CHECK_TIMEOUT_GROUPEND(ncclGroupEnd(), ncclComms, c10::nullopt);
  }
#endif

  // At this point NCCL should have been initialized, hence we can accurately
  // get the env value even if NCCL sets it by reading from nccl.conf file
  if (getRank() == 0) {
    LOG(INFO) << "NCCL_DEBUG: " << parse_env("NCCL_DEBUG");
  }

  // See [Group Start/End Note]
  for (const auto i : c10::irange(ncclActiveGroupCounter_)) {
    (void)i;
    C10D_NCCL_CHECK(ncclGroupStart(), c10::nullopt);
  }

  ncclStreams_.emplace(devicesKey, std::move(streamVal));

  // Note: these events are created with the (default) cudaEventDisableTiming
  // flag This flag provides the best performance when used with
  // cudaStreamWaitEvent() and cudaEventQuery(). Since we here don't measure the
  // performance using cudaEvent, this should be set.
  ncclEvents_.emplace(
      std::piecewise_construct,
      std::make_tuple(devicesKey),
      std::make_tuple(devices.size()));

  // Hold the lock before modifying the cache.
  std::lock_guard<std::mutex> lock(mutex_);

  // Record the communicators based on ncclUniqueId.
  ncclIdToCommMap_.emplace(buildNcclUniqueIdStr(ncclID), ncclComms);

  // Move the NCCL resource to cache
  auto it = inInitializationCommMap_.find(devicesKey);
  // A previous thread could've already removed devicesKey from
  // inInitializationCommMap_ and added it to devNCCLCommMap_
  if (it != inInitializationCommMap_.end()) {
    devNCCLCommMap_.emplace(devicesKey, std::move(it->second));
    inInitializationCommMap_.erase(devicesKey);

    // Now ncclComms are fully initialized.
    // Register all active CUDA memory segments in cache allocator to
    // the new NCCL communicators
    if (useTensorRegisterAllocatorHook_) {
      auto snapshot = c10::cuda::CUDACachingAllocator::snapshot();
      // Register the segment to a new NCCL communicator if on the same device
      for (const auto& segmentInfo : snapshot.segments) {
        for (const auto i : c10::irange(devices.size())) {
          if (segmentInfo.device != devices[i].index())
            continue;
          ncclComms[i]->registerSegment(
              reinterpret_cast<void*>(segmentInfo.address),
              segmentInfo.total_size);
        }
      }

      // Record the mapping between ncclComm and device index so that later
      // register hook can register a newly allocated segment to communicators
      // on the same device.
      // NOTE: we need remove the communicator from this map when it is
      // destroyed, otherwise may register onto an invalid communicator.
      ncclCommDevIdxMapMutex.lock();
      for (const auto i : c10::irange(devices.size())) {
        ncclCommDevIdxMap.emplace(ncclComms[i], devices[i].index());
      }
      ncclCommDevIdxMapMutex.unlock();
    }
  }

  it = devNCCLCommMap_.find(devicesKey);
  TORCH_INTERNAL_ASSERT(
      it != devNCCLCommMap_.end(), "Communicators not populated in cache!");
  return it->second;
}

namespace {

// Check validity of tensor
void check_gpu_single_tensor(const at::Tensor& tensor) {
  if (!tensor.is_cuda() || tensor.is_sparse()) {
    C10_THROW_ERROR(ValueError, "Tensors must be CUDA and dense");
  }
  if (!tensor.is_contiguous(tensor.suggest_memory_format())) {
    C10_THROW_ERROR(ValueError, "Tensors must be contiguous");
  }
}

// Checks that all `tensors' have the same type and shape and reside on distinct
// GPUs.
// TODO: test_c10d_nccl.py should consider adding tests for the error conditions
// here, ie, that deliberately pass invalid tensors and check the right
// exception is thrown.
void check_gpu_tensors_different_devices(
    const std::vector<at::Tensor>& tensors) {
  if (tensors.size() == 0) {
    C10_THROW_ERROR(ValueError, "Tensor list must be nonempty");
  }
  if (tensors.size() > static_cast<size_t>(at::cuda::getNumGPUs())) {
    C10_THROW_ERROR(
        ValueError,
        "Tensor list mustn't be larger than the number of available GPUs");
  }

  const auto& first = tensors.front();

  // Set for ensuring that tensors are on separate devices.
  std::unordered_set<decltype(first.get_device())> usedDevices;
  usedDevices.reserve(tensors.size());

  for (const auto& t : tensors) {
    if (!t.is_cuda() || t.is_sparse()) {
      C10_THROW_ERROR(ValueError, "Tensors must be CUDA and dense");
    }
    if (t.scalar_type() != first.scalar_type()) {
      C10_THROW_ERROR(TypeError, "Tensors must have identical type");
    }
    if (t.sizes() != first.sizes()) {
      C10_THROW_ERROR(ValueError, "Tensors must have identical size");
    }
    if (t.strides() != first.strides()) {
      C10_THROW_ERROR(ValueError, "Tensors must have identical strides");
    }
    if (!t.is_contiguous(t.suggest_memory_format())) {
      C10_THROW_ERROR(ValueError, "Tensors must be contiguous");
    }
    const auto inserted = usedDevices.insert(t.get_device()).second;
    if (!inserted) {
      C10_THROW_ERROR(ValueError, "Tensors must be on distinct GPU devices");
    }
  }
}

// Checks that all `tensors' have the same type and shape and reside on the same
// GPU.
// TODO: test_c10d_nccl.py should consider adding tests for the error conditions
// here, ie, that deliberately pass invalid tensors and check the right
// exception is thrown. The "Expected list of tensors on the same device"
// condition may be a challenge because the test would need to pass tensors on
// different devices in the same process.
int64_t check_gpu_tensors_same_device(const std::vector<at::Tensor>& tensors) {
  if (tensors.size() == 0) {
    C10_THROW_ERROR(ValueError, "Tensor list must be nonempty");
  }

  const auto& first = tensors.front();

  int64_t total_numel = 0;
  for (const auto& t : tensors) {
    if (!t.is_cuda() || t.is_sparse()) {
      C10_THROW_ERROR(ValueError, "Tensors must be CUDA and dense");
    }
    if (t.scalar_type() != first.scalar_type()) {
      C10_THROW_ERROR(TypeError, "Tensors must have identical type");
    }
    if (!t.is_non_overlapping_and_dense()) {
      C10_THROW_ERROR(ValueError, "Tensors must be non-overlapping and dense");
    }
    // If we're in this function, the user called a _coalesced collective
    // on a set of tensors with potentially different sizes and strides.
    // Therefore, we don't check for matching sizes and strides,
    // but we do double-check tensors are on the same device.
    TORCH_CHECK_WITH(
        ValueError,
        t.get_device() == tensors[0].get_device(),
        "Expected list of tensors on the same device");
    total_numel += t.numel();
  }

  return total_numel;
}

bool check_same_size(const std::vector<at::Tensor>& input_tensors) {
  for (const auto& input_tensor : input_tensors) {
    if (!input_tensors[0].is_same_size(input_tensor)) {
      return false;
    }
  }
  return true;
}

// Flatten each list in `tensor_lists' for a gather or scatter operation, and
// ensure compatibility with the corresponding tensor in `other'.
std::vector<at::Tensor> flatten_for_scatter_gather(
    std::vector<std::vector<at::Tensor>>& tensor_lists,
    std::vector<at::Tensor>& other,
    size_t world_size) {
  if (tensor_lists.size() != other.size()) {
    C10_THROW_ERROR(
        ValueError,
        "Tensor list operands to scatter/gather must have the same length");
  }
  const auto num_devices = tensor_lists.size();

  std::vector<at::Tensor> flattened;
  flattened.resize(num_devices);

  for (const auto i : c10::irange(size_t{}, num_devices)) {
    if (tensor_lists[i].size() != world_size * num_devices) {
      C10_THROW_ERROR(
          ValueError,
          c10::str(
              "Tensor list input to scatter/gather must match number of collective participants ",
              "but got ",
              tensor_lists[i].size(),
              " inputs",
              " with world_size ",
              world_size,
              " and ",
              num_devices,
              " devices."));
    }

    // Only check device match for the first tensor in the list; the call to
    // newLikeFlat() below will check the rest.
    if (tensor_lists[i].front().get_device() != other[i].get_device()) {
      C10_THROW_ERROR(
          ValueError,
          "Corresponding input/output tensors to scatter/gather must all reside"
          " on the same device");
    }

    for (const auto& t : tensor_lists[i]) {
      if (t.numel() != other[i].numel()) {
        C10_THROW_ERROR(
            ValueError,
            "All tensor operands to scatter/gather must have the same number of elements");
      }
    }
    // Flatten the tensors (from all ranks) into a single big tensor.
    flattened[i] = newLikeFlat(tensor_lists, i);
  }
  return flattened;
}

} // namespace

c10::intrusive_ptr<ProcessGroupNCCL::WorkNCCL> ProcessGroupNCCL::initWork(
    std::vector<at::Device> devices,
    int rank,
    OpType opType,
    const char* profilingTitle,
    const std::vector<at::Tensor>& inputs,
    const std::vector<at::Tensor>& outputs) {
  auto r = c10::make_intrusive<ProcessGroupNCCL::WorkNCCL>(
      devices,
      rank,
      opType,
      seq_,
      profilingTitle,
      profilingTitle != nullptr ? c10::optional<std::vector<at::Tensor>>(inputs)
                                : c10::nullopt,
      desyncDebug_,
      enableTiming_.load());
  r->trace_id_ = NCCLTraceBuffer::get()->record(
      uid_,
      seq_,
      profilingTitle,
      inputs,
      outputs,
      r->ncclStartEvents_.get(),
      r->ncclEndEvents_.get());
  return r;
}

std::vector<at::Tensor> ProcessGroupNCCL::WorkNCCL::result() {
  return *outputs_;
}

c10::intrusive_ptr<c10::ivalue::Future> ProcessGroupNCCL::WorkNCCL::
    getFuture() {
  return future_;
}

float ProcessGroupNCCL::WorkNCCL::getDuration() const {
  TORCH_CHECK(timingEnabled_, "getDuration only works if timing was enabled")
  TORCH_CHECK(
      ncclStartEvents_->size() == 1,
      "getDuration only works for single device per ProcessGroup.");
  TORCH_CHECK(
      ncclEndEvents_->size() == 1,
      "getDuration only works for single device per ProcessGroup.");
  TORCH_CHECK(
      (*ncclEndEvents_)[0].query(),
      "getDuration can only be called after work is succeeded.")
  return (*ncclStartEvents_)[0].elapsed_time((*ncclEndEvents_)[0]);
}
uint64_t ProcessGroupNCCL::WorkNCCL::getSequencenumber() const {
  return seq_;
}

void ProcessGroupNCCL::workEnqueue(
    c10::intrusive_ptr<ProcessGroupNCCL::WorkNCCL> work) {
  if (!terminateProcessGroup_.load()) {
    std::lock_guard<std::mutex> lock(workMetaListMutex_);
    // Avoid view tensors to be processed in cleanup thread.
    // View tensors' destruction invokes autograd_meta, which
    // needs to be destructed in user thread. Otherwise will
    // get deadlock. Here we enqueue work without outputs_.
    workMetaList_.emplace_back(*work);
  }
}

ProcessGroupNCCL::Options::Options(bool is_high_priority_stream)
    : Backend::Options(NCCL_BACKEND_NAME, kProcessGroupNCCLDefaultTimeout),
      is_high_priority_stream(is_high_priority_stream) {}

static constexpr int CoalActive = 0x01, CoalColl = 0x02, CoalP2P = 0x04;

void ProcessGroupNCCL::startCoalescing() {
  coalescedDevices_.clear();
  coalescedComms_.clear();
  coalescing_state_ |= CoalActive;
  groupStart();
}

c10::intrusive_ptr<Work> ProcessGroupNCCL::endCoalescing() {
  if (!nccl_use_nonblocking() ||
      coalescedComms_.size() == 0) { // There is no actual work being coalesced
    groupEnd();
  } else {
    // `coalescedComms_` should have same set of comms across collectives
    auto comms = coalescedComms_[0];
    groupEndNonblocking(comms);
  }

  coalescing_state_ = 0;

  if (coalescedDevices_.size() == 0) {
    // There is no actual work being coalesced
    return nullptr;
  }

  // `coalescedDevices_` should have same set of devices across collectives
  auto devices = coalescedDevices_[0];

  // Create Work object
  auto work = initWork(devices, rank_, OpType::COALESCED, "nccl:coalesced");

  // Record stream event
  // `getKeyFromDevices` is how we get keys for both collectives and batch P2P
  const auto key = getKeyFromDevices(devices);
  auto& ncclStreams = ncclStreams_[key];
  // TODO(eqy): is this still necessary if avoidRecordStreams_ is set?
  for (const auto i : c10::irange(devices.size())) {
    auto& devEvent = (*work->ncclEndEvents_)[i];
    devEvent.record(ncclStreams[i]);
  }

  // Set appropriate work parameters.
  work->blockingWait_ = blockingWait_;
  work->avoidRecordStreams_ = avoidRecordStreams_;
  work->opTimeout_ = options_->timeout;
  work->store_ = store_;
  if (avoidRecordStreams_) {
    // other functions expect an initialized ptr if avoidRecordStreams_ is set
    work->stashed_for_allocator_safety_ =
        std::make_shared<std::vector<at::Tensor>>();
  }
  c10::cuda::CaptureStatus capture_status =
      c10::cuda::currentStreamCaptureStatusMayInitCtx();

  if ((coalescing_state_ & CoalColl) &&
      capture_status == c10::cuda::CaptureStatus::None) {
    workEnqueue(work);
    // TODO: it seems we never enqueue work for single send/recv or batch P2P,
    // see the `pointToPoint` function. This should be fixed. Otherwise, we risk
    // not being able to abort hanged P2P ops.
  }

  return work;
}

template <typename Fn, typename PreProcess, typename PostProcess>
c10::intrusive_ptr<Work> ProcessGroupNCCL::collective(
    std::vector<at::Tensor>& inputs,
    std::vector<at::Tensor>& outputs,
    Fn fn,
    PreProcess pre,
    PostProcess post,
    OpType opType,
    const char* profilingTitle,
    bool avoidRecordStreams) {
  // Environment setting by the user may add onto collective call's option
  avoidRecordStreams |= avoidRecordStreams_;
  c10::cuda::CaptureStatus capture_status =
      c10::cuda::currentStreamCaptureStatusMayInitCtx();
  errorIfCapturingNonCapturableNCCL(capture_status);

  // Bump collective counter
  seq_++;

  // Currently, the API permits two scenarios where inputs.size() and
  // outputs.size() are > 0.
  // 1. If the call was a _coalesced call, all inputs must be on the same
  // device.
  //    The group of nccl calls applies the collective separately to each input,
  //    but the group as a whole should be efficient, and might even execute as
  //    a single fused kernel.
  // 2. If the call was a _multigpu call, all inputs must be on different
  // devices.
  //    The nccl group applies the collective across them (eg, if the collective
  //    is an allreduce, the output on each device contains contributions summed
  //    across `inputs' tensors).
  const auto devices = getDeviceList(inputs);
  const bool inputs_same_dev = (devices.size() == 1);
  const auto key = getKeyFromDevices(devices);
  auto& ncclComms = getNCCLComm(key, devices, opType);

  if (coalescing_state_ & CoalActive) {
    coalescing_state_ |= CoalColl;
    coalescedDevices_.push_back(devices);
    coalescedComms_.push_back(ncclComms);
  }

  // Used many times below, so we stash the unordered_map lookup
  auto& ncclStreams = ncclStreams_[key];

  // First let NCCL streams wait for input tensors allocation streams
  syncStreams(devices, ncclEvents_[key], ncclStreams);

  // Work itself will create the CUDA events on all GPUs of tensors
  bool can_profile = outputs.size() == 1;

  auto work = initWork(
      devices,
      rank_,
      opType,
      can_profile ? profilingTitle : nullptr,
      inputs,
      outputs);

  // Store references to outputs to be used by WorkNCCL::result and operator<<.
  work->outputs_ = std::make_shared<std::vector<at::Tensor>>(outputs);

  if (avoidRecordStreams) {
    work->stashed_for_allocator_safety_ =
        std::make_shared<std::vector<at::Tensor>>(inputs);
  }

  at::cuda::OptionalCUDAGuard gpuGuard;

  // Start event should only be recorded before the ncclGroupStart()
  if (work->timingEnabled_) {
    for (const auto i : c10::irange(devices.size())) {
      at::cuda::CUDAStream& ncclStream = ncclStreams[i];
      (*work->ncclStartEvents_)[i].record(ncclStream);
    }
  }

  pre(ncclStreams, work);

  std::vector<void*> comms_;
  if (nccl_use_nonblocking()) {
    for (const auto i : c10::irange(inputs.size())) {
      decltype(i) stream_comm_i = (inputs_same_dev ? 0 : i);
      comms_.push_back((void*)ncclComms[stream_comm_i]->getNcclComm());
    }
  }

  {
    torch::cuda::nccl::AutoNcclGroup nccl_group_guard(
        comms_, nccl_use_nonblocking());
    for (const auto i : c10::irange(inputs.size())) {
      if (!inputs_same_dev || (inputs_same_dev && i == 0)) {
        gpuGuard.set_index(devices[i].index());
      }
      decltype(i) stream_comm_i = (inputs_same_dev ? 0 : i);
      auto& ncclStream = ncclStreams[stream_comm_i];
      auto& ncclComm = ncclComms[stream_comm_i];
      // Both `inputs' and `outputs' are created on a worker stream and used in
      // different ncclStreams.  Hence, both must record the ncclStream to
      // prevent being freed before the collective finishes.
      //
      // We only record `inputs' here, and leave recording `outputs' to `fn' for
      // operations where `inputs' and `outputs' are not the same.
      //
      // See [Sync Streams].
      if (!avoidRecordStreams) {
        if (!inputs[i].is_sparse()) {
          c10::cuda::CUDACachingAllocator::recordStream(
              inputs[i].storage().data_ptr(), ncclStream);
        } else {
          // for sparse input case record streams on both index and value
          // tensors
          c10::cuda::CUDACachingAllocator::recordStream(
              inputs[i].values().storage().data_ptr(), ncclStream);
          c10::cuda::CUDACachingAllocator::recordStream(
              inputs[i].indices().storage().data_ptr(), ncclStream);
        }
      }
#ifndef NCCL_HAS_COMM_NONBLOCKING
      C10D_NCCL_CHECK(
          fn(inputs[i], outputs[i], ncclComm->getNcclComm(), ncclStream),
          ncclComm->getNcclCommFailureReason());
#else
      C10D_NCCL_CHECK_TIMEOUT(
          fn(inputs[i], outputs[i], ncclComm->getNcclComm(), ncclStream),
          ncclComm->getNcclComm(),
          ncclComm->getNcclCommFailureReason());
#endif
    }
  }
  post(ncclStreams, work);

  // End event should only be recorded after the ncclGroupEnd()
  for (const auto i : c10::irange(devices.size())) {
    at::cuda::CUDAStream& ncclStream = ncclStreams[i];
    if (!coalescing_state_) {
      (*work->ncclEndEvents_)[i].record(ncclStream);
    }
    work->ncclComms_[i] = ncclComms[i];
  }

  {
    c10::cuda::CUDAMultiStreamGuard streamGuard(ncclStreams);
    work->future_ = c10::make_intrusive<at::ivalue::Future>(
        c10::ListType::create(c10::TensorType::get()), devices);

    // Add a callback that runs profiling end callbacks. wrapCallback() in CUDA
    // future blocks the stream this callback runs on the corresponding
    // ncclEndEvents_ ensuring appropriate synchronization.
    if (work->recordFunctionEndCallback_) {
      work->future_->addCallback(
          [work](at::ivalue::Future& /* unused */) {
            work->recordFunctionEndCallback_();
          },
          // uses_future = false allows us to skip synchronization in
          // ivalue::Future, but is only valid as long as the lambda doesn't use
          // the "Future" argument.
          /*uses_future=*/false);
    }
    work->future_->markCompleted(at::IValue(*work->outputs_));
  }

  // Set appropriate work parameters.
  work->blockingWait_ = blockingWait_;
  work->avoidRecordStreams_ = avoidRecordStreams;
  work->opTimeout_ = options_->timeout;
  work->store_ = store_;
  // Record size info for debug. We only record the size on the first device as
  // multi-device per process is deprecated
  work->numelIn_ = inputs[0].numel();
  work->numelOut_ = outputs[0].numel();

  // Notify graphs before we check the capture status preemptively
  at::cuda::CUDAGraph::inc_pending_event_queries();

  if (!coalescing_state_ && capture_status == c10::cuda::CaptureStatus::None) {
    workEnqueue(work);
  } else {
    at::cuda::CUDAGraph::dec_pending_event_queries();
  }

  return work;
}

template <typename Fn, typename PreProcess, typename PostProcess>
c10::intrusive_ptr<Work> ProcessGroupNCCL::pointToPoint(
    std::vector<at::Tensor>& tensors,
    Fn fn,
    int peer,
    OpType opType,
    PreProcess pre,
    PostProcess post,
    const char* profilingTitle) {
  // avoidRecordStreams_ note:
  // send, recv, and irecv should be ok with avoidRecordStreams,
  // However, for isend, I don't think the API requires the user
  // to wait() on the returned handle, so ProcessGroupNCCL can't know
  // when it's safe to release the input back to the allocator,
  // and the present call has no way to know it's not an isend.
  // Therefore, we warn and fall back to the typical recordStream logic:
  TORCH_WARN_ONCE(
      avoidRecordStreams_,
      "TORCH_NCCL_AVOID_RECORD_STREAMS=1 has no effect for point-to-point "
      "collectives.");

  // Bump sequence number, updated in collective() as well
  seq_++;

  const auto devices = getDeviceList(tensors);
  std::string key;
  int p2pRank = 0, p2pTargetRank = 0;
  bool isSendRecvSelf = false;
  // For batch_isend_irecv, ncclGroupStart() would be called upfront
  bool batchP2P = ncclActiveGroupCounter_ > 0;
  if (batchP2P) {
    // For batch P2P, we need to treat it like a collective when selecting
    // communicator, because other ranks can call into this batch other than my
    // rank and my peer
    key = getKeyFromDevices(devices);
    p2pRank = rank_;
    p2pTargetRank = peer;
  } else {
    // For single P2P, preserve the old two-rank behavior (to avoid perf diff)
    key = getKeySendRecv(rank_, peer);
    p2pRank = rank_ <= peer ? 0 : 1;
    isSendRecvSelf = rank_ == peer;
    p2pTargetRank = isSendRecvSelf ? 0 : 1 - p2pRank;
  }
  auto& ncclComms = getNCCLComm(key, devices, opType, p2pRank, isSendRecvSelf);

  if (coalescing_state_ & CoalActive) {
    coalescing_state_ |= CoalP2P;
    coalescedDevices_.push_back(devices);
    coalescedComms_.push_back(ncclComms);
  }

  // First let NCCL streams wait for input tensors allocation streams
  syncStreams(devices, ncclEvents_[key], ncclStreams_[key]);

  // Work itself will create the CUDA events on all GPUs of tensors
  bool can_profile = tensors.size() == 1;
  auto work = initWork(
      devices,
      rank_,
      opType,
      can_profile ? profilingTitle : nullptr,
      tensors,
      {});

  // Store references to outputs to be used by WorkNCCL::result and operator<<.
  // Note that these outputs are only valid for recv(), as send() does not
  // modify the inputs but we still create these outputs for use cases such as
  // profiling.
  work->outputs_ = std::make_shared<std::vector<at::Tensor>>(tensors);

  at::cuda::OptionalCUDAGuard gpuGuard;

  // Start event should only be recorded before the ncclGroupStart()
  if (work->timingEnabled_) {
    for (const auto i : c10::irange(tensors.size())) {
      at::cuda::CUDAStream& ncclStream = ncclStreams_[key][i];
      (*work->ncclStartEvents_)[i].record(ncclStream);
    }
  }

  pre(ncclStreams_[key], work);

  for (const auto i : c10::irange(tensors.size())) {
    gpuGuard.set_index(devices[i].index());
    at::cuda::CUDAStream& ncclStream = ncclStreams_[key][i];

    // Both send tensor and recv tensor are created on a worker stream and used
    // in different ncclStreams.  Hence, both must record the ncclStream to
    // prevent being freed before the collective finishes.
    //
    // See [Sync Streams].
    c10::cuda::CUDACachingAllocator::recordStream(
        tensors[i].storage().data_ptr(), ncclStream);
  }

  std::vector<void*> comms_;
  if (nccl_use_nonblocking()) {
    for (const auto i : c10::irange(tensors.size())) {
      comms_.push_back((void*)ncclComms[i]->getNcclComm());
    }
  }
  {
    torch::cuda::nccl::AutoNcclGroup nccl_group_guard(
        comms_, nccl_use_nonblocking());
    for (const auto i : c10::irange(tensors.size())) {
      gpuGuard.set_index(devices[i].index());
      at::cuda::CUDAStream& ncclStream = ncclStreams_[key][i];
#ifndef NCCL_HAS_COMM_NONBLOCKING
      C10D_NCCL_CHECK(
          fn(tensors[i],
             ncclComms[i]->getNcclComm(),
             ncclStream,
             p2pTargetRank),
          ncclComms[i]->getNcclCommFailureReason());
#else
      C10D_NCCL_CHECK_TIMEOUT(
          fn(tensors[i],
             ncclComms[i]->getNcclComm(),
             ncclStream,
             p2pTargetRank),
          ncclComms[i]->getNcclComm(),
          ncclComms[i]->getNcclCommFailureReason());
#endif
    }
  }

  post(ncclStreams_[key]);

  // End event should only be recorded after the ncclGroupEnd()
  for (const auto i : c10::irange(tensors.size())) {
    at::cuda::CUDAStream& ncclStream = ncclStreams_[key][i];
    if (!coalescing_state_) {
      (*work->ncclEndEvents_)[i].record(ncclStream);
    }
    work->ncclComms_[i] = ncclComms[i];
    work->blockingWait_ = blockingWait_;
    work->opTimeout_ = options_->timeout;
    work->store_ = store_;
  }

  // Record size info for debug. We only record the size on the first device as
  // multi-device per process is deprecated
  work->numelIn_ = work->numelOut_ = tensors[0].numel();

  // Future only needs to be created and marked completed with outputs for
  // recv(), but still create future for use cases such as profiling even for
  // send().
  {
    c10::cuda::CUDAMultiStreamGuard streamGuard(ncclStreams_[key]);
    work->future_ = c10::make_intrusive<at::ivalue::Future>(
        c10::ListType::create(c10::TensorType::get()), devices);
    work->future_->markCompleted(at::IValue(*work->outputs_));
  }

  // Add a callback that runs profiling end callbacks. wrapCallback() in CUDA
  // future blocks the stream this callback runs on the corresponding
  // ncclEndEvents_ ensuring appropriate synchronization.
  if (work->recordFunctionEndCallback_) {
    work->future_->addCallback(
        [work](at::ivalue::Future& /* unused */) {
          work->recordFunctionEndCallback_();
        },
        // uses_future = false allows us to skip synchronization in
        // ivalue::Future, but is only valid as long as the lambda doesn't use
        // the "Future" argument.
        /*uses_future=*/false);
  }

  // Enqueue P2P op so that it can be cancelled by NCCL watchdog
  c10::cuda::CaptureStatus capture_status =
      c10::cuda::currentStreamCaptureStatusMayInitCtx();

  // Notify graphs before we check the capture status preemptively
  at::cuda::CUDAGraph::inc_pending_event_queries();

  if (!coalescing_state_ && capture_status == c10::cuda::CaptureStatus::None) {
    workEnqueue(work);
  } else {
    at::cuda::CUDAGraph::dec_pending_event_queries();
  }

  return work;
}

template <typename Fn>
c10::intrusive_ptr<Work> ProcessGroupNCCL::collective(
    std::vector<at::Tensor>& inputs,
    std::vector<at::Tensor>& outputs,
    Fn fn,
    OpType opType,
    const char* profilingTitle,
    bool avoidRecordStreams) {
  return collective(
      inputs,
      outputs,
      fn,
      [](std::vector<at::cuda::CUDAStream>&,
         c10::intrusive_ptr<ProcessGroupNCCL::WorkNCCL>& work) {},
      [](std::vector<at::cuda::CUDAStream>&,
         c10::intrusive_ptr<ProcessGroupNCCL::WorkNCCL>& work) {},
      opType,
      profilingTitle,
      avoidRecordStreams);
}

template <typename Fn>
c10::intrusive_ptr<Work> ProcessGroupNCCL::pointToPoint(
    std::vector<at::Tensor>& tensor,
    Fn fn,
    int peer,
    OpType opType,
    const char* profilingTitle) {
  return pointToPoint(
      tensor,
      fn,
      peer,
      opType,
      [](std::vector<at::cuda::CUDAStream>&,
         c10::intrusive_ptr<ProcessGroupNCCL::WorkNCCL>& work) {},
      [](std::vector<at::cuda::CUDAStream>&) {},
      profilingTitle);
}

c10::intrusive_ptr<Work> ProcessGroupNCCL::allreduce_sparse(
    std::vector<at::Tensor>& tensors,
    const AllreduceOptions& opts) {
#ifdef IS_NCCL_EXP
  std::vector<at::Tensor> outputTensors(tensors.size());
  for (std::vector<at::Tensor>::size_type i = 0; i < tensors.size(); i++) {
    tensors[i] = tensors[i].coalesce();
    outputTensors[i] = torch::zeros(
        tensors[i].sizes(), tensors[i].options().layout(torch::kStrided));
  }
  int dev_in_group = 0;
  auto work = collective(
      tensors,
      outputTensors,
      [&](at::Tensor& input,
          at::Tensor& output,
          ncclComm_t comm,
          at::cuda::CUDAStream& stream) {
        auto ncclDataType = getNcclDataType(input.scalar_type());
        auto ncclReduceOp = getNcclReduceOp(
            opts.reduceOp, input, ncclDataType, comm, dev_in_group++);

        size_t num_elements = output.numel();
        auto indices = input.indices();
        auto sizes = input.sizes();
        int colSize = sizes[1];
        auto rows = indices[0];
        size_t blockCount = rows.sizes()[0];
        auto recvIndices = indices[0] * colSize;

        // prevent output and recvIndices from being freed
        c10::cuda::CUDACachingAllocator::recordStream(
            output.storage().data_ptr(), stream);
        c10::cuda::CUDACachingAllocator::recordStream(
            recvIndices.storage().data_ptr(), stream);
        auto result = ncclAllReduceSparseBlock(
            input._values().data_ptr(), // sendbuff
            recvIndices.data_ptr<int64_t>(), // recv_indices
            blockCount, // block_count
            colSize, // block_length
            output.data_ptr(), // recvbuff
            output.numel(), // recv_count
            ncclDataType,
            ncclReduceOp,
            comm,
            stream.stream());
        return result;
      },
      [](std::vector<at::cuda::CUDAStream>& ncclStreams,
         c10::intrusive_ptr<ProcessGroupNCCL::WorkNCCL>& work) {},
      [&](std::vector<at::cuda::CUDAStream>& ncclStreams,
          c10::intrusive_ptr<ProcessGroupNCCL::WorkNCCL>& work) {
        // Convert output tensors to sparse and back into tensors.
        for (const auto i : c10::irange(outputTensors.size())) {
          at::cuda::CUDAStreamGuard guard(ncclStreams[i]);
          if (opts.sparseIndices.has_value()) {
            tensors[i] = at::sparse_coo_tensor(
                opts.sparseIndices.value(),
                outputTensors[i],
                tensors[i].sizes());
          } else {
            tensors[i] = outputTensors[i].to_sparse();
          }
        }
      },
      OpType::_ALLREDUCE_SPARSE,
      "nccl:all_reduce_sparse");
  return work;
#else
  // If the nccl branch is not "exp" then we just error
  C10_THROW_ERROR(
      Error,
      "allreduce_sparse is only available in the NCCL experimental branch.");
#endif
}

c10::intrusive_ptr<Work> ProcessGroupNCCL::allreduce_impl(
    std::vector<at::Tensor>& tensors,
    const AllreduceOptions& opts) {
  int dev_in_group = 0;
  return collective(
      tensors,
      tensors,
      [&](at::Tensor& input,
          at::Tensor& output,
          ncclComm_t comm,
          at::cuda::CUDAStream& stream) {
        auto ncclDataType = getNcclDataType(input.scalar_type());
        auto ncclReduceOp = getNcclReduceOp(
            opts.reduceOp, input, ncclDataType, comm, dev_in_group++);
        return ncclAllReduce(
            input.data_ptr(),
            output.data_ptr(),
            input.numel(),
            ncclDataType,
            ncclReduceOp,
            comm,
            stream.stream());
      },
      OpType::ALLREDUCE,
      "nccl:all_reduce");
}

c10::intrusive_ptr<Work> ProcessGroupNCCL::allreduce(
    std::vector<at::Tensor>& tensors,
    const AllreduceOptions& opts) {
  check_gpu_tensors_different_devices(tensors);

  // @lint-ignore CLANGTIDY
  auto tensor = tensors.back();
  RECORD_PARAM_COMMS_DATA(
      static_cast<int>(
          this->getSequenceNumberForGroup() + 1), // seq + 1 to match collective
      this->getID(),
      tensors, // inputTensors
      tensors, // outputTensors
      rank_, // rank
      "allreduce", // colName
      tensor.numel(), // inSize
      tensor.numel(), // outSize
      tensor.scalar_type(), // dType
      std::vector<int64_t>(), // inSplitSizes
      std::vector<int64_t>(), // outSplitSizes
      this->getSize()); // worldSize

  // avoidRecordStreams_ note: collective() will stash tensors.
  return allreduce_impl(tensors, opts);
}

c10::intrusive_ptr<Work> ProcessGroupNCCL::allreduce_coalesced(
    std::vector<at::Tensor>& tensors,
    const AllreduceCoalescedOptions& opts) {
  auto total_numel = check_gpu_tensors_same_device(tensors);

  // @lint-ignore CLANGTIDY
  RECORD_PARAM_COMMS_DATA(
      static_cast<int>(
          this->getSequenceNumberForGroup() + 1), // seq + 1 to match collective
      this->getID(),
      tensors, // inputTensors
      tensors, // outputTensors
      rank_, // rank
      "allreduce_coalesced", // colName
      total_numel, // inSize
      total_numel, // outSize
      tensors[0].scalar_type(), // dType
      // I'm not sure what in,outSplitSizes mean here.
      std::vector<int64_t>(), // inSplitSizes
      std::vector<int64_t>(), // outSplitSizes
      this->getSize()); // worldSize

  // avoidRecordStreams_ note: collective() will stash tensors.
  return allreduce_impl(tensors, opts);
}

c10::intrusive_ptr<Work> ProcessGroupNCCL::broadcast(
    std::vector<at::Tensor>& tensors,
    const BroadcastOptions& opts) {
  check_gpu_tensors_different_devices(tensors);

  // @lint-ignore CLANGTIDY
  auto tensor = tensors.back();
  RECORD_PARAM_COMMS_DATA(
      static_cast<int>(
          this->getSequenceNumberForGroup() + 1), // seq + 1 to match collective
      this->getID(),
      tensors, // inputTensors
      tensors, // outputTensors
      rank_, // rank
      "broadcast", // colName
      tensor.numel(), // inSize
      tensor.numel(), // outSize
      tensor.scalar_type(), // dType
      std::vector<int64_t>(), // inSplitSizes
      std::vector<int64_t>(), // outSplitSizes
      this->getSize()); // worldSize

  // avoidRecordStreams_ note: collective() will stash tensors.
  bool avoidRecordStreams = avoidRecordStreams_ || (!opts.asyncOp);

  return collective(
      tensors,
      tensors,
      [&](at::Tensor& input,
          at::Tensor& output,
          ncclComm_t comm,
          at::cuda::CUDAStream& stream) {
        const auto root = opts.rootRank * tensors.size() + opts.rootTensor;
        return ncclBcast(
            input.data_ptr(),
            input.numel(),
            getNcclDataType(input.scalar_type()),
            root,
            comm,
            stream.stream());
      },
      OpType::BROADCAST,
      "nccl:broadcast",
      avoidRecordStreams);
}

// _broadcast_oop adds an out-of-place broadcast in PGNCCL
// Custom collectives may be implemented by coalescing broadcast operations
// One use-case is implementing a vector all_gather (all_gather_v)
// where unevenly sized inputs are gathered among participating ranks
// Since all_gather provides an out-of-place API, an all_gather_v
// semantic implemented inside pg_nccl.all_gather also needs to support
// out-of-place, for which an out-of-place broadcast is required to be added
c10::intrusive_ptr<Work> ProcessGroupNCCL::_broadcast_oop(
    std::vector<at::Tensor>& outputTensors,
    std::vector<at::Tensor>& inputTensors,
    const BroadcastOptions& opts) {
  check_gpu_tensors_different_devices(outputTensors);
  check_gpu_tensors_different_devices(inputTensors);

  // @lint-ignore CLANGTIDY
  auto tensor = outputTensors.back();
  // @lint-ignore CLANGTIDY
  auto in_tensor = inputTensors.back();
  if (tensor.numel() != in_tensor.numel()) {
    C10_THROW_ERROR(
        ValueError,
        "Tensor input and output of _broadcast_oop must have the same number of elements ");
  }
  RECORD_PARAM_COMMS_DATA(
      static_cast<int>(
          this->getSequenceNumberForGroup() +
          1), // seq + 1 to match collective increment.
      this->getID(),
      inputTensors, // inputTensors
      outputTensors, // outputTensors
      rank_, // rank
      "_broadcast_oop", // colName
      tensor.numel(), // inSize
      tensor.numel(), // outSize
      tensor.scalar_type(), // dType
      std::vector<int64_t>(), // inSplitSizes
      std::vector<int64_t>(), // outSplitSizes
      this->getSize()); // worldSize

  return collective(
      inputTensors,
      outputTensors,
      [&](at::Tensor& input,
          at::Tensor& output,
          ncclComm_t comm,
          at::cuda::CUDAStream& stream) {
        const auto root = opts.rootRank * inputTensors.size() + opts.rootTensor;
        return ncclBroadcast(
            input.data_ptr(),
            output.data_ptr(),
            input.numel(),
            getNcclDataType(input.scalar_type()),
            root,
            comm,
            stream.stream());
      },
      OpType::BROADCAST,
      "nccl:_broadcast_oop");
}

c10::intrusive_ptr<Work> ProcessGroupNCCL::reduce(
    std::vector<at::Tensor>& tensors,
    const ReduceOptions& opts) {
  check_gpu_tensors_different_devices(tensors);
  // @lint-ignore CLANGTIDY
  auto tensor = tensors.back();
  RECORD_PARAM_COMMS_DATA(
      static_cast<int>(
          this->getSequenceNumberForGroup() + 1), // seq + 1 to match collective
      this->getID(),
      tensors, // inputTensors
      tensors, // outputTensors
      rank_, // rank
      "reduce", // colName
      tensor.numel(), // inSize
      tensor.numel(), // outSize
      tensor.scalar_type(), // dType
      std::vector<int64_t>(), // inSplitSizes
      std::vector<int64_t>(), // outSplitSizes
      this->getSize()); // worldSize

  int dev_in_group = 0;
  // avoidRecordStreams_ note: collective() will stash tensors.
  return collective(
      tensors,
      tensors,
      [&](at::Tensor& input,
          at::Tensor& output,
          ncclComm_t comm,
          at::cuda::CUDAStream& stream) {
        const auto root = opts.rootRank * tensors.size() + opts.rootTensor;
        auto ncclDataType = getNcclDataType(input.scalar_type());
        auto ncclReduceOp = getNcclReduceOp(
            opts.reduceOp, input, ncclDataType, comm, dev_in_group++);
        return ncclReduce(
            input.data_ptr(),
            output.data_ptr(),
            input.numel(),
            ncclDataType,
            ncclReduceOp,
            root,
            comm,
            stream.stream());
      },
      OpType::REDUCE,
      "nccl:reduce");
}

// _reduce_oop exposes an out-of-place reduce from PGNCCL
// Custom collectives may be implemented by coalescing reduce operations
// One use-case is implementing a vector reduce_scatter (reduce_scatter_v)
// where inputs are reduced and scattered unevenly among participating ranks
// Since reduce_scatter provides an out-of-place API, a reduce_scatter_v
// semantic implemented inside pg_nccl.reduce_scatter also needs to support
// out-of-place, for which an out-of-place reduce is required to be added
c10::intrusive_ptr<Work> ProcessGroupNCCL::_reduce_oop(
    std::vector<at::Tensor>& outputTensors,
    std::vector<at::Tensor>& inputTensors,
    const ReduceOptions& opts) {
  check_gpu_tensors_different_devices(outputTensors);
  check_gpu_tensors_different_devices(inputTensors);
  // @lint-ignore CLANGTIDY
  auto tensor = outputTensors.back();
  // @lint-ignore CLANGTIDY
  auto in_tensor = inputTensors.back();
  if (tensor.numel() != in_tensor.numel()) {
    C10_THROW_ERROR(
        ValueError,
        "Tensor input and output of _reduce_oop must have the same number of elements ");
  }
  RECORD_PARAM_COMMS_DATA(
      static_cast<int>(
          this->getSequenceNumberForGroup() + 1), // seq + 1 to match collective
      this->getID(),
      inputTensors, // inputTensors
      outputTensors, // outputTensors
      rank_, // rank
      "_reduce_oop", // colName
      tensor.numel(), // inSize
      tensor.numel(), // outSize
      tensor.scalar_type(), // dType
      std::vector<int64_t>(), // inSplitSizes
      std::vector<int64_t>(), // outSplitSizes
      this->getSize()); // worldSize

  int dev_in_group{0};
  return collective(
      inputTensors,
      outputTensors,
      [&](at::Tensor& input,
          at::Tensor& output,
          ncclComm_t comm,
          at::cuda::CUDAStream& stream) {
        const auto root = opts.rootRank * inputTensors.size() + opts.rootTensor;
        const auto ncclDataType = getNcclDataType(input.scalar_type());
        const auto ncclReduceOp = getNcclReduceOp(
            opts.reduceOp, input, ncclDataType, comm, dev_in_group++);
        return ncclReduce(
            input.data_ptr(),
            output.data_ptr(),
            input.numel(),
            ncclDataType,
            ncclReduceOp,
            (int)root,
            comm,
            stream.stream());
      },
      OpType::REDUCE,
      "nccl:_reduce_oop");
}

c10::intrusive_ptr<Work> ProcessGroupNCCL::allgather(
    std::vector<std::vector<at::Tensor>>& outputTensors,
    std::vector<at::Tensor>& inputTensors,
    const AllgatherOptions& opts) {
  check_gpu_tensors_different_devices(inputTensors);
  // @lint-ignore CLANGTIDY
  bool same_size = check_same_size(outputTensors.back());

  if (same_size) {
    auto outputFlattened =
        flatten_for_scatter_gather(outputTensors, inputTensors, size_);
    check_gpu_tensors_different_devices(outputFlattened);

    // @lint-ignore CLANGTIDY
    auto tensor = inputTensors.back();
    RECORD_PARAM_COMMS_DATA(
        static_cast<int>(
            this->getSequenceNumberForGroup() +
            1), // seq + 1 to match collective
        this->getID(),
        inputTensors, // inputTensors
        outputTensors, // outputTensors
        rank_, // rank
        "all_gather", // colName
        tensor.numel(), // inSize
        tensor.numel() * // outSize
            this->getSize(),
        tensor.scalar_type(), // dType
        std::vector<int64_t>(), // inSplitSizes
        std::vector<int64_t>(), // outSplitSize
        this->getSize()); // worldSize

    return collective(
        inputTensors,
        outputFlattened,
        [&](at::Tensor& input,
            at::Tensor& output,
            ncclComm_t comm,
            at::cuda::CUDAStream& stream) {
          if (!avoidRecordStreams_) {
            c10::cuda::CUDACachingAllocator::recordStream(
                output.storage().data_ptr(), stream);
          }
          return ncclAllGather(
              input.data_ptr(),
              output.data_ptr(),
              input.numel(),
              getNcclDataType(input.scalar_type()),
              comm,
              stream.stream());
        },
        [](std::vector<at::cuda::CUDAStream>& ncclStreams,
           c10::intrusive_ptr<ProcessGroupNCCL::WorkNCCL>& work) {
          // avoidRecordStreams_ note: We actually don't need to stash anything
          // here.
          //  - inputTensors is stashed onto work->stashed_for_allocator_safety_
          //    in collective().
          //  - outputFlattened is stashed onto work->outputs_ in collective().
          //  - User-facing outputTensors should be held by the user until after
          //    waiting on work_, or the call makes no sense.
          // So all participating tensors are accounted for, and won't be
          // released back to their allocation streams until after work_ is
          // waited on.
        },
        [&](std::vector<at::cuda::CUDAStream>& ncclStreams,
            c10::intrusive_ptr<ProcessGroupNCCL::WorkNCCL>& work) {
          // Copy the flattened output tensors to the outputs.
          for (const auto i : c10::irange(outputTensors.size())) {
            at::cuda::CUDAStreamGuard guard(ncclStreams[i]);
            for (const auto j : c10::irange(outputTensors[0].size())) {
              // See [Sync Streams].
              if (!avoidRecordStreams_) {
                c10::cuda::CUDACachingAllocator::recordStream(
                    outputTensors[i][j].storage().data_ptr(), ncclStreams[i]);
              }
              outputTensors[i][j].copy_(outputFlattened[i][j], true);
            }
          }
        },
        OpType::ALLGATHER,
        "nccl:all_gather");
  } else {
    const auto num_devices = outputTensors.size();
    const auto num_reduces = outputTensors[0].size();
    std::vector<c10::intrusive_ptr<Work>> works;
    startCoalescing();
    for (const auto i : c10::irange(num_reduces)) {
      std::vector<at::Tensor> inputs_multi_dev(num_devices);
      std::vector<at::Tensor> outputs_multi_dev(num_devices);
      for (const auto j : c10::irange(num_devices)) {
        // @lint-ignore CLANGTIDY
        outputs_multi_dev[j] = outputTensors[j][i];
        inputs_multi_dev[j] =
            // @lint-ignore CLANGTIDY
            i == (rank_ * num_devices + j) ? inputTensors[j]
                                           : outputs_multi_dev[j];
      }
      auto broadcastOpts = BroadcastOptions{
          static_cast<int64_t>(i / num_devices),
          static_cast<int64_t>(i % num_devices),
          opts.timeout};
      auto work =
          _broadcast_oop(outputs_multi_dev, inputs_multi_dev, broadcastOpts);
      works.push_back(work);
    }
    auto work = endCoalescing();
    return work;
  }
}

c10::intrusive_ptr<Work> ProcessGroupNCCL::allgather_coalesced(
    std::vector<std::vector<at::Tensor>>& /* unused */,
    std::vector<at::Tensor>& /* unused */,
    const AllgatherOptions& /* unused */) {
  C10_THROW_ERROR(
      NotImplementedError,
      "ProcessGroupNCCL does not support allgather_coalesced");
}

c10::intrusive_ptr<Work> ProcessGroupNCCL::allgather_into_tensor_coalesced(
    std::vector<at::Tensor>& outputs,
    std::vector<at::Tensor>& inputs,
    const AllgatherOptions& opts) {
  return collective(
      inputs,
      outputs,
      [&](at::Tensor& input,
          at::Tensor& output,
          ncclComm_t comm,
          at::cuda::CUDAStream& stream) {
        return ncclAllGather(
            input.data_ptr(),
            output.data_ptr(),
            input.numel(),
            getNcclDataType(input.scalar_type()),
            comm,
            stream.stream());
      },
      OpType::COALESCED,
      "nccl:all_gather_into_tensor_coalesced");
}

c10::intrusive_ptr<Work> ProcessGroupNCCL::reduce_scatter(
    std::vector<at::Tensor>& outputTensors,
    std::vector<std::vector<at::Tensor>>& inputTensors,
    const ReduceScatterOptions& opts) {
  check_gpu_tensors_different_devices(outputTensors);
  // @lint-ignore CLANGTIDY
  bool same_size = check_same_size(inputTensors.back());

  if (same_size) {
    // @lint-ignore CLANGTIDY
    auto tensor = outputTensors.back();

    int dev_in_group{0};
    auto inputFlattened =
        flatten_for_scatter_gather(inputTensors, outputTensors, size_);
    check_gpu_tensors_different_devices(inputFlattened);

    RECORD_PARAM_COMMS_DATA(
        static_cast<int>(
            this->getSequenceNumberForGroup() +
            1), // seq + 1 to match collective
        this->getID(),
        inputTensors, // inputTensors
        outputTensors, // outputTensors
        rank_, // rank
        "reduce_scatter", // colName
        tensor.numel() * this->getSize(), // inSize
        tensor.numel(), // outSize
        tensor.scalar_type(), // dType
        std::vector<int64_t>(), // inSplitSizes
        std::vector<int64_t>(), // outSplitSizes
        this->getSize()); // worldSize

    return collective(
        inputFlattened,
        outputTensors,
        [&](at::Tensor& input,
            at::Tensor& output,
            ncclComm_t comm,
            at::cuda::CUDAStream& stream) {
          if (!avoidRecordStreams_) {
            c10::cuda::CUDACachingAllocator::recordStream(
                output.storage().data_ptr(), stream);
          }
          const auto ncclDataType = getNcclDataType(input.scalar_type());
          const auto ncclReduceOp = getNcclReduceOp(
              opts.reduceOp, input, ncclDataType, comm, dev_in_group++);
          return ncclReduceScatter(
              input.data_ptr(),
              output.data_ptr(),
              output.numel(),
              ncclDataType,
              ncclReduceOp,
              comm,
              stream.stream());
        },
        [&](std::vector<at::cuda::CUDAStream>& ncclStreams,
            c10::intrusive_ptr<ProcessGroupNCCL::WorkNCCL>& work) {
          if (avoidRecordStreams_) {
            // We only need to stash inputTensors.
            //  - inputFlattened is stashed onto
            //  work->stashed_for_allocator_safety_
            //    in collective().
            //  - User-facing outputTensors is stashed onto work->outputs_ in
            //  collective(),
            //    and should also be held by the user until after waiting on
            //    work_.
            auto& v = work->stashed_for_allocator_safety_;
            for (const auto i : c10::irange(inputTensors.size())) {
              v->insert(
                  v->end(), inputTensors[i].begin(), inputTensors[i].end());
            }
          }

          // Copy the input tensors to the flattened inputs.
          for (const auto i : c10::irange(inputTensors.size())) {
            at::cuda::CUDAStreamGuard guard(ncclStreams[i]);
            for (const auto j : c10::irange(inputTensors[0].size())) {
              // See [Sync Streams].
              if (!avoidRecordStreams_) {
                c10::cuda::CUDACachingAllocator::recordStream(
                    inputTensors[i][j].storage().data_ptr(), ncclStreams[i]);
              }
              inputFlattened[i][j].copy_(inputTensors[i][j], true);
            }
          }
        },
        [&](std::vector<at::cuda::CUDAStream>&,
            c10::intrusive_ptr<ProcessGroupNCCL::WorkNCCL>& work) {},
        OpType::REDUCE_SCATTER,
        "nccl:reduce_scatter");
  } else {
    const auto num_devices = inputTensors.size();
    const auto num_reduces = inputTensors[0].size();
    std::vector<c10::intrusive_ptr<Work>> works;
    startCoalescing();
    for (const auto i : c10::irange(num_reduces)) {
      std::vector<at::Tensor> inputs_multi_dev(num_devices);
      std::vector<at::Tensor> outputs_multi_dev(num_devices);
      for (const auto j : c10::irange(num_devices)) {
        // @lint-ignore CLANGTIDY
        inputs_multi_dev[j] = inputTensors[j][i];
        outputs_multi_dev[j] =
            // @lint-ignore CLANGTIDY
            i == (rank_ * num_devices + j) ? outputTensors[j]
                                           : inputs_multi_dev[j];
      }
      auto reduceOpts = ReduceOptions{
          opts.reduceOp,
          static_cast<int64_t>(i / num_devices),
          static_cast<int64_t>(i % num_devices),
          opts.timeout};
      auto work = _reduce_oop(outputs_multi_dev, inputs_multi_dev, reduceOpts);
      works.push_back(work);
    }
    auto work = endCoalescing();
    return work;
  }
}

c10::intrusive_ptr<Work> ProcessGroupNCCL::_reduce_scatter_base(
    at::Tensor& outputTensor,
    at::Tensor& inputTensor,
    const ReduceScatterOptions& opts) {
  if (inputTensor.dtype() != outputTensor.dtype()) {
    C10_THROW_ERROR(
        TypeError, "input tensor must be the same type as the output tensor.");
  }

  if (inputTensor.numel() != outputTensor.numel() * size_) {
    C10_THROW_ERROR(
        ValueError,
        "input tensor must be the same size as output size times world size");
  }

  // @lint-ignore CLANGTIDY
  const auto& tensor = outputTensor;
  RECORD_PARAM_COMMS_DATA(
      static_cast<int>(
          this->getSequenceNumberForGroup() + 1), // seq + 1 to match collective
      this->getID(),
      inputTensor, // inputTensor
      outputTensor, // outputTensor
      rank_, // rank
      "_reduce_scatter_base", // colName
      inputTensor.numel(), // inSize
      tensor.numel(), // outSize
      tensor.scalar_type(), // dtype
      std::vector<int64_t>(), // inSplitSizes
      std::vector<int64_t>(), // outSplitSizes
      this->getSize()); // worldSize

  auto inputs = std::vector<at::Tensor>{inputTensor};
  auto outputs = std::vector<at::Tensor>{outputTensor};

  int dev_in_group = 0;
  // avoidRecordStreams_ note: collective() will stash inputs and outputs.
  // Note 2: for asyncOp = false, we don't want to record streams because we
  // know that the NCCL stream will join back to the "current" stream right
  // after this op. So we might just as well keep the stream ownership of the
  // input/output tensors unchanged. The benefit would be that the
  // allocation/free of the tensors would look deterministic to the "current"
  // stream so that the caching allocator can reuse memory pool for this stream
  // in a clever way. This setting is added for libraries like FSDP which uses
  // `reduce_scatter_tensor`.
  bool avoidRecordStreams = avoidRecordStreams_ || (!opts.asyncOp);

  return collective(
      inputs,
      outputs,
      [&](at::Tensor& input,
          at::Tensor& output,
          ncclComm_t comm,
          at::cuda::CUDAStream& stream) {
        if (!avoidRecordStreams) {
          c10::cuda::CUDACachingAllocator::recordStream(
              output.storage().data_ptr(), stream);
        }
        auto ncclDataType = getNcclDataType(input.scalar_type());
        auto ncclReduceOp = getNcclReduceOp(
            opts.reduceOp, input, ncclDataType, comm, dev_in_group++);
        return ncclReduceScatter(
            input.data_ptr(),
            output.data_ptr(),
            output.numel(),
            ncclDataType,
            ncclReduceOp,
            comm,
            stream.stream());
      },
      OpType::_REDUCE_SCATTER_BASE,
      "nccl:_reduce_scatter_base",
      avoidRecordStreams);
}

c10::intrusive_ptr<Work> ProcessGroupNCCL::reduce_scatter_tensor_coalesced(
    std::vector<at::Tensor>& outputs,
    std::vector<at::Tensor>& inputs,
    const ReduceScatterOptions& opts) {
  return collective(
      inputs,
      outputs,
      [&](at::Tensor& input,
          at::Tensor& output,
          ncclComm_t comm,
          at::cuda::CUDAStream& stream) {
        if (!avoidRecordStreams_) {
          c10::cuda::CUDACachingAllocator::recordStream(
              output.storage().data_ptr(), stream);
        }
        auto ncclDataType = getNcclDataType(input.scalar_type());
        auto ncclReduceOp = getNcclReduceOp(
            opts.reduceOp, input, ncclDataType, comm, /*dev_in_group=*/0);
        return ncclReduceScatter(
            input.data_ptr(),
            output.data_ptr(),
            output.numel(),
            ncclDataType,
            ncclReduceOp,
            comm,
            stream.stream());
      },
      OpType::COALESCED,
      "nccl:reduce_scatter_tensor_coalesced");
}

c10::intrusive_ptr<Work> ProcessGroupNCCL::barrier(const BarrierOptions& opts) {
  RECORD_PARAM_COMMS(
      static_cast<int>(
          this->getSequenceNumberForGroup() + 1), // seq + 1 to match collective
      this->getID(),
      rank_, // rank
      "barrier", // colName
      0, // inSize
      0, // outSize
      at::kByte, // dType
      std::vector<int64_t>(), // inSplitSizes
      std::vector<int64_t>(), // outSplitSizes
      this->getSize()); // worldSize

  std::vector<at::Device> devices;

  // Use user defined GPU device ids if provided
  if (!opts.device_ids.empty()) {
    for (auto device : opts.device_ids) {
      devices.emplace_back(at::DeviceType::CUDA, device);
    }
  } else if (usedDeviceIdxs_.empty()) {
    // This means there is not yet a NCCL collective being called
    // Here we have to use the best guesses and will use a single GPU to call
    // allreduce to achieve barrier.
    // In case the multiple processes fall into the same node, we use rank to
    // ensure that each process is on a different GPU
    auto numGPUs = at::cuda::getNumGPUs();
    int16_t deviceIdx = static_cast<int16_t>(rank_ % numGPUs);
    LOG(INFO) << c10::str(
        "Rank ",
        this->getRank(),
        " using GPU ",
        deviceIdx,
        " to perform barrier as devices used by this process are currently unknown. ",
        "This can potentially cause a hang if this rank to GPU mapping is incorrect.",
        "Specify device_ids in barrier() to force use of a particular device.");
    devices.emplace_back(getDeviceForRank(rank_));
  } else {
    for (auto usedDeviceIdx : usedDeviceIdxs_) {
      devices.emplace_back(at::DeviceType::CUDA, usedDeviceIdx);
    }
  }

  std::vector<at::Tensor> barrierTensors;
  barrierTensors.reserve(devices.size());

  at::cuda::OptionalCUDAGuard gpuGuard;
  for (auto& device : devices) {
    gpuGuard.set_index(device.index());
    barrierTensors.push_back(at::empty(
        {1},
        at::TensorOptions().device(at::DeviceType::CUDA).dtype(at::kByte)));
  }

  // All reduce to achieve the barrier
  auto work = allreduce(barrierTensors);

  // Work will take over barrierTensors
  auto ncclWork = dynamic_cast<ProcessGroupNCCL::WorkNCCL*>(work.get());
  TORCH_CHECK(ncclWork);
  ncclWork->barrierTensors_ = std::move(barrierTensors);

  return work;
}

#ifdef ENABLE_NCCL_P2P_SUPPORT
c10::intrusive_ptr<Work> ProcessGroupNCCL::alltoall_base(
    at::Tensor& outputTensor,
    at::Tensor& inputTensor,
    std::vector<int64_t>& outputSplitSizes,
    std::vector<int64_t>& inputSplitSizes,
    const AllToAllOptions& /* unused */) {
  check_gpu_single_tensor(outputTensor);
  check_gpu_single_tensor(inputTensor);
  if (outputSplitSizes.size() == 0 && inputSplitSizes.size() == 0) {
    std::vector<at::Tensor> inputTensors = {inputTensor};
    std::vector<at::Tensor> outputTensors = {outputTensor};

    RECORD_PARAM_COMMS_DATA(
        static_cast<int>(
            this->getSequenceNumberForGroup() +
            1), // seq + 1 to match collective
        this->getID(),
        inputTensor, // inputTensor
        outputTensor, // outputTensor
        rank_, // rank
        "all_to_all", // colName
        inputTensor.numel(), // inSize
        outputTensor.numel(), // outSize
        inputTensor.scalar_type(), // dType
        std::vector<int64_t>(), // inSplitSizes
        std::vector<int64_t>(), // outSplitSizes
        this->getSize()); // worldSize

    // avoidRecordStreams_ note: collective() will stash inputTensors and
    // outputTensors.
    return collective(
        inputTensors,
        outputTensors,
        [&](at::Tensor& input,
            at::Tensor& output,
            ncclComm_t comm,
            at::cuda::CUDAStream& stream) {
          // See [Sync Streams].
          if (!avoidRecordStreams_) {
            c10::cuda::CUDACachingAllocator::recordStream(
                output.storage().data_ptr(), stream);
          }
          torch::cuda::nccl::all2all_single_equal_split(
              input, output, this->getSize(), comm, stream);
          return ncclSuccess;
        },
        OpType::ALLTOALL_BASE,
        "nccl:all_to_all");
  } else {
    c10d::checkSplitSizes(inputSplitSizes, inputTensor, size_);
    c10d::checkSplitSizes(outputSplitSizes, outputTensor, size_);
    std::vector<at::Tensor> inputTensors = {inputTensor};
    std::vector<at::Tensor> outputTensors = {outputTensor};

    RECORD_PARAM_COMMS_DATA(
        static_cast<int>(
            this->getSequenceNumberForGroup() +
            1), // seq + 1 to match collective
        this->getID(),
        inputTensor, // inputTensor
        outputTensor, // outputTensor
        rank_, // rank
        "all_to_allv", // colName
        inputTensor.numel(), // inSize
        outputTensor.numel(), // outSize
        inputTensor.scalar_type(), // dType
        inputSplitSizes, // inSplitSizes
        outputSplitSizes, // outSplitSizes
        this->getSize()); // worldSize

    // avoidRecordStreams_ note: collective() will stash inputTensors and
    // outputTensors.
    return collective(
        inputTensors,
        outputTensors,
        [&](at::Tensor& input,
            at::Tensor& output,
            ncclComm_t comm,
            at::cuda::CUDAStream& stream) {
          std::vector<size_t> send_lengths(size_);
          std::vector<size_t> recv_lengths(size_);
          std::vector<size_t> send_offsets(size_);
          std::vector<size_t> recv_offsets(size_);
          c10d::computeLengthsAndOffsets(
              inputSplitSizes, input, &send_lengths, &send_offsets);
          c10d::computeLengthsAndOffsets(
              outputSplitSizes, output, &recv_lengths, &recv_offsets);
          // See [Sync Streams].
          if (!avoidRecordStreams_) {
            c10::cuda::CUDACachingAllocator::recordStream(
                output.storage().data_ptr(), stream);
          }
          torch::cuda::nccl::all2all_single_unequal_split(
              input.data_ptr(),
              send_lengths.data(),
              send_offsets.data(),
              output.data_ptr(),
              recv_lengths.data(),
              recv_offsets.data(),
              input.element_size(),
              input.scalar_type(),
              comm,
              stream);
          return ncclSuccess;
        },
        OpType::ALLTOALL_BASE,
        "nccl:all_to_all");
  }
}

c10::intrusive_ptr<Work> ProcessGroupNCCL::alltoall(
    std::vector<at::Tensor>& outputTensors,
    std::vector<at::Tensor>& inputTensors,
    const AllToAllOptions& /* unused */) {
  std::vector<int64_t> inSplitSizes;
  std::vector<int64_t> outSplitSizes;
  int64_t total_numel = 0;

  auto device = outputTensors[0].device();
  for (const auto r : c10::irange(outputTensors.size())) {
    check_gpu_single_tensor(outputTensors[r]);
    check_gpu_single_tensor(inputTensors[r]);
    TORCH_CHECK(
        device == outputTensors[r].device() &&
            device == inputTensors[r].device(),
        "Tensors must be on the same device")
    inSplitSizes.push_back(inputTensors[r].numel());
    outSplitSizes.push_back(outputTensors[r].numel());
    total_numel += inputTensors[r].numel();
  }

  RECORD_PARAM_COMMS_DATA(
      static_cast<int>(
          this->getSequenceNumberForGroup() + 1), // seq + 1 to match collective
      this->getID(),
      inputTensors, // inputTensors
      outputTensors, // outputTensors
      rank_, // rank
      "all_to_all", // colName
      total_numel, // inSize
      total_numel, // outSize
      inputTensors.front().scalar_type(), // dType
      inSplitSizes, // inSplitSizes
      outSplitSizes, // outSplitSizes
      this->getSize()); // worldSize

  std::vector<at::Tensor> inputTensor0 = {inputTensors[0]};
  std::vector<at::Tensor> outputTensor0 = {outputTensors[0]};
  return collective(
      inputTensor0,
      outputTensor0,
      [&](at::Tensor& /* unused */,
          at::Tensor& /* unused */,
          ncclComm_t comm,
          at::cuda::CUDAStream& stream) {
        torch::cuda::nccl::all2all(outputTensors, inputTensors, comm, stream);
        return ncclSuccess;
      },
      [&](std::vector<at::cuda::CUDAStream>&,
          c10::intrusive_ptr<ProcessGroupNCCL::WorkNCCL>& work) {
        if (avoidRecordStreams_) {
          // inputTensor0 and outputTensor0 are stashed redundantly by
          // collective(), but that's ok.
          auto& v = work->stashed_for_allocator_safety_;
          v->insert(v->end(), inputTensors.begin(), inputTensors.end());
          v->insert(v->end(), outputTensors.begin(), outputTensors.end());
        }
      },
      [](std::vector<at::cuda::CUDAStream>&,
         c10::intrusive_ptr<ProcessGroupNCCL::WorkNCCL>& work) {},
      OpType::ALLTOALL,
      "nccl:all_to_all");
}

c10::intrusive_ptr<Work> ProcessGroupNCCL::send(
    std::vector<at::Tensor>& tensors,
    int dstRank,
    int /* unused */) {
  check_gpu_tensors_different_devices(tensors);

  // @lint-ignore CLANGTIDY
  auto tensor = tensors.back();
  RECORD_PARAM_COMMS_DATA(
      static_cast<int>(
          this->getSequenceNumberForGroup() + 1), // seq + 1 to match collective
      this->getID(),
      tensors, // inputTensors
      tensors, // outputTensors
      dstRank, // rank
      "send", // colName
      tensor.numel(), // inSize
      tensor.numel(), // outSize
      tensor.scalar_type(), // dType
      std::vector<int64_t>(), // inSplitSizes
      std::vector<int64_t>(), // outSplitSizes
      this->getSize()); // worldSize

  auto ret = pointToPoint(
      tensors,
      [&](at::Tensor& input,
          ncclComm_t comm,
          at::cuda::CUDAStream& stream,
          int dst) {
        torch::cuda::nccl::send(input, comm, stream, dst);
        return ncclSuccess;
      },
      dstRank,
      OpType::SEND,
      c10::str("nccl:send ", rank_, "->", dstRank).c_str());
  return ret;
}

c10::intrusive_ptr<Work> ProcessGroupNCCL::recv(
    std::vector<at::Tensor>& tensors,
    int srcRank,
    int /* unused */) {
  check_gpu_tensors_different_devices(tensors);

  // @lint-ignore CLANGTIDY
  auto tensor = tensors.back();
  RECORD_PARAM_COMMS_DATA(
      static_cast<int>(
          this->getSequenceNumberForGroup() + 1), // seq + 1 to match collective
      this->getID(),
      tensors, // inputTensors
      tensors, // outputTensors
      srcRank, // rank
      "recv", // colName
      tensor.numel(), // inSize
      tensor.numel(), // outSize
      tensor.scalar_type(), // dType
      std::vector<int64_t>(), // inSplitSizes
      std::vector<int64_t>(), // outSplitSizes
      this->getSize()); // worldSize

  auto ret = pointToPoint(
      tensors,
      [&](at::Tensor& output,
          ncclComm_t comm,
          at::cuda::CUDAStream& stream,
          int src) {
        torch::cuda::nccl::recv(output, comm, stream, src);
        return ncclSuccess;
      },
      srcRank,
      OpType::RECV,
      c10::str("nccl:recv ", rank_, "<-", srcRank).c_str());
  return ret;
}
#else
c10::intrusive_ptr<Work> ProcessGroupNCCL::alltoall_base(
    at::Tensor& /* unused */,
    at::Tensor& /* unused */,
    std::vector<int64_t>& /* unused */,
    std::vector<int64_t>& /* unused */,
    const AllToAllOptions& /* unused */) {
  C10_THROW_ERROR(
      NotImplementedError,
      "ProcessGroupNCCL only supports alltoall* for NCCL lib version >= 2.7.0");
}

c10::intrusive_ptr<Work> ProcessGroupNCCL::alltoall(
    std::vector<at::Tensor>& /* unused */,
    std::vector<at::Tensor>& /* unused */,
    const AllToAllOptions& /* unused */) {
  C10_THROW_ERROR(
      NotImplementedError,
      "ProcessGroupNCCL only supports alltoall* for NCCL lib version >= 2.7.0");
}

c10::intrusive_ptr<Work> ProcessGroupNCCL::send(
    std::vector<at::Tensor>& /* unused */,
    int /* unused */,
    int /* unused */) {
  C10_THROW_ERROR(
      NotImplementedError,
      "ProcessGroupNCCL only supports send for NCCL lib version >= 2.7.0");
}

c10::intrusive_ptr<Work> ProcessGroupNCCL::recv(
    std::vector<at::Tensor>& /* unused */,
    int /* unused */,
    int /* unused */) {
  C10_THROW_ERROR(
      NotImplementedError,
      "ProcessGroupNCCL only supports recv for NCCL lib version >= 2.7.0");
}
#endif

void ProcessGroupNCCL::groupStart() {
#if defined(NCCL_MAJOR) && (NCCL_MAJOR >= 2)
  C10D_NCCL_CHECK(ncclGroupStart(), c10::nullopt);
#endif
  ++ncclActiveGroupCounter_;
}

void ProcessGroupNCCL::groupEnd() {
#if defined(NCCL_MAJOR) && (NCCL_MAJOR >= 2)
#ifndef NCCL_HAS_COMM_NONBLOCKING
  C10D_NCCL_CHECK(ncclGroupEnd(), c10::nullopt);
#else
  if (!nccl_use_nonblocking()) {
    C10D_NCCL_CHECK(ncclGroupEnd(), c10::nullopt);
  } else {
    TORCH_WARN(
        "ProcessGroupNCCL::groupEnd() called in nonblocking communicator mode without involved communicators specified; gathering all mapped communicators...");
    std::unique_lock<std::mutex> lock(mutex_);
    std::vector<std::shared_ptr<NCCLComm>> ncclComms_;
    for (auto& it : devNCCLCommMap_) {
      ncclComms_.insert(ncclComms_.end(), it.second.begin(), it.second.end());
    }
    C10D_NCCL_CHECK_TIMEOUT_GROUPEND(ncclGroupEnd(), ncclComms_, c10::nullopt);
  }
#endif
#endif
  --ncclActiveGroupCounter_;
}

void ProcessGroupNCCL::groupEndNonblocking(
    std::vector<std::shared_ptr<NCCLComm>> comms) {
#if defined(NCCL_MAJOR) && (NCCL_MAJOR >= 2)
#ifndef NCCL_HAS_COMM_NONBLOCKING
  C10D_NCCL_CHECK(ncclGroupEnd(), c10::nullopt);
#else
  if (!nccl_use_nonblocking()) {
    C10D_NCCL_CHECK(ncclGroupEnd(), c10::nullopt);
  } else {
    C10D_NCCL_CHECK_TIMEOUT_GROUPEND(ncclGroupEnd(), comms, c10::nullopt);
  }
#endif
#endif
  --ncclActiveGroupCounter_;
}

c10::intrusive_ptr<Work> ProcessGroupNCCL::gather(
    std::vector<std::vector<at::Tensor>>& outputTensors,
    std::vector<at::Tensor>& inputTensors,
    const GatherOptions& opts) {
  static auto invalidArgument = [](const std::string& msg) {
    C10_THROW_ERROR(ValueError, "ProcessGroupNCCL::gather: " + msg);
  };

  assertRootRank(invalidArgument, opts.rootRank, size_);
  check_gpu_tensors_different_devices(inputTensors);
  assertSingleElementInput(invalidArgument, inputTensors);

  // @lint-ignore CLANGTIDY
  auto tensor = inputTensors.back();

  std::vector<at::Tensor> outputs;

  if (getRank() == opts.rootRank) {
    if (outputTensors.size() != 1) {
      std::stringstream ss;
      ss << "requires a single-element output list containing a list with "
         << getSize() << " tensors.";
      invalidArgument(ss.str());
    } else if (outputTensors[0].size() != static_cast<size_t>(getSize())) {
      std::stringstream ss;
      ss << "Incorrect output list size " << outputTensors[0].size()
         << ". Output list size should be " << getSize()
         << ", same as size of the process group.";
      invalidArgument(ss.str());
    }

    const auto& options = inputTensors[0].options();
    const auto& sizes = inputTensors[0].sizes();
    assertTypeAndSizesMatch(invalidArgument, outputTensors[0], options, sizes);
    outputs = outputTensors[0];
  } else {
    // if not in the root rank, initialize outputs as empty list
    if (outputTensors.size() != 0) {
      invalidArgument("requires empty output on non-root");
    }
    outputs = {};
    // append a empty tensor to the list, we don't use it but the
    // `collective` template function requires it to invoke its function
    outputs.emplace_back();
  }

  RECORD_PARAM_COMMS_DATA(
      static_cast<int>(
          this->getSequenceNumberForGroup() + 1), // seq + 1 to match collective
      this->getID(),
      inputTensors, // inputTensors
      outputTensors, // outputTensors
      rank_, // rank
      "gather", // colName
      tensor.numel(), // inSize
      tensor.numel() * this->getSize(), // outSize
      tensor.scalar_type(), // dType
      std::vector<int64_t>(), // inSplitSizes
      std::vector<int64_t>(), // outSplitSize
      this->getSize()); // worldSize

  // avoidRecordStreams_ note: collective() will stash inputTensors and
  // outputs, which == outputTensors[0] on the root rank where it matters.
  return collective(
      inputTensors,
      outputs,
      [&](at::Tensor& /* unused */,
          at::Tensor& /* unused */,
          ncclComm_t comm,
          at::cuda::CUDAStream& stream) {
        const auto root = opts.rootRank;
        if (getRank() == root) {
          if (!avoidRecordStreams_) {
            for (auto output : outputs) {
              c10::cuda::CUDACachingAllocator::recordStream(
                  output.storage().data_ptr(), stream);
            }
          }
        }
        torch::cuda::nccl::gather(inputTensors[0], outputs, comm, stream, root);
        return ncclSuccess;
      },
      OpType::GATHER,
      "nccl:gather");
}

c10::intrusive_ptr<Work> ProcessGroupNCCL::scatter(
    std::vector<at::Tensor>& outputTensors,
    std::vector<std::vector<at::Tensor>>& inputTensors,
    const ScatterOptions& opts) {
  static auto invalidArgument = [](const std::string& msg) {
    C10_THROW_ERROR(ValueError, "ProcessGroupNCCL::scatter: " + msg);
  };

  assertRootRank(invalidArgument, opts.rootRank, size_);
  check_gpu_tensors_different_devices(outputTensors);
  assertSingleElementInput(invalidArgument, outputTensors);

  // @lint-ignore CLANGTIDY
  auto tensor = outputTensors.back();

  std::vector<at::Tensor> inputs;

  if (getRank() == opts.rootRank) {
    if (inputTensors.size() != 1) {
      std::stringstream ss;
      ss << "requires a single-element input list containing a list with "
         << getSize() << " tensors.";
      invalidArgument(ss.str());
    } else if (inputTensors[0].size() != static_cast<size_t>(getSize())) {
      std::stringstream ss;
      ss << "Incorrect input list size " << inputTensors[0].size()
         << ". Input list size should be " << getSize()
         << ", same as size of the process group.";
      invalidArgument(ss.str());
    }

    const auto& options = outputTensors[0].options();
    const auto& sizes = outputTensors[0].sizes();
    assertTypeAndSizesMatch(invalidArgument, inputTensors[0], options, sizes);
    inputs = inputTensors[0];
  } else {
    // if not in the root rank, initialize inputTensors as empty place holder
    // with an empty list
    if (inputTensors.size() != 0) {
      invalidArgument("requires empty input on non-root");
    }
    inputs = {};
    // append a empty tensor to the list, we don't use it but the
    // `collective` template function requires it to invoke its function
    inputs.emplace_back();
  }

  RECORD_PARAM_COMMS_DATA(
      static_cast<int>(
          this->getSequenceNumberForGroup() + 1), // seq + 1 to match collective
      this->getID(),
      inputTensors, // inputTensors
      outputTensors, // outputTensors
      rank_, // rank
      "scatter", // colName
      tensor.numel(), // inSize
      tensor.numel() * this->getSize(), // outSize
      tensor.scalar_type(), // dType
      std::vector<int64_t>(), // inSplitSizes
      std::vector<int64_t>(), // outSplitSize
      this->getSize()); // worldSize

  // avoidRecordStreams_ note: collective() will stash outputTensors and
  // inputs, which == inputTensors[0] on the root rank where it matters.
  bool avoidRecordStreams = avoidRecordStreams_ || (!opts.asyncOp);

  return collective(
      outputTensors,
      inputs,
      [&](at::Tensor& /* unused */,
          at::Tensor& /* unused */,
          ncclComm_t comm,
          at::cuda::CUDAStream& stream) {
        const auto root = opts.rootRank;
        if (getRank() == root) {
          if (!avoidRecordStreams) {
            for (auto input : inputs) {
              c10::cuda::CUDACachingAllocator::recordStream(
                  input.storage().data_ptr(), stream);
            }
          }
        }
        torch::cuda::nccl::scatter(
            inputs, outputTensors[0], comm, stream, root);
        return ncclSuccess;
      },
      OpType::SCATTER,
      "nccl:scatter",
      avoidRecordStreams);
}

c10::intrusive_ptr<Work> ProcessGroupNCCL::recvAnysource(
    std::vector<at::Tensor>& /* unused */,
    int /* unused */) {
  C10_THROW_ERROR(
      NotImplementedError, "ProcessGroupNCCL does not support recvAnysource");
}

c10::intrusive_ptr<Work> ProcessGroupNCCL::_allgather_base(
    at::Tensor& output_tensor,
    at::Tensor& input_tensor,
    const AllgatherOptions& opts) {
  check_gpu_single_tensor(input_tensor);
  check_gpu_single_tensor(output_tensor);

  if (input_tensor.dtype() != output_tensor.dtype()) {
    C10_THROW_ERROR(
        TypeError, "output tensor must have the same type as input tensor");
  }

  if (input_tensor.numel() * size_ != output_tensor.numel()) {
    C10_THROW_ERROR(
        ValueError,
        "output tensor size must be equal to world_size times input tensor size");
  }

  // @lint-ignore CLANGTIDY
  const auto& tensor = output_tensor;
  RECORD_PARAM_COMMS_DATA(
      static_cast<int>(
          this->getSequenceNumberForGroup() + 1), // seq + 1 to match collective
      this->getID(),
      input_tensor, // inputTensors
      output_tensor, // outputTensors
      rank_, // rank
      "_allgather_base", // colName
      input_tensor.numel(), // inSize
      tensor.numel(), // outSize
      tensor.scalar_type(), // dType
      std::vector<int64_t>(), // inSplitSizes
      std::vector<int64_t>(), // outSplitSize
      this->getSize()); // worldSize

  // just a wrapper to fit the collective interface
  auto inputs = std::vector<at::Tensor>{input_tensor};
  auto outputs = std::vector<at::Tensor>{output_tensor};

  // avoidRecordStreams_ note: collective() will stash inputs and outputs.
  // Note 2: for asyncOp = false, we don't want to record streams because we
  // know that the NCCL stream will join back to the "current" stream right
  // after this op. So we might just as well keep the stream ownership of the
  // input/output tensors unchanged. The benefit would be that the
  // allocation/free of the tensors would look deterministic to the "current"
  // stream so that the caching allocator can reuse memory pool for this stream
  // in a clever way. This setting is added for libraries like FSDP which uses
  // `all_gather_into_tensor`.
  bool avoidRecordStreams = avoidRecordStreams_ || (!opts.asyncOp);

  return collective(
      inputs,
      outputs,
      [&](at::Tensor& input,
          at::Tensor& output,
          ncclComm_t comm,
          at::cuda::CUDAStream& stream) {
        if (!avoidRecordStreams) {
          c10::cuda::CUDACachingAllocator::recordStream(
              output.storage().data_ptr(), stream);
        }
        return ncclAllGather(
            input.data_ptr(),
            output.data_ptr(),
            input.numel(),
            getNcclDataType(input.scalar_type()),
            comm,
            stream.stream());
      },
      OpType::_ALLGATHER_BASE,
      "nccl:_all_gather_base",
      avoidRecordStreams);
}

#ifdef USE_NCCL_WITH_UCC
std::shared_ptr<at::DynamicLibrary> ProcessGroupNCCL::uccLib_ = nullptr;
#endif

bool ProcessGroupNCCL::isUCCAvailable() const {
#ifdef USE_NCCL_WITH_UCC
  return (uccPG_ != nullptr);
#else
  return false;
#endif
}

} // namespace c10d

#endif // USE_C10D_NCCL<|MERGE_RESOLUTION|>--- conflicted
+++ resolved
@@ -946,6 +946,8 @@
       traceKeyStart_(getTraceStartKey("NCCL", rank)),
       traceKeyEnd_(getTraceEndKey("NCCL", rank)),
       terminateProcessGroup_(false),
+      terminateHeartbeatMonitorThread_(false),
+      collectiveDebugInfoMode_(false),
       uid_(process_group_id++) {
   TORCH_CHECK_WITH(
       ValueError,
@@ -956,6 +958,10 @@
       parseEnvVarIntDefault(NCCL_ASYNC_ERROR_HANDLING, 3 /*SkipCleanUp*/));
   desyncDebug_ = parseEnvVarFlag(NCCL_DESYNC_DEBUG) ||
       (dist_debug_level_ >= DebugLevel::Detail);
+  heartbeat_ = 1ULL;
+  monitorThreadEnabled_.store(parseEnvVarFlag(TORCH_NCCL_ENABLE_MONITORING));
+  heartbeatTimeoutInSec_ = parseEnvVarIntDefault(
+      TORCH_NCCL_HEARTBEAT_TIMEOUT_SEC, 60 * 2 /*2 Mins*/);
 #ifdef ENABLE_NCCL_ERROR_CHECKING
   enableTiming_.store(
       parseEnvVarFlag(NCCL_ENABLE_TIMING) || desyncDebug_ ||
@@ -1012,24 +1018,24 @@
   const char* torch_distributed_debug =
       parseEnvVarString("TORCH_DISTRIBUTED_DEBUG", OFF.c_str());
   const char* nccl_debug = parseEnvVarString("NCCL_DEBUG", OFF.c_str());
-  LOG(INFO) << "[Rank " << rank_
-            << "] ProcessGroupNCCL initialization options: "
-            << "NCCL version: " << getNcclVersion()
-            << ", NCCL_ASYNC_ERROR_HANDLING: " << asyncErrorHandling_
-            << ", NCCL_DESYNC_DEBUG: " << desyncDebug_
-            << ", NCCL_ENABLE_TIMING: " << enableTiming_.load()
-            << ", NCCL_BLOCKING_WAIT: " << blockingWait_
-            << ", TIMEOUT(ms): " << options_->timeout.count()
-            << ", USE_HIGH_PRIORITY_STREAM: "
-            << options_->is_high_priority_stream
-            << ", TORCH_DISTRIBUTED_DEBUG: "
-            << std::string(torch_distributed_debug)
+  LOG(INFO)
+      << "[Rank " << rank_ << "] ProcessGroupNCCL initialization options: "
+      << "NCCL version: " << getNcclVersion()
+      << ", NCCL_ASYNC_ERROR_HANDLING: " << asyncErrorHandling_
+      << ", NCCL_DESYNC_DEBUG: " << desyncDebug_
+      << ", NCCL_ENABLE_TIMING: " << enableTiming_.load()
+      << ", NCCL_BLOCKING_WAIT: " << blockingWait_
+      << ", TIMEOUT(ms): " << options_->timeout.count()
+      << ", USE_HIGH_PRIORITY_STREAM: " << options_->is_high_priority_stream
+      << ", TORCH_DISTRIBUTED_DEBUG: " << std::string(torch_distributed_debug)
 #ifdef NCCL_HAS_COMM_REGISTER
-            << ", NCCL_USE_TENSOR_REGISTER_ALLOCATOR_HOOK: "
-            << useTensorRegisterAllocatorHook_
+      << ", NCCL_USE_TENSOR_REGISTER_ALLOCATOR_HOOK: "
+      << useTensorRegisterAllocatorHook_
 #endif
-            << ", NCCL_DEBUG: " << std::string(nccl_debug)
-            << ", ID=" << this->getID();
+      << ", TORCH_NCCL_ENABLE_MONITORING: " << monitorThreadEnabled_.load()
+      << ", TORCH_NCCL_HEARTBEAT_TIMEOUT_SEC: " << heartbeatTimeoutInSec_
+      << ", NCCL_DEBUG: " << std::string(nccl_debug)
+      << ", ID=" << this->getID();
 
   RECORD_PARAM_COMMS(
       0, // seq
@@ -1262,6 +1268,8 @@
   abort(abortReason);
 
   workMetaListCV_.notify_one();
+  terminateHeartbeatMonitorThread_.store(true);
+  monitorWakeUpCV_.notify_one();
 }
 
 ProcessGroupNCCL::~ProcessGroupNCCL() {
@@ -1281,8 +1289,6 @@
   // threads dying due to aborted communicator and raising a SIGABRT
   std::string abortReason = c10::str("Process Group destroyed on rank ", rank_);
   abort(abortReason);
-<<<<<<< HEAD
-=======
 
   // We need to wait for abort to finish before we can safely shut down
   // heartbeat monitoring thread.
@@ -1404,12 +1410,15 @@
     LOG(ERROR) << logMsg;
     terminateProcess(exitMsg);
   }
->>>>>>> b3308c48
 }
 
 void ProcessGroupNCCL::ncclCommWatchdog() {
   try {
     VLOG(2) << "[Rank " << rank_ << "] NCCL watchdog thread started!";
+    if (monitorThreadEnabled_.load()) {
+      ncclHeartbeatMonitorThread_ =
+          std::thread(&ProcessGroupNCCL::heartbeatMonitor, this);
+    }
     workCleanupLoop();
     VLOG(2) << "[Rank " << rank_
             << "] NCCL watchdog thread terminated normally";
@@ -1472,6 +1481,10 @@
       store_, traceKeyEnd_, work.seq_, opTypeToString(work.opType_));
 }
 
+std::string ProcessGroupNCCL::getNCCLWatchdogDebugInfo() {
+  return retrieveDesyncReport(store_, "NCCL", rank_, size_);
+}
+
 void ProcessGroupNCCL::workCleanupLoop() {
   bool done = false;
 
@@ -1484,6 +1497,8 @@
         lock,
         std::chrono::milliseconds(kWatchdogThreadSleepMillis),
         [&]() -> bool { return terminateProcessGroup_.load(); });
+    // Bump up heart beat by one.
+    heartbeat_++;
 
     for (auto it = workMetaList_.begin(); it != workMetaList_.end();
          /* no increment */) {
@@ -1503,7 +1518,10 @@
         // Report desync state in case of timeout
         if (desyncDebug_ && timedOut) {
           try {
-            auto desyncMsg = retrieveDesyncReport(store_, "NCCL", rank_, size_);
+            // Set shutdown mode, so the heartbeat monitor thread will not abort
+            // process immediately.
+            collectiveDebugInfoMode_.store(true);
+            auto desyncMsg = getNCCLWatchdogDebugInfo();
             LOG(ERROR) << desyncMsg;
           } catch (const std::exception& e) {
             LOG(ERROR) << "Failed to retrieve NCCL_DESYNC_DEBUG report. "
