--- conflicted
+++ resolved
@@ -855,15 +855,9 @@
 }
 
 void ProcessGroupGloo::enqueue(c10::intrusive_ptr<AsyncWork> work) {
-<<<<<<< HEAD
-  callbackStartEvent(*work.get());
-  work->getFuture()->addCallback(
-      [=](auto& f) { this->callbackEndEvent(*work.get()); });
-=======
   emitCollectiveStart(*work.get());
   work->getFuture()->addCallback(
       [=](auto& f) { this->emitCollectiveEnd(*work.get()); });
->>>>>>> c1511633
 
   std::unique_lock<std::mutex> lock(workMutex_);
   workQueue_.push_back(std::move(work));
