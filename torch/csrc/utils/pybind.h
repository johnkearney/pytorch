--- conflicted
+++ resolved
@@ -324,17 +324,6 @@
   }
 };
 
-<<<<<<< HEAD
-template <typename... Ts>
-struct C10_MPARK_VISIBILITY_HIDDEN type_caster<c10::variant<Ts...>>
-    : variant_caster<c10::variant<Ts...>> {};
-=======
-// Pybind11 bindings for our optional.
-// http://pybind11.readthedocs.io/en/stable/advanced/cast/stl.html#c-17-library-containers
-template <typename T>
-struct type_caster<c10::optional<T>> : optional_caster<c10::optional<T>> {};
-
->>>>>>> 09895d39
 } // namespace detail
 } // namespace pybind11
 
