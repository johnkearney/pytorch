import itertools
import operator
from dataclasses import dataclass
from typing import Callable, Dict, List, NamedTuple, Optional

import torch
import torch.nn.functional as F
from torch.ao.quantization.fx.utils import get_new_attr_name_with_prefix
from torch.ao.quantization.pt2e.graph_utils import find_sequential_partitions
from torch.ao.quantization.pt2e.utils import (
    _conv1d_bn_example_inputs,
    _conv2d_bn_example_inputs,
    get_aten_graph_module,
)
from torch.ao.quantization.quantizer import (
    QuantizationAnnotation,
    QuantizationSpec,
    QuantizationSpecBase,
    SharedQuantizationSpec,
)

from torch.ao.quantization.quantizer.utils import (
    _annotate_input_qspec_map,
    _annotate_output_qspec,
)
from torch.fx import Node
from torch.fx.passes.utils.matcher_with_name_node_map_utils import (
    SubgraphMatcherWithNameNodeMap,
)
from torch.fx.passes.utils.source_matcher_utils import get_source_partitions


__all__ = [
    "OperatorConfig",
    "OperatorPatternType",
    "QuantizationConfig",
    "get_input_act_qspec",
    "get_output_act_qspec",
    "get_weight_qspec",
    "get_bias_qspec",
    "OP_TO_ANNOTATOR",
    "propagate_annotation",
]


# In the absence of better name, just winging it with QuantizationConfig
@dataclass(eq=True, frozen=True)
class QuantizationConfig:
    input_activation: Optional[QuantizationSpec]
    output_activation: Optional[QuantizationSpec]
    weight: Optional[QuantizationSpec]
    bias: Optional[QuantizationSpec]
    # TODO: remove, since we can use observer_or_fake_quant_ctr to express this
    is_qat: bool = False


OperatorPatternType = List[Callable]
OperatorPatternType.__module__ = (
    "torch.ao.quantization.quantizer.xnnpack_quantizer_utils"
)

AnnotatorType = Callable[
    [
        torch.fx.GraphModule,
        Optional[QuantizationConfig],
        Optional[Callable[[Node], bool]],
    ],
    Optional[List[List[Node]]],
]
OP_TO_ANNOTATOR: Dict[str, AnnotatorType] = {}


def register_annotator(op: str):
    def decorator(annotator: AnnotatorType):
        OP_TO_ANNOTATOR[op] = annotator

    return decorator


class OperatorConfig(NamedTuple):
    # fix List[str] with List[List[Union[nn.Module, FunctionType, BuiltinFunctionType]]]
    # Basically we are mapping a quantization config to some list of patterns.
    # a pattern is defined as a list of nn module, function or builtin function names
    # e.g. [nn.Conv2d, torch.relu, torch.add]
    # We have not resolved whether fusion can be considered internal details of the
    # quantizer hence it does not need communication to user.
    # Note this pattern is not really informative since it does not really
    # tell us the graph structure resulting from the list of ops.
    config: QuantizationConfig
    operators: List[OperatorPatternType]


def _is_annotated(nodes: List[Node]):
    """
    Given a list of nodes (that represents an operator pattern),
    check if any of the node is annotated, return True if any of the node
    is annotated, otherwise return False
    """
    annotated = False
    for node in nodes:
        annotated = annotated or (
            "quantization_annotation" in node.meta
            and node.meta["quantization_annotation"]._annotated
        )
    return annotated


def _mark_nodes_as_annotated(nodes: List[Node]):
    for node in nodes:
        if node is not None:
            if "quantization_annotation" not in node.meta:
                node.meta["quantization_annotation"] = QuantizationAnnotation()
            node.meta["quantization_annotation"]._annotated = True


def get_input_act_qspec(quantization_config: Optional[QuantizationConfig]):
    if quantization_config is None:
        return None
    if quantization_config.input_activation is None:
        return None
    quantization_spec: QuantizationSpec = quantization_config.input_activation
    assert quantization_spec.qscheme in [
        torch.per_tensor_affine,
        torch.per_tensor_symmetric,
    ]
    return quantization_spec


def get_output_act_qspec(quantization_config: Optional[QuantizationConfig]):
    if quantization_config is None:
        return None
    if quantization_config.output_activation is None:
        return None
    quantization_spec: QuantizationSpec = quantization_config.output_activation
    assert quantization_spec.qscheme in [
        torch.per_tensor_affine,
        torch.per_tensor_symmetric,
    ]
    return quantization_spec


def get_weight_qspec(quantization_config: Optional[QuantizationConfig]):
    if quantization_config is None:
        return None
    assert quantization_config is not None
    if quantization_config.weight is None:
        return None
    quantization_spec: QuantizationSpec = quantization_config.weight
    if quantization_spec.qscheme not in [
        torch.per_tensor_symmetric,
        torch.per_channel_symmetric,
    ]:
        raise ValueError(
            f"Unsupported quantization_spec {quantization_spec} for weight"
        )
    return quantization_spec


def get_bias_qspec(quantization_config: Optional[QuantizationConfig]):
    if quantization_config is None:
        return None
    assert quantization_config is not None
    if quantization_config.bias is None:
        return None
    quantization_spec: QuantizationSpec = quantization_config.bias
    assert (
        quantization_spec.dtype == torch.float
    ), "Only float dtype for bias is supported for bias right now"
    return quantization_spec


@register_annotator("linear")
def _annotate_linear(
    gm: torch.fx.GraphModule,
    quantization_config: Optional[QuantizationConfig],
    filter_fn: Optional[Callable[[Node], bool]] = None,
) -> Optional[List[List[Node]]]:
    annotated_partitions = []
    input_act_qspec = get_input_act_qspec(quantization_config)
    output_act_qspec = get_output_act_qspec(quantization_config)
    weight_qspec = get_weight_qspec(quantization_config)
    bias_qspec = get_bias_qspec(quantization_config)
    for node in gm.graph.nodes:
        if node.op != "call_function" or node.target != torch.ops.aten.linear.default:
            continue
        if filter_fn and not filter_fn(node):
            continue
        act_node = node.args[0]
        weight_node = node.args[1]
        bias_node = None
        if len(node.args) > 2:
            bias_node = node.args[2]

        if _is_annotated([node]) is False:  # type: ignore[list-item]
            _annotate_input_qspec_map(
                node,
                act_node,
                input_act_qspec,
            )
            _annotate_input_qspec_map(
                node,
                weight_node,
                weight_qspec,
            )
            nodes_to_mark_annotated = [node, weight_node]
            if bias_node:
                _annotate_input_qspec_map(
                    node,
                    bias_node,
                    bias_qspec,
                )
                nodes_to_mark_annotated.append(bias_node)
            _annotate_output_qspec(node, output_act_qspec)
            _mark_nodes_as_annotated(nodes_to_mark_annotated)
            annotated_partitions.append(nodes_to_mark_annotated)

    return annotated_partitions


@register_annotator("conv")
def _annotate_conv(
    gm: torch.fx.GraphModule,
    quantization_config: Optional[QuantizationConfig],
    filter_fn: Optional[Callable[[Node], bool]] = None,
) -> Optional[List[List[Node]]]:
    annotated_partitions = []
    for n in gm.graph.nodes:
        if n.op != "call_function" or n.target not in [
            torch.ops.aten.conv1d.default,
            torch.ops.aten.conv2d.default,
        ]:
            continue
        conv_node = n

        input_qspec_map = {}
        input_act = conv_node.args[0]
        assert isinstance(input_act, Node)
        input_qspec_map[input_act] = get_input_act_qspec(quantization_config)

        weight = conv_node.args[1]
        assert isinstance(weight, Node)
        input_qspec_map[weight] = get_weight_qspec(quantization_config)

        # adding weight node to the partition as well
        partition = [conv_node, conv_node.args[1]]

        bias = conv_node.args[2] if len(conv_node.args) > 2 else None
        if isinstance(bias, Node):
            input_qspec_map[bias] = get_bias_qspec(quantization_config)
            partition.append(bias)

        if _is_annotated(partition):
            continue

        if filter_fn and any(not filter_fn(n) for n in partition):
            continue

        conv_node.meta["quantization_annotation"] = QuantizationAnnotation(
            input_qspec_map=input_qspec_map,
            output_qspec=get_output_act_qspec(quantization_config),
            _annotated=True,
        )
        _mark_nodes_as_annotated(partition)
        annotated_partitions.append(partition)
    return annotated_partitions


@register_annotator("conv_relu")
def _annotate_conv_relu(
    gm: torch.fx.GraphModule,
    quantization_config: Optional[QuantizationConfig],
    filter_fn: Optional[Callable[[Node], bool]] = None,
) -> Optional[List[List[Node]]]:
    annotated_partitions = []
    for n in gm.graph.nodes:
        if n.op != "call_function" or n.target not in [
            torch.ops.aten.relu.default,
            torch.ops.aten.relu_.default,
        ]:
            continue
        relu_node = n
        maybe_conv_node = n.args[0]
        if (
            not isinstance(maybe_conv_node, Node)
            or maybe_conv_node.op != "call_function"
            or maybe_conv_node.target
            not in [
                torch.ops.aten.conv1d.default,
                torch.ops.aten.conv2d.default,
            ]
        ):
            continue
        conv_node = maybe_conv_node

        input_qspec_map = {}
        input_act = conv_node.args[0]
        assert isinstance(input_act, Node)
        input_qspec_map[input_act] = get_input_act_qspec(quantization_config)

        weight = conv_node.args[1]
        assert isinstance(weight, Node)
        input_qspec_map[weight] = get_weight_qspec(quantization_config)

        # adding weight node to the partition as well
        partition = [relu_node, conv_node, conv_node.args[1]]
        bias = conv_node.args[2] if len(conv_node.args) > 2 else None
        if isinstance(bias, Node):
            input_qspec_map[bias] = get_bias_qspec(quantization_config)
            partition.append(bias)

        if _is_annotated(partition):
            continue

        if filter_fn and any(not filter_fn(n) for n in partition):
            continue

        conv_node.meta["quantization_annotation"] = QuantizationAnnotation(
            input_qspec_map=input_qspec_map, _annotated=True
        )
        relu_node.meta["quantization_annotation"] = QuantizationAnnotation(
            output_qspec=get_output_act_qspec(quantization_config),  # type: ignore[arg-type]
            _annotated=True,
        )
        _mark_nodes_as_annotated(partition)
        annotated_partitions.append(partition)
    return annotated_partitions


@register_annotator("conv_bn")
def _annotate_conv_bn(
    gm: torch.fx.GraphModule,
    quantization_config: Optional[QuantizationConfig],
    filter_fn: Optional[Callable[[Node], bool]] = None,
) -> Optional[List[List[Node]]]:
    """
    Find conv + batchnorm parititions
    Note: This is only used for QAT. In PTQ, batchnorm should already be fused into the conv.
    """

    def _get_pattern(conv_fn: Callable):
        def _conv_bn(x, conv_weight, conv_bias, bn_weight, bn_bias, bn_rm, bn_rv):
            conv = conv_fn(x, conv_weight, conv_bias)
            bn = F.batch_norm(conv, bn_rm, bn_rv, bn_weight, bn_bias, training=True)
            return bn, {"input": x, "conv": conv, "weight": conv_weight, "bias": conv_bias, "output": bn}
        return _conv_bn

    return _do_annotate_conv_bn(gm, quantization_config, filter_fn, _get_pattern)


@register_annotator("conv_bn_relu")
def _annotate_conv_bn_relu(
    gm: torch.fx.GraphModule,
    quantization_config: Optional[QuantizationConfig],
    filter_fn: Optional[Callable[[Node], bool]] = None,
) -> Optional[List[List[Node]]]:
    """
    Find conv + batchnorm + relu parititions
    Note: This is only used for QAT. In PTQ, batchnorm should already be fused into the conv.
    """
    def _get_pattern(conv_fn: Callable):
        def _conv_bn_relu(x, conv_weight, conv_bias, bn_weight, bn_bias, bn_rm, bn_rv):
            conv = conv_fn(x, conv_weight, conv_bias)
            bn = F.batch_norm(conv, bn_rm, bn_rv, bn_weight, bn_bias, training=True)
            relu = F.relu(bn)
            return relu, {"input": x, "conv": conv, "weight": conv_weight, "bias": conv_bias, "output": relu}
        return _conv_bn_relu

    return _do_annotate_conv_bn(gm, quantization_config, filter_fn, _get_pattern)


def _do_annotate_conv_bn(
    gm: torch.fx.GraphModule,
    quantization_config: Optional[QuantizationConfig],
    filter_fn: Optional[Callable[[Node], bool]],
    get_pattern: Callable,
) -> List[List[Node]]:
    """
    Given a function that takes in a `conv_fn` and returns a conv-bn[-relu] pattern,
    return a list of annotated partitions.

    The output of the pattern must include a dictionary from string name to node
    for the following names: "input", "conv", "weight", "bias", and "output".
    """
    # Needed for matching, otherwise the matches gets filtered out due to unused
    # nodes returned by batch norm
    gm.graph.eliminate_dead_code()
    gm.recompile()

    matches = []
<<<<<<< HEAD
    for conv_fn, example_inputs in [
        (F.conv1d, _conv1d_bn_example_inputs),
=======
    combinations = [
>>>>>>> 36653fbb
        (F.conv2d, _conv2d_bn_example_inputs),
    ]

    # Add cuda dimension
    new_combinations = [(x, y, False) for (x, y) in combinations]
    if torch.cuda.is_available():
        new_combinations.extend([(x, y, True) for (x, y) in combinations])
    combinations = new_combinations

    # Match against all conv dimensions and cuda variants
    for conv_fn, example_inputs, is_cuda in combinations:
        pattern = get_aten_graph_module(get_pattern(conv_fn), example_inputs, is_cuda)
        pattern.graph.eliminate_dead_code()
        pattern.recompile()
        matcher = SubgraphMatcherWithNameNodeMap(pattern, ignore_literals=True)
        matches.extend(matcher.match(gm.graph))

    # Annotate nodes returned in the matches
    annotated_partitions = []
    for match in matches:
        name_node_map = match.name_node_map
        input_node = name_node_map["input"]
        conv_node = name_node_map["conv"]
        weight_node = name_node_map["weight"]
        bias_node = name_node_map["bias"]
        output_node = name_node_map["output"]

        input_qspec_map = {}
        input_qspec_map[input_node] = get_input_act_qspec(quantization_config)
        input_qspec_map[weight_node] = get_weight_qspec(quantization_config)

        # adding weight node to the partition as well
        partition = [conv_node, weight_node]

        if bias_node is not None:
            input_qspec_map[bias_node] = get_bias_qspec(quantization_config)
            partition.append(bias_node)

        if _is_annotated(partition):
            continue

        if filter_fn and any(not filter_fn(n) for n in partition):
            continue

        conv_node.meta["quantization_annotation"] = QuantizationAnnotation(
            input_qspec_map=input_qspec_map,
            _annotated=True,
        )
        output_node.meta["quantization_annotation"] = QuantizationAnnotation(
            output_qspec=get_output_act_qspec(quantization_config),  # type: ignore[arg-type]
            _annotated=True,
        )

        _mark_nodes_as_annotated(partition)
        annotated_partitions.append(partition)
    return annotated_partitions

@register_annotator("gru_io_only")
def _annotate_gru_io_only(
    gm: torch.fx.GraphModule,
    quantization_config: Optional[QuantizationConfig],
    filter_fn: Optional[Callable[[Node], bool]] = None,
) -> Optional[List[List[Node]]]:
    gru_partitions = get_source_partitions(gm.graph, [torch.nn.GRU], filter_fn)
    gru_partitions = list(itertools.chain(*gru_partitions.values()))
    annotated_partitions = []
    for gru_partition in gru_partitions:
        annotated_partitions.append(gru_partition.nodes)
        output_nodes = gru_partition.output_nodes
        input_nodes = gru_partition.input_nodes
        # skip annotation if it is already annotated
        if _is_annotated(input_nodes + output_nodes):
            continue
        # inside each GRU partition, we should be able to annotate each linear
        # subgraph
        input_qspec_map: Dict[Node, QuantizationSpecBase] = {}
        input_act = input_nodes[0]
        input_act_user = next(iter(input_act.users.keys()))
        assert isinstance(input_act, Node)
        assert isinstance(input_act_user, Node)
        input_act_user.meta["quantization_annotation"] = QuantizationAnnotation(
            input_qspec_map={
                input_act: get_input_act_qspec(quantization_config),
            },
            _annotated=True,
        )

        hidden_state = input_nodes[1]
        hidden_state_user = next(iter(hidden_state.users.keys()))
        assert isinstance(hidden_state, Node)
        assert isinstance(hidden_state_user, Node)
        hidden_state_user.meta["quantization_annotation"] = QuantizationAnnotation(
            input_qspec_map={
                hidden_state: get_input_act_qspec(quantization_config),
            },
            _annotated=True,
        )

        assert len(output_nodes) == 2, "expecting GRU to have two outputs"
        for output in output_nodes:
            output.meta["quantization_annotation"] = QuantizationAnnotation(
                output_qspec=get_output_act_qspec(quantization_config),
                _annotated=True,
            )
        nodes_to_mark_annotated = list(gru_partition.nodes)
        _mark_nodes_as_annotated(nodes_to_mark_annotated)
    return annotated_partitions


@register_annotator("max_pool2d")
def _annotate_max_pool2d(
    gm: torch.fx.GraphModule,
    quantization_config: Optional[QuantizationConfig],
    filter_fn: Optional[Callable[[Node], bool]] = None,
) -> Optional[List[List[Node]]]:
    module_partitions = get_source_partitions(
        gm.graph, [torch.nn.MaxPool2d, torch.nn.functional.max_pool2d], filter_fn
    )
    maxpool_partitions = list(itertools.chain(*module_partitions.values()))
    annotated_partitions = []
    for maxpool_partition in maxpool_partitions:
        annotated_partitions.append(maxpool_partition.nodes)
        output_node = maxpool_partition.output_nodes[0]
        maxpool_node = None
        for n in maxpool_partition.nodes:
            if n.target == torch.ops.aten.max_pool2d.default:
                maxpool_node = n
        assert (
            maxpool_node is not None
        ), "XNNPACKQuantizer only works with torch.ops.aten.max_pool2d.default, "
        "please make sure you are exporting the model correctly"
        if _is_annotated([output_node, maxpool_node]):  # type: ignore[list-item]
            continue

        input_act = maxpool_node.args[0]  # type: ignore[union-attr]
        assert isinstance(input_act, Node)

        # only annotate maxpool when the output of the input node is annotated
        if (
            "quantization_annotation" not in input_act.meta
            or not input_act.meta["quantization_annotation"]._annotated
            or input_act.meta["quantization_annotation"].output_qspec is None
        ):
            continue
        # input and output of maxpool will share quantization parameter with input of maxpool
        act_qspec = SharedQuantizationSpec(input_act)
        # act_qspec = get_act_qspec(quantization_config)
        maxpool_node.meta["quantization_annotation"] = QuantizationAnnotation(  # type: ignore[union-attr]
            input_qspec_map={
                input_act: act_qspec,
            },
            _annotated=True,
        )
        output_node.meta["quantization_annotation"] = QuantizationAnnotation(
            output_qspec=act_qspec,
            _annotated=True,
        )
    return annotated_partitions


@register_annotator("adaptive_avg_pool2d")
def _annotate_adaptive_avg_pool2d(
    gm: torch.fx.GraphModule,
    quantization_config: Optional[QuantizationConfig],
    filter_fn: Optional[Callable[[Node], bool]] = None,
) -> Optional[List[List[Node]]]:
    """Always annotate adaptive_avg_pool2d op"""
    module_partitions = get_source_partitions(
        gm.graph, [torch.nn.AdaptiveAvgPool2d, F.adaptive_avg_pool2d], filter_fn
    )
    partitions = list(itertools.chain(*module_partitions.values()))
    annotated_partitions = []
    for partition in partitions:
        pool_node = partition.output_nodes[0]
        if (
            pool_node.op != "call_function"
            or pool_node.target != torch.ops.aten.adaptive_avg_pool2d.default
        ):
            raise ValueError(f"{pool_node} is not an aten adaptive_avg_pool2d operator")

        if _is_annotated([pool_node]):
            continue

        annotated_partitions.append(partition.nodes)
        input_act = pool_node.args[0]
        assert isinstance(input_act, Node)

        # only annotate input output sharing operator
        # when the output of the input node is annotated
        if (
            "quantization_annotation" not in input_act.meta
            or not input_act.meta["quantization_annotation"]._annotated
            or input_act.meta["quantization_annotation"].output_qspec is None
        ):
            input_act_qspec = get_input_act_qspec(quantization_config)
        else:
            input_act_qspec = SharedQuantizationSpec(input_act)

        # output sharing with input
        output_act_qspec = SharedQuantizationSpec((input_act, pool_node))
        pool_node.meta["quantization_annotation"] = QuantizationAnnotation(
            input_qspec_map={
                input_act: input_act_qspec,
            },
            output_qspec=output_act_qspec,
            _annotated=True,
        )
    return annotated_partitions


@register_annotator("add_relu")
def _annotate_add_relu(
    gm: torch.fx.GraphModule,
    quantization_config: Optional[QuantizationConfig],
    filter_fn: Optional[Callable[[Node], bool]] = None,
) -> Optional[List[List[Node]]]:
    fused_partitions = find_sequential_partitions(
        gm, [torch.add, torch.nn.ReLU], filter_fn
    )
    annotated_partitions = []
    for fused_partition in fused_partitions:
        add_partition, relu_partition = fused_partition
        annotated_partitions.append(add_partition.nodes + relu_partition.nodes)
        if len(relu_partition.output_nodes) > 1:
            raise ValueError("Relu partition has more than one output node")
        relu_node = relu_partition.output_nodes[0]
        if len(add_partition.output_nodes) > 1:
            raise ValueError("add partition has more than one output node")
        add_node = add_partition.output_nodes[0]

        if _is_annotated([relu_node, add_node]):
            continue

        input_act_qspec = get_input_act_qspec(quantization_config)
        output_act_qspec = get_output_act_qspec(quantization_config)

        input_qspec_map = {}
        input_act0 = add_node.args[0]
        if isinstance(input_act0, Node):
            input_qspec_map[input_act0] = input_act_qspec

        input_act1 = add_node.args[1]
        if isinstance(input_act1, Node):
            input_qspec_map[input_act1] = input_act_qspec

        add_node.meta["quantization_annotation"] = QuantizationAnnotation(
            input_qspec_map=input_qspec_map,
            _annotated=True,
        )
        relu_node.meta["quantization_annotation"] = QuantizationAnnotation(
            output_qspec=output_act_qspec,
            _annotated=True,
        )
    return annotated_partitions


@register_annotator("add")
def _annotate_add(
    gm: torch.fx.GraphModule,
    quantization_config: Optional[QuantizationConfig],
    filter_fn: Optional[Callable[[Node], bool]] = None,
) -> Optional[List[List[Node]]]:
    add_partitions = get_source_partitions(
        gm.graph, [operator.add, torch.add, operator.iadd], filter_fn
    )
    add_partitions = list(itertools.chain(*add_partitions.values()))
    annotated_partitions = []
    for add_partition in add_partitions:
        annotated_partitions.append(add_partition.nodes)
        add_node = add_partition.output_nodes[0]
        if _is_annotated([add_node]):
            continue

        input_act_qspec = get_input_act_qspec(quantization_config)
        output_act_qspec = get_output_act_qspec(quantization_config)

        input_qspec_map = {}
        input_act0 = add_node.args[0]
        if isinstance(input_act0, Node):
            input_qspec_map[input_act0] = input_act_qspec

        input_act1 = add_node.args[1]
        if isinstance(input_act1, Node):
            input_qspec_map[input_act1] = input_act_qspec

        add_node.meta["quantization_annotation"] = QuantizationAnnotation(
            input_qspec_map=input_qspec_map,
            output_qspec=output_act_qspec,
            _annotated=True,
        )
    return annotated_partitions


@register_annotator("mul_relu")
def _annotate_mul_relu(
    gm: torch.fx.GraphModule,
    quantization_config: Optional[QuantizationConfig],
    filter_fn: Optional[Callable[[Node], bool]] = None,
) -> Optional[List[List[Node]]]:
    fused_partitions = find_sequential_partitions(
        gm, [torch.mul, torch.nn.ReLU], filter_fn
    )
    annotated_partitions = []
    for fused_partition in fused_partitions:
        mul_partition, relu_partition = fused_partition
        annotated_partitions.append(mul_partition.nodes + relu_partition.nodes)
        if len(relu_partition.output_nodes) > 1:
            raise ValueError("Relu partition has more than one output node")
        relu_node = relu_partition.output_nodes[0]
        if len(mul_partition.output_nodes) > 1:
            raise ValueError("mul partition has more than one output node")
        mul_node = mul_partition.output_nodes[0]

        if _is_annotated([relu_node, mul_node]):
            continue

        input_act_qspec = get_input_act_qspec(quantization_config)
        output_act_qspec = get_output_act_qspec(quantization_config)

        input_qspec_map = {}
        input_act0 = mul_node.args[0]
        if isinstance(input_act0, Node):
            input_qspec_map[input_act0] = input_act_qspec

        input_act1 = mul_node.args[1]
        if isinstance(input_act1, Node):
            input_qspec_map[input_act1] = input_act_qspec

        mul_node.meta["quantization_annotation"] = QuantizationAnnotation(
            input_qspec_map=input_qspec_map,
            _annotated=True,
        )
        relu_node.meta["quantization_annotation"] = QuantizationAnnotation(
            output_qspec=output_act_qspec,
            _annotated=True,
        )
    return annotated_partitions


@register_annotator("mul")
def _annotate_mul(
    gm: torch.fx.GraphModule,
    quantization_config: Optional[QuantizationConfig],
    filter_fn: Optional[Callable[[Node], bool]] = None,
) -> Optional[List[List[Node]]]:
    mul_partitions = get_source_partitions(
        gm.graph, ["mul", "mul_", operator.mul, torch.mul, operator.imul], filter_fn
    )
    mul_partitions = list(itertools.chain(*mul_partitions.values()))
    annotated_partitions = []
    for mul_partition in mul_partitions:
        annotated_partitions.append(mul_partition.nodes)
        mul_node = mul_partition.output_nodes[0]
        if _is_annotated([mul_node]):
            continue

        input_act_qspec = get_input_act_qspec(quantization_config)
        output_act_qspec = get_output_act_qspec(quantization_config)

        input_qspec_map = {}
        input_act0 = mul_node.args[0]
        if isinstance(input_act0, Node):
            input_qspec_map[input_act0] = input_act_qspec

        input_act1 = mul_node.args[1]
        if isinstance(input_act1, Node):
            input_qspec_map[input_act1] = input_act_qspec

        mul_node.meta["quantization_annotation"] = QuantizationAnnotation(
            input_qspec_map=input_qspec_map,
            output_qspec=output_act_qspec,
            _annotated=True,
        )
    return annotated_partitions


# TODO: remove Optional in return type, fix annotated_partitions logic
@register_annotator("cat")
def _annotate_cat(
    gm: torch.fx.GraphModule,
    quantization_config: Optional[QuantizationConfig],
    filter_fn: Optional[Callable[[Node], bool]] = None,
) -> Optional[List[List[Node]]]:
    cat_partitions = get_source_partitions(gm.graph, [torch.cat], filter_fn)
    cat_partitions = list(itertools.chain(*cat_partitions.values()))
    annotated_partitions = []
    for cat_partition in cat_partitions:
        cat_node = cat_partition.output_nodes[0]
        if _is_annotated([cat_node]):
            continue

        if cat_node.target != torch.ops.aten.cat.default:
            # TODO: change this to AnnotationException
            raise Exception(
                f"Expected cat node: torch.ops.aten.cat.default, but found {cat_node.target}"
                " please check if you are calling the correct capture API"
            )

        annotated_partitions.append(cat_partition.nodes)

        input_act_qspec = get_input_act_qspec(quantization_config)
        inputs = cat_node.args[0]

        input_qspec_map = {}
        input_act0 = inputs[0]
        if isinstance(input_act0, Node):
            input_qspec_map[input_act0] = input_act_qspec

        shared_with_input0_qspec = SharedQuantizationSpec((input_act0, cat_node))
        for input_act in inputs[1:]:
            input_qspec_map[input_act] = shared_with_input0_qspec

        output_act_qspec = shared_with_input0_qspec

        cat_node.meta["quantization_annotation"] = QuantizationAnnotation(
            input_qspec_map=input_qspec_map,
            output_qspec=output_act_qspec,
            _annotated=True,
        )
    return annotated_partitions


def _is_share_obs_or_fq_op(op: Callable) -> bool:
    return op in [
        torch.ops.aten.hardtanh.default,
        torch.ops.aten.hardtanh_.default,
        torch.ops.aten.mean.default,
        torch.ops.aten.mean.dim,
        torch.ops.aten.permute.default,
        torch.ops.aten.permute_copy.default,
        torch.ops.aten.squeeze.dim,
        torch.ops.aten.squeeze_copy.dim,
        # TODO: remove?
        torch.ops.aten.adaptive_avg_pool2d.default,
        torch.ops.aten.view_copy.default,
        torch.ops.aten.view.default,
        torch.ops.aten.slice_copy.Tensor,
        torch.ops.aten.flatten.using_ints,
    ]


def propagate_annotation(model: torch.fx.GraphModule) -> None:
    for n in model.graph.nodes:
        if n.op != "call_function" or not _is_share_obs_or_fq_op(n.target):
            continue

        prev_node = n.args[0]
        if not isinstance(prev_node, Node):
            continue

        quantization_annotation = prev_node.meta.get("quantization_annotation", None)
        if not quantization_annotation:
            continue

        output_qspec = quantization_annotation.output_qspec
        if not output_qspec:
            continue

        # make sure current node is not annotated
        if (
            "quantization_annotation" in n.meta
            and n.meta["quantization_annotation"]._annotated
        ):
            continue

        shared_qspec = SharedQuantizationSpec(prev_node)
        # propagate the previous output_qspec to the current node
        n.meta["quantization_annotation"] = QuantizationAnnotation(
            input_qspec_map={
                prev_node: shared_qspec,
            },
            output_qspec=shared_qspec,
            _annotated=True,
        )


# TODO: make the list of ops customizable
def _convert_scalars_to_attrs(model: torch.fx.GraphModule) -> torch.fx.GraphModule:
    for n in model.graph.nodes:
        if n.op != "call_function" or n.target not in [
            torch.ops.aten.add.Tensor,
            torch.ops.aten.mul.Tensor,
        ]:
            continue
        args = list(n.args)
        new_args = []
        for i in range(len(args)):
            if isinstance(args[i], torch.fx.Node):
                new_args.append(args[i])
                continue
            prefix = "_tensor_constant_"
            get_new_attr_name = get_new_attr_name_with_prefix(prefix)
            tensor_constant_name = get_new_attr_name(model)
            model.register_buffer(tensor_constant_name, torch.tensor(float(args[i])))
            with model.graph.inserting_before(n):
                get_attr_node = model.graph.create_node(
                    "get_attr", tensor_constant_name, (), {}
                )
                new_args.append(get_attr_node)
        n.args = tuple(new_args)
    model.recompile()
    return model<|MERGE_RESOLUTION|>--- conflicted
+++ resolved
@@ -387,12 +387,8 @@
     gm.recompile()
 
     matches = []
-<<<<<<< HEAD
-    for conv_fn, example_inputs in [
+    combinations = [
         (F.conv1d, _conv1d_bn_example_inputs),
-=======
-    combinations = [
->>>>>>> 36653fbb
         (F.conv2d, _conv2d_bn_example_inputs),
     ]
 
