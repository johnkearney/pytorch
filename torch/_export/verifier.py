import inspect
import operator
from collections.abc import Iterable
from typing import Any, Dict, final, List, Tuple, Type

import torch
from torch._ops import HigherOrderOperator, OpOverload
from torch._subclasses.fake_tensor import FakeTensor
from torch.export.graph_signature import (
    ExportGraphSignature,
    InputKind,
    SymIntArgument,
    TensorArgument,
)
from torch.export.exported_program import ExportedProgram
from torch.fx import GraphModule
from torch.fx.experimental.symbolic_shapes import SymBool, SymFloat, SymInt


class SpecViolationError(Exception):
    pass


def is_functional(op: OpOverload) -> bool:
    return not op._schema.is_mutable


def _check_has_fake_tensor(node: torch.fx.Node) -> None:
    # TODO(angelayi): remove this in favor of _check_val
    return _check_val(node)


def _check_val(node: torch.fx.Node) -> None:
    def _check_correct_val(val):
        if val is None:
            return True
        elif isinstance(val, (int, bool, str, float)):
            return True
        elif isinstance(val, (torch.memory_format, torch.dtype, torch.device, torch.layout)):
            return True
        elif isinstance(val, (FakeTensor, torch.Tensor)):  # TODO(zhxchen17) Remove Tensor.
            return True
        elif isinstance(val, (SymInt, SymFloat, SymBool)):
            return True
        elif isinstance(val, Iterable):
            return all(_check_correct_val(x) for x in val)
        return False

    if "val" not in node.meta:
        raise SpecViolationError(f"Node.meta {node.name} is missing val field.")

    val = node.meta["val"]
    if not _check_correct_val(val):
        raise SpecViolationError(f"Node.meta {node.name} has invalid val field {val}")


class _VerifierMeta(type):
    __registry: Dict[str, Type['Verifier']] = {}

    def __new__(metacls, name, bases, attrs):
        if bases:
            if "check" in attrs or "_check_graph_module" in attrs:
                raise SyntaxError("Overriding method check is not allowed.")
            assert "dialect" in attrs and attrs["dialect"] != "ATEN"
        else:
            assert "check" in attrs
            assert "_check_graph_module" in attrs
            assert attrs["dialect"] == "ATEN"

        assert isinstance(attrs["dialect"], str)
        ret = type.__new__(metacls, name, bases, attrs)
        metacls.__registry[attrs["dialect"]] = ret  # type: ignore[assignment]
        return ret


class Verifier(metaclass=_VerifierMeta):
    dialect = "ATEN"

    def allowed_builtin_ops(self) -> List:
        return [operator.getitem, operator.add, operator.mul, operator.sub]

    def allowed_op_types(self) -> Tuple[Type[Any], ...]:
        return (OpOverload, HigherOrderOperator)

    def allowed_getattr_types(self) -> Tuple[Type[Any], ...]:
        return (torch.fx.GraphModule,)

    def check_valid_op(self, op):
        pass

    def check_additional(self, gm: GraphModule) -> None:
        """
        Additional checks that are specific to some dialects.
        """
        pass

    @final
    def check(self, ep: ExportedProgram) -> None:
        if not isinstance(ep.graph_signature, ExportGraphSignature):
            # TODO Enforce type checking in the constructor.
            return
        self._check_graph_module(ep.graph_module)
        _verify_exported_program_signature(ep)

    @final
    def _check_graph_module(self, gm: torch.fx.GraphModule) -> None:
        def _allowed_getattr_types() -> Tuple[Type[Any], ...]:
            ret = self.allowed_getattr_types()
            assert not any(t is object for t in ret)
            return ret

        def _check_valid_op(op) -> None:
            def _allowed_builtin_ops() -> List:
                ret = self.allowed_builtin_ops()
                assert all(inspect.isbuiltin(op) for op in ret)
                return ret

            def _allowed_op_types() -> Tuple[Type[Any], ...]:
                ret = self.allowed_op_types()
                assert not any(t is object for t in ret)
                return ret

            # TODO Remove this allowlist.
            _allowed_torch_functions = (torch.autograd.grad_mode.set_grad_enabled,)

            if not isinstance(op, _allowed_op_types()):
                if op not in _allowed_builtin_ops() and op not in _allowed_torch_functions:
                    raise SpecViolationError(
                        f"Operator '{op}' is not an allowed operator type: {_allowed_op_types()}\n"
                        f"Valid builtin ops: {_allowed_builtin_ops()}"
                        f"Valid torch functions: {_allowed_torch_functions}"
                    )

            if isinstance(op, OpOverload):
                # All ops functional
                if not is_functional(op):
                    raise SpecViolationError(
                        f"operator '{op}' is not functional"
                    )
                self.check_valid_op(op)

        for mod in gm.modules():
            if not isinstance(mod, torch.fx.GraphModule):
                continue

            mod.graph.lint()
            for node in mod.graph.nodes:
                # TODO(T140410192): should have fake tensor for all dialects
                if node.op in {"call_module", "call_method"}:
                    raise SpecViolationError(
                        f"call_module is not valid: got a class '{node.target}' ",
                    )

                elif node.op == "call_function":
                    _check_val(node)

                    _check_valid_op(node.target)

                elif node.op == "get_attr":
                    if not isinstance(node.target, str):
                        raise SpecViolationError(
                            f"Expected get_attr target to be string, but got {type(node.target)}"
                        )

                    attr = getattr(mod, node.target)
                    if not isinstance(attr, _allowed_getattr_types()):
                        raise SpecViolationError(
                            f"Invalid get_attr type {type(attr)}. \n"
                            f"Valid get_attr types: {_allowed_getattr_types()}"
                        )


                elif node.op == "placeholder":
                    _check_val(node)

        self.check_additional(gm)


def _verify_exported_program_signature(exported_program) -> None:
    # Check ExportedProgram signature matches
    gs = exported_program.graph_signature

    bs_grad_to_param = {}
    bs_grad_to_user_inputs = {}
    if gs.backward_signature is not None:
        bs_grad_to_param = gs.backward_signature.gradients_to_parameters
        bs_grad_to_user_inputs = gs.backward_signature.gradients_to_user_inputs

    # Check every node in the signature exists in the graph
    input_node_names = [node.name for node in exported_program.graph.nodes if node.op == "placeholder"]

    if len(input_node_names) != len(gs.input_specs):
        raise SpecViolationError(
            f"Number of graph inputs ({len(input_node_names)}) "
            f"does not match number of inputs in the graph signature ({len(gs.user_inputs)})"
        )

    for input_spec, node in zip(gs.input_specs, input_node_names):
        if isinstance(input_spec.arg, (TensorArgument, SymIntArgument)):
            if input_spec.arg.name != node:
                raise SpecViolationError(
                    f"Input spec name {input_spec.arg.name} does not match node name {node}"
                )

        if input_spec.kind == InputKind.USER_INPUT:
            continue

        elif input_spec.kind == InputKind.PARAMETER:
            if not isinstance(input_spec.arg, TensorArgument):
                raise SpecViolationError(
                    f"Parameter {input_spec.name} is not a tensor argument. Found {input_spec.arg} instead."
                )
            if input_spec.target is None:
                raise SpecViolationError(
                    f"InputSpec for {input_spec.name} has no target."
                )

            param = input_spec.target
            if param not in exported_program.state_dict:
                raise SpecViolationError(
                    f"Parameter {param} is not in the state dict."
                )

            if not isinstance(exported_program.state_dict[param], torch.nn.Parameter):
                raise SpecViolationError(
                    f"State dict entry for parameter {param} is not an instance of torch.nn.Parameter."
                )

        elif input_spec.kind == InputKind.BUFFER:
            if not isinstance(input_spec.arg, TensorArgument):
                raise SpecViolationError(
                    f"Buffer {input_spec.name} is not a tensor argument. Found {input_spec.arg} instead."
                )
            if input_spec.target is None:
                raise SpecViolationError(
                    f"InputSpec for {input_spec.name} has no target."
                )

            buffer = input_spec.target
            if buffer not in exported_program.state_dict:
                raise SpecViolationError(
                    f"Buffer {buffer} is not in the state dict."
                )
        elif input_spec.kind == InputKind.CONSTANT_TENSOR:
            if not isinstance(input_spec.arg, TensorArgument):
                raise SpecViolationError(
                    f"Constant tensor {input_spec.name} is not a tensor argument. Found {input_spec.arg} instead."
                )
            if input_spec.target is None:
                raise SpecViolationError(
                    f"InputSpec for {input_spec.name} has no target."
                )

            tensor_const = input_spec.target
            if tensor_const not in exported_program.tensor_constants:
                raise SpecViolationError(
                    f"Constant tensor {tensor_const} is not in the tensor constants dictionary."
                )
        else:
            raise SpecViolationError(
                f"Unknown InputKind {input_spec.kind}."
            )

    # Check outputs
    output_node = list(exported_program.graph.nodes)[-1]
    assert output_node.op == "output"
    output_nodes = [arg.name for arg in output_node.args[0]]

    total_gs_outputs = (
        len(gs.buffers_to_mutate) +
        len(gs.user_outputs) +
        len(bs_grad_to_param) +
        len(bs_grad_to_user_inputs)
    )
    if len(output_nodes) != total_gs_outputs:
        raise SpecViolationError(
            f"Number of output nodes {len(output_nodes)} is different "
            "Than the number of outputs specified by the graph signature: \n"
            f"Number of mutated buffers: {len(gs.buffers_to_mutate)}. \n"
            f"Number of user outputs: {len(gs.user_outputs)}. \n"
        )

    buffer_mutate_nodes = output_nodes[:len(gs.buffers_to_mutate)]
    user_output_nodes = output_nodes[len(gs.buffers_to_mutate):len(gs.user_outputs) + len(gs.buffers_to_mutate)]

    for buffer_node in buffer_mutate_nodes:
        if (
            buffer_node not in gs.buffers_to_mutate or
            gs.buffers_to_mutate[buffer_node] not in gs.buffers
        ):
            raise SpecViolationError(
                f"Buffer output {buffer_node} is not in buffer mutation dictionary "
                "or, it does not point to a buffer that exists. \n"
                f"Dict of buffers that are mutated, in order: {gs.buffers_to_mutate} \n"
                f"Buffer nodes available: {gs.buffers} \n"
            )

    for user_output_node, user_output_name in zip(user_output_nodes, gs.user_outputs):
        if user_output_node != user_output_name:
            raise SpecViolationError(
                f"User output {user_output_node} is not in the correct "
                "order or is not found in the "
<<<<<<< HEAD
                f"exported program's user_output list: {gs.user_output}. "
            )
=======
                f"exported program's user_output list: {gs.user_outputs}. "
            )


def load_verifier(dialect: str) -> Optional[Type[Verifier]]:
    if dialect == "ATEN":
        return _VerifierMeta._registry.get(dialect)
    return _VerifierMeta._registry[dialect]
>>>>>>> b3308c48
<|MERGE_RESOLUTION|>--- conflicted
+++ resolved
@@ -1,7 +1,7 @@
 import inspect
 import operator
 from collections.abc import Iterable
-from typing import Any, Dict, final, List, Tuple, Type
+from typing import Any, Dict, final, List, Optional, Tuple, Type
 
 import torch
 from torch._ops import HigherOrderOperator, OpOverload
@@ -46,7 +46,14 @@
             return all(_check_correct_val(x) for x in val)
         return False
 
+    def _no_returns(op):
+        if not isinstance(op, OpOverload):
+            return False
+        return len(op._schema.returns) == 0
+
     if "val" not in node.meta:
+        if node.op == "call_function" and _no_returns(node.target):
+            return
         raise SpecViolationError(f"Node.meta {node.name} is missing val field.")
 
     val = node.meta["val"]
@@ -55,7 +62,7 @@
 
 
 class _VerifierMeta(type):
-    __registry: Dict[str, Type['Verifier']] = {}
+    _registry: Dict[str, Type['Verifier']] = {}
 
     def __new__(metacls, name, bases, attrs):
         if bases:
@@ -69,7 +76,7 @@
 
         assert isinstance(attrs["dialect"], str)
         ret = type.__new__(metacls, name, bases, attrs)
-        metacls.__registry[attrs["dialect"]] = ret  # type: ignore[assignment]
+        metacls._registry[attrs["dialect"]] = ret  # type: ignore[assignment]
         return ret
 
 
@@ -77,7 +84,24 @@
     dialect = "ATEN"
 
     def allowed_builtin_ops(self) -> List:
-        return [operator.getitem, operator.add, operator.mul, operator.sub]
+        return [
+            operator.getitem,
+            operator.add,
+            operator.mul,
+            operator.sub,
+            operator.truediv,
+            operator.ge,
+            operator.le,
+            operator.gt,
+            operator.lt,
+            operator.eq,
+            operator.ne,
+            operator.floordiv,
+            operator.mod,
+            operator.and_,
+            operator.or_,
+            operator.not_,
+        ]
 
     def allowed_op_types(self) -> Tuple[Type[Any], ...]:
         return (OpOverload, HigherOrderOperator)
@@ -100,7 +124,14 @@
             # TODO Enforce type checking in the constructor.
             return
         self._check_graph_module(ep.graph_module)
-        _verify_exported_program_signature(ep)
+        try:
+            _verify_exported_program_signature(ep)
+        except SpecViolationError as e:
+            # TODO Remove this branch.
+            if ep.dialect == "EDGE":  # !!! Don't change this allowlist. !!!
+                pass
+            else:
+                raise e
 
     @final
     def _check_graph_module(self, gm: torch.fx.GraphModule) -> None:
@@ -137,7 +168,7 @@
                     raise SpecViolationError(
                         f"operator '{op}' is not functional"
                     )
-                self.check_valid_op(op)
+            self.check_valid_op(op)
 
         for mod in gm.modules():
             if not isinstance(mod, torch.fx.GraphModule):
@@ -163,6 +194,16 @@
                         )
 
                     attr = getattr(mod, node.target)
+                    if isinstance(attr, torch.nn.Module):
+                        def _is_type(name, ty):
+                            return isinstance(getattr(attr, name, None), ty)
+                        if type(attr).__name__ == "LoweredBackendModule" \
+                                and _is_type("backend_id", str) \
+                                and _is_type("processed_bytes", bytes) \
+                                and _is_type("compile_specs", list) \
+                                and hasattr(attr, "original_module"):
+                            continue
+
                     if not isinstance(attr, _allowed_getattr_types()):
                         raise SpecViolationError(
                             f"Invalid get_attr type {type(attr)}. \n"
@@ -172,6 +213,9 @@
 
                 elif node.op == "placeholder":
                     _check_val(node)
+                # TODO(zhxchen17)
+                # elif node.op == "output":
+                #     _check_flattened_outputs()
 
         self.check_additional(gm)
 
@@ -266,13 +310,7 @@
     assert output_node.op == "output"
     output_nodes = [arg.name for arg in output_node.args[0]]
 
-    total_gs_outputs = (
-        len(gs.buffers_to_mutate) +
-        len(gs.user_outputs) +
-        len(bs_grad_to_param) +
-        len(bs_grad_to_user_inputs)
-    )
-    if len(output_nodes) != total_gs_outputs:
+    if len(output_nodes) != len(gs.output_specs):
         raise SpecViolationError(
             f"Number of output nodes {len(output_nodes)} is different "
             "Than the number of outputs specified by the graph signature: \n"
@@ -300,10 +338,6 @@
             raise SpecViolationError(
                 f"User output {user_output_node} is not in the correct "
                 "order or is not found in the "
-<<<<<<< HEAD
-                f"exported program's user_output list: {gs.user_output}. "
-            )
-=======
                 f"exported program's user_output list: {gs.user_outputs}. "
             )
 
@@ -311,5 +345,4 @@
 def load_verifier(dialect: str) -> Optional[Type[Verifier]]:
     if dialect == "ATEN":
         return _VerifierMeta._registry.get(dialect)
-    return _VerifierMeta._registry[dialect]
->>>>>>> b3308c48
+    return _VerifierMeta._registry[dialect]