--- conflicted
+++ resolved
@@ -166,11 +166,7 @@
 // TODO(yangxm): Add another fast kernel using formula
 // y = 0.5x * (1 + tanh(sqrt(2/Pi) * (x + 0.044715x^3)))
 // and the fast tanh impl from Eigen.
-<<<<<<< HEAD
-void GeluKernelImpl(TensorIteratorBase& it, bool approximate) {
-=======
 void GeluKernelImpl(TensorIteratorBase& it, GeluType approximate) {
->>>>>>> ad38b92f
   auto grain_size = at::internal::GRAIN_SIZE;
   // Numbers based on benchmarking.
   // Benchmark: benchmarks/operator_benchmarks/pt/gelu_test.py
@@ -188,67 +184,9 @@
   //           python -m pt.gelu_test --tag_filter long --omp_num_threads 1
   constexpr int64_t GELU_MIN_ELEMENTS_FOR_MULTI_THREADING{16384};
 #endif
-  if (approximate) {
-    AT_DISPATCH_FLOATING_TYPES(it.dtype(), "GeluKernelImpl", [&]() {
-      using Vec = vec::Vectorized<scalar_t>;
-      const Vec kBetaVec(M_SQRT2 * M_2_SQRTPI * 0.5);
-      const Vec kKappaVec(0.044715);
-      const Vec kOneVec(1);
-      const Vec kThreeVec(3);
-      const Vec kPointFiveVec(0.5);
-      cpu_kernel_vec(
-          it,
-          [](scalar_t x) {
-            constexpr scalar_t kBeta = M_SQRT2 * M_2_SQRTPI * 0.5;
-            constexpr scalar_t kKappa = 0.044715;
-            auto inner = kBeta * (x + kKappa * std::pow(x, scalar_t(3)));
-            return scalar_t(0.5) * scalar_t(x) * (scalar_t(1) + std::tanh(inner));
-          },
-          [&](Vec x_vec) {
-            auto inner_vec = kBetaVec * (x_vec + kKappaVec * x_vec.pow(kThreeVec));
-            return kPointFiveVec * x_vec * (kOneVec + inner_vec.tanh());
-          },
-          grain_size);
-    });
-  } else {
-    AT_DISPATCH_FLOATING_TYPES_AND(
-        ScalarType::BFloat16, it.dtype(), "GeluKernelImpl", [&]() {
-      using Vec = vec::Vectorized<scalar_t>;
-      const Vec kAlphaVec(scalar_t(M_SQRT1_2));
-      const Vec kOneVec(scalar_t(1));
-      const Vec kPointFiveVec(scalar_t(0.5));
-      cpu_kernel_vec(
-          it,
-          [](scalar_t x) {
-            const scalar_t kAlpha = scalar_t(M_SQRT1_2);
-            return x * scalar_t(0.5) * (scalar_t(1) + std::erf(x * kAlpha));
-          },
-          [&](Vec x_vec) {
-            return x_vec * kPointFiveVec *
-                (kOneVec + (x_vec * kAlphaVec).erf());
-          },
-          grain_size);
-    });
+  if (it.numel() > GELU_MIN_ELEMENTS_FOR_MULTI_THREADING) {
+    grain_size = it.numel() / at::get_num_threads();
   }
-<<<<<<< HEAD
-}
-
-void GeluBackwardKernelImpl(TensorIteratorBase& it, bool approximate) {
-  if (approximate) {
-    AT_DISPATCH_FLOATING_TYPES(it.dtype(), "GeluBackwardKernelImpl", [&]() {
-      using Vec = vec::Vectorized<scalar_t>;
-      const Vec kBetaVec(M_SQRT2 * M_2_SQRTPI * 0.5);
-      const Vec kKappaVec(0.044715);
-      const Vec kOneVec(1);
-      const Vec kThreeVec(3);
-      const Vec kPointFiveVec(0.5);
-      cpu_kernel_vec(
-          it,
-          [](scalar_t dy, scalar_t x) {
-            constexpr scalar_t kBeta = M_SQRT2 * M_2_SQRTPI * 0.5;
-            constexpr scalar_t kKappa = 0.044715;
-            auto inner = kBeta * (x + kKappa * std::pow(x, scalar_t(3)));
-=======
   if (approximate == GeluType::Tanh) {
     AT_DISPATCH_FLOATING_TYPES_AND(
         ScalarType::BFloat16, it.dtype(), "GeluKernelImpl", [&]() {
@@ -313,7 +251,6 @@
             auto x_sq = x * x;
             auto x_cube = x_sq * x;
             auto inner = kBeta * (x + kKappa * x_cube);
->>>>>>> ad38b92f
             auto tanh_inner = std::tanh(inner);
 
             auto left = scalar_t(0.5) * x;
@@ -323,25 +260,16 @@
 
             auto tanh_derivative = scalar_t(1) - tanh_inner * tanh_inner;
             auto inner_derivative =
-<<<<<<< HEAD
-              kBeta * (scalar_t(1) + scalar_t(3) * kKappa * x * x);
-=======
               kBeta * (scalar_t(1) + scalar_t(3) * kKappa * x_sq);
->>>>>>> ad38b92f
             auto right_derivative = left * tanh_derivative * inner_derivative;
 
             return dy * (left_derivative + right_derivative);
           },
           [&](Vec dy_vec, Vec x_vec) {
-<<<<<<< HEAD
-            auto inner_vec =
-                kBetaVec * (x_vec + kKappaVec * x_vec.pow(kThreeVec));
-=======
             auto x_sq = x_vec * x_vec;
             auto x_cube = x_vec * x_vec * x_vec;
             auto inner_vec =
                 kBetaVec * (x_vec + kKappaVec * x_cube);
->>>>>>> ad38b92f
             auto tanh_inner_vec = inner_vec.tanh();
 
             auto left_vec = kPointFiveVec * x_vec;
@@ -352,11 +280,7 @@
             auto tanh_derivative_vec =
                 kOneVec - tanh_inner_vec * tanh_inner_vec;
             auto inner_derivative_vec =
-<<<<<<< HEAD
-                kBetaVec * (kOneVec + kThreeVec * kKappaVec * x_vec * x_vec);
-=======
                 kBetaVec * (kOneVec + kThreeVec * kKappaVec * x_sq);
->>>>>>> ad38b92f
             auto right_derivative_vec =
                 left_vec * tanh_derivative_vec * inner_derivative_vec;
 
