backend: Lazy
cpp_namespace: torch::lazy
full_codegen:
  - _adaptive_avg_pool2d
  - _adaptive_avg_pool2d_backward
  - _log_softmax
  - _log_softmax_backward_data
  - _softmax
  - _softmax_backward_data
  - abs
  - add.Tensor
  - addcdiv
  - addcmul
  - addmm
  - arange.start_out
  - all
  - any
  - avg_pool2d
  - avg_pool2d_backward
  - baddbmm
  - bernoulli
  - bernoulli.p
  - binary_cross_entropy
  - binary_cross_entropy_backward
  - bitwise_and.Tensor
  - bitwise_or.Tensor
  - bmm
  - cat
  - clamp
  - clamp_min
  - constant_pad_nd
  - convolution
  - convolution_backward
  - cos
  - cumsum
  - div.Tensor
  - div.Tensor_mode
  - elu
  - elu_backward
  - embedding
  - embedding_dense_backward
  - eq.Scalar
  - eq.Tensor
  - exp
  - flip
  - floor
  - frac
  - gather
  - ge.Scalar
  - ge.Tensor
  - gelu
  - gelu_backward
  - glu
  - glu_backward
  - glu_jvp
  - grid_sampler_2d
  - grid_sampler_2d_backward
  - gt.Scalar
  - gt.Tensor
  - hardsigmoid
  - index_select
  - le.Scalar
  - le.Tensor
  - leaky_relu
  - leaky_relu_backward
  - log
  - log2
  - logdet
  - log_sigmoid_backward
  - log_sigmoid_forward
  - lt.Scalar
  - lt.Tensor
  - masked_fill.Scalar
  - masked_fill.Tensor
  - max
  - max.dim
  - max_pool2d_with_indices
  - max_pool2d_with_indices_backward
  - maximum
  - mean
  - mean.dim
  - min
  - minimum
  - mm
  - mul.Tensor
  - mv
  - native_batch_norm
  - native_batch_norm_backward
  - native_dropout
  - native_dropout_backward
  - native_layer_norm
  - native_layer_norm_backward
  - ne.Scalar
  - ne.Tensor
  - neg
  - nll_loss_backward
  - nll_loss_forward
  - nll_loss2d_backward
  - nll_loss2d_forward
  - nonzero
  - norm.ScalarOpt_dim
  - pow.Tensor_Scalar
  - pow.Tensor_Tensor
  - random
  - random.from
  - random.to
  - reciprocal
  - relu
  - remainder.Tensor
  - repeat
  - rsqrt
  - scatter_add
  - sgn
  - sigmoid
  - sigmoid_backward
  - silu
  - smooth_l1_loss
  - smooth_l1_loss_backward
  - softplus
  - softplus_backward
  - sort
  - sqrt
  - stack
  - std
  - std.dim
  - std.correction
  - sub.Tensor
  - sum
  - sum.dim_IntList
  - tanh
  - tanh_backward
  - threshold
  - threshold_backward
  - topk
  - trace
  - tril
  - triu
  - trunc
  - upsample_bilinear2d
  - upsample_bilinear2d_backward
  - upsample_nearest2d
  - upsample_nearest2d_backward
  - zero
  - alias_copy
  - as_strided_copy
  - diagonal_copy
  - expand_copy
  - permute_copy
  - _reshape_alias_copy
  - select_copy.int
  - detach_copy
  - slice_copy.Tensor
  # Not implemented yet because LTC codegen doesn't currently work
  # for ops that return lists of tensors.
  #- split_copy.Tensor
  #- split_with_sizes_copy
  #- unbind_copy.int
  - squeeze_copy
  - squeeze_copy.dim
  - t_copy
  - transpose_copy.int
  - unsqueeze_copy
  - view_copy
  - view_copy.dtype
  - unfold_copy
  - select_scatter
  - slice_scatter
  - diagonal_scatter
  - as_strided_scatter
ir_gen:
  - selu
supported:
  - clone
  - _copy_from
  - _copy_from_and_resize
  - empty.memory_format
  - empty_strided
  - fill_.Scalar
  - normal_
  - max_pool3d_with_indices
  - max_pool3d_with_indices_backward
  - _to_copy
  - _unsafe_view
  - lift
  - lift_fresh
  # Below are all operators that are "composite" in core,
  # but require us to explicitly re-enable functionalization in order to use them.
  # Why? These operators are all CompositeExplicitAutograd, which mean that they run
  # after functionalization,
  # but their implementations call view operators (which we need to functionalize away).
  - block_diag
  - diagonal_backward
  - slice_backward
  - new_empty_strided
  - narrow_copy
  - pixel_shuffle
  - pixel_unshuffle
  - select_backward
  - _trilinear
  - linalg_pinv.atol_rtol_tensor
  - logsumexp.out
<<<<<<< HEAD
=======
symint:
  - empty.memory_format
  - expand
  - expand_copy
  - narrow_copy
  - view
  - view_copy
  - as_strided_copy
  - as_strided_scatter
  - slice_backward
  - slice_copy.Tensor
  - slice_scatter
  - empty_strided
  - new_empty_strided
>>>>>>> f8e71ca3
autograd:
  - max_pool3d
  - native_group_norm

# Ops that don't have a native schema definitions and are dispatched within Lazy Tensor Core
non_native:
  - func: scalar(Scalar value, ScalarType type) -> Tensor
    opkind: at::prim::Constant
    properties:
      - ShapeCompute
      - TreatScalarsAsConstants
      - CanBeReusedDeclOnly
  - func: expand(Tensor input, int[] size, bool is_scalar_expand) -> Tensor
  - func: view(Tensor input, int[] output_size) -> Tensor
    properties:
      - ShapeCompute
  - func: cast(Tensor input, ScalarType dtype, ScalarType? stype) -> Tensor
    opkind: ltc_cast
    properties:
      - ShapeCompute

  # View ops only required until proper functionalization pass is introduced into LTC
  - func: as_strided_view_update(Tensor target, Tensor input, int[] size, int[] stride, int storage_offset) -> Tensor
    opkind: ltc_as_strided_view_update
  - func: as_strided(Tensor input, int[] size, int[] stride, int storage_offset) -> Tensor
  - func: diagonal_view_update(Tensor target, Tensor input, int offset, int dim1, int dim2) -> Tensor
    opkind: ltc_diagonal_view_update
    properties:
      - ShapeCompute
  - func: diagonal(Tensor input, int offset, int dim1, int dim2) -> Tensor
  - func: narrow_view_update(Tensor input, Tensor source, int[] base_indices) -> Tensor
    opkind: ltc_narrow_view_update
  - func: narrow(Tensor input, int[] base_indices, int[] sizes) -> Tensor
  - func: permute(Tensor input, int[] dims) -> Tensor
  - func: resize(Tensor input, int[] size) -> Tensor
  - func: select_view_update(Tensor target, Tensor source, int dim, int start, int end, int stride) -> Tensor
    opkind: ltc_select_view_update
    properties:
      - ShapeCompute
  - func: select(Tensor input, int dim, int start, int end, int stride) -> Tensor
  - func: squeeze(Tensor input, int dim) -> Tensor
  - func: unsqueeze(Tensor input, int dim) -> Tensor<|MERGE_RESOLUTION|>--- conflicted
+++ resolved
@@ -199,8 +199,6 @@
   - _trilinear
   - linalg_pinv.atol_rtol_tensor
   - logsumexp.out
-<<<<<<< HEAD
-=======
 symint:
   - empty.memory_format
   - expand
@@ -215,7 +213,6 @@
   - slice_scatter
   - empty_strided
   - new_empty_strided
->>>>>>> f8e71ca3
 autograd:
   - max_pool3d
   - native_group_norm
