#define TORCH_ASSERT_ONLY_METHOD_OPERATORS
#include <ATen/Context.h>
#include <ATen/NestedTensorImpl.h>
#include <ATen/TensorSubclassLikeUtils.h>
#include <ATen/TensorUtils.h>
#include <ATen/core/Tensor.h>
#include <ATen/core/grad_mode.h>
#include <ATen/cuda/CUDAContext.h>
#include <ATen/detail/CUDAHooksInterface.h>
#include <ATen/native/DispatchStub.h>
#include <ATen/native/transformers/cuda/sdp_utils.h>
#include <ATen/native/transformers/sdp_utils_cpp.h>
#include <c10/core/ScalarType.h>
#include <c10/util/Exception.h>
#include <c10/util/env.h>
#include <c10/util/irange.h>

#include <c10/core/SymInt.h>
#include <c10/util/string_view.h>
#include <cmath>
#include <functional>
#include <iostream>
#include <c10/macros/Export.h>

/**
* Note [SDPA Runtime Dispatch]
* SDPA relies on a runtime dispatch mechanism to select the appropriate
* kernel. This file contains exposes this through the `select_sdp_backend`
* The basic structure of this function is to call `priority_order` to get a
* list of backends to try, and then iterate through them until one succeeds.
* Each backend defines a use_<backend> function that returns true if the
* backend can be run with the given SDP parameters. The use_<backend> function
* will iterate over a list of "filters" that check for specific properties of
* the SDP parameters. If all filters pass, the backend can be used and use_<backend>
* returns true. If any filter fails, then use_<backend> returns false.
*
* In order to aid in debugging, each filter takes sdp_params and a debug flag.
* If the debug flag is set, the filter will print a warning message if it fails.
* The behavior of select_sdp_backend is to return the first backend that
* succeeds. If no backend is viable then it will run each use_<backend> function
* with debug=true and return SDPBackend::error.
*/

namespace sdp {
namespace {
// flash_attention V2 is universally faster than efficient_attention and Math
std::array<SDPBackend, num_backends> priority_order(sdp_params const& params) {
  constexpr std::array<SDPBackend, num_backends> default_order{
      SDPBackend::flash_attention,
      SDPBackend::efficient_attention,
      SDPBackend::math};
  return default_order;
}

bool use_tensor_cores(sdp_params const& params, cudaDeviceProp* dprops, bool is_half) {
  if (dprops->major >= 8) {
    return true;
  }
  if (dprops->major >= 7) {
    return is_half;
  }
  return false;
}
int64_t minimum_gemm_alignment(sdp_params const& params) {
  auto dprops = at::cuda::getCurrentDeviceProperties();
  bool is_half = (params.query.dtype() == at::kHalf) ||
      (params.query.dtype() == at::kBFloat16);
  bool use_tc = use_tensor_cores(params, dprops, is_half);
  int64_t matmul_alignment_mn = 1;
  if (dprops->major >= 8) {
    matmul_alignment_mn = 4;
  }
  int64_t bits_per_scalar = is_half ? 16 : 32;
  if (use_tc) {
    matmul_alignment_mn = std::max(matmul_alignment_mn, 128 / bits_per_scalar);
  }
  return matmul_alignment_mn;
}

bool check_head_dim_size_flash(sdp_params const& params, bool debug) {
  // All head_dim sizes must be equal and less than 256
  const auto max_size = c10::SymInt(256);
  const auto query_size_last = params.query.sym_size(-1);
  const auto key_size_last = params.key.sym_size(-1);
  const auto value_size_last = params.value.sym_size(-1);
  bool same_head_dim_size =
      query_size_last == key_size_last && query_size_last == value_size_last;
  if (has_for_nested_inputs(params)) {
    if (!(same_head_dim_size && (query_size_last % 8 == 0) &&
          (query_size_last <= max_size))) {
      if (debug) {
        TORCH_WARN(
            "For NestedTensor inputs, Flash attention requires q,k,v to have the same last dimension and to be a multiple of 8 and less than or equal to 256.",
            " Got Query.size(-1): ",
            query_size_last,
            ", Key.size(-1): ",
            params.key.sym_size(-1),
            ", Value.size(-1): ",
            params.value.sym_size(-1),
            " instead.");
      }
      return false;
    }
  }
  if (!(same_head_dim_size && (query_size_last <= max_size))) {
    if (debug) {
      TORCH_WARN(
          "Flash attention requires q,k,v to have the same last dimension and to be less than or equal to 256.",
          " Got Query.size(-1): ",
          query_size_last,
          ", Key.size(-1): ",
          key_size_last,
          ", Value.size(-1): ",
          value_size_last,
          " instead.");
    }
    return false;
  }
  return true;
}

bool check_head_dim_size_mem_efficient(sdp_params const& params, bool debug) {
  const auto query_size_last = params.query.sym_size(-1);
  const auto value_size_last = params.value.sym_size(-1);
  const int64_t alignment = minimum_gemm_alignment(params);
  if (!(query_size_last == params.key.sym_size(-1) &&
        query_size_last % alignment == 0 && query_size_last > 0 &&
        value_size_last % alignment == 0 && value_size_last > 0)) {
    if (debug) {
      TORCH_WARN(
          "Mem efficient attention requires last dimension of inputs to be divisible by ",
          alignment,
          ". ",
          "Got Query.size(-1): ",
          query_size_last,
          ", Key.size(-1): ",
          params.key.sym_size(-1),
          ", Value.size(-1): ",
          params.value.sym_size(-1),
          " instead.");
    }
    return false;
  }
  return true;
}

template <int Major, int Minor>
struct SMVersion {
  static constexpr int major = Major;
  static constexpr int minor = Minor;
  constexpr SMVersion() = default;
};

/**
 * Checks if the current CUDA device architecture is inclusively within the specified range.
 *
 * @param lower_bound The lower bound of the CUDA device architecture range.
 * @param upper_bound The upper bound of the CUDA device architecture range.
 * @param params The parameters for the current operation.
 * @return True if the current CUDA device architecture is within the specified range, false otherwise.
 */
template <typename lower_bound, typename upper_bound>
bool check_sm_version(cudaDeviceProp * dprops) {
  bool is_gte_lower_bound = dprops->major > lower_bound::major ||
      (dprops->major == lower_bound::major &&
       dprops->minor >= lower_bound::minor);
  bool is_lte_upper_bound = dprops->major < upper_bound::major ||
      (dprops->major == upper_bound::major &&
       dprops->minor <= upper_bound::minor);
  return is_gte_lower_bound && is_lte_upper_bound;
}

bool check_flash_attention_hardware_support(sdp_params const& params, bool debug) {
  // Check that the gpu is capable of running flash attention
  using sm80 = SMVersion<8, 0>;
  using sm90 = SMVersion<9, 0>;
  auto dprops = at::cuda::getCurrentDeviceProperties();
  if (!check_sm_version<sm80, sm90>(dprops)) {
    if (debug) {
      TORCH_WARN(
          "Flash attention only supports gpu architectures in the range [sm80, sm90]. Attempting to run on a sm ",
          dprops->major,
          ".",
          dprops->minor,
          " gpu.");
    }
    return false;
  }
  return true;
}

bool check_mem_efficient_hardware_support(sdp_params const& params, bool debug) {
  // Mem Efficient attention supports hardware in the range [sm_50, sm_90]
  using sm50 = SMVersion<5, 0>;
  using sm90 = SMVersion<9, 0>;
  auto dprops = at::cuda::getCurrentDeviceProperties();
  if (!check_sm_version<sm50, sm90>(dprops)) {
    if (debug) {
      TORCH_WARN(
          "Mem Efficient Attention only supports gpu architectures in the range [sm50, sm90]. Attempting to run on a sm ",
          dprops->major,
          ".",
          dprops->minor,
          " gpu.");
    }
    return false;
  }
  return true;
}

bool check_requires_grad_and_head_dim_gt192_and_sm_ge86_lt90(
    sdp_params const& params,
    bool debug) {
  // Flash Attention will raise an error in the backward pass if the head_dim
  // size is greater than 64 And the device is between in the range [sm86, sm89]
  using sm86 = SMVersion<8, 6>;
  using sm89 = SMVersion<8, 9>;
  auto dprops = at::cuda::getCurrentDeviceProperties();
  bool is_sm86_or_sm89 = check_sm_version<sm86, sm89>(dprops);
  bool is_head_dim_gt192 = params.query.sym_size(-1) > 192;
  if (input_requires_grad(params) && is_sm86_or_sm89 && is_head_dim_gt192) {
    if (debug) {
      TORCH_WARN(
          "Flash attention currently doesn't support training with head_dim greater than 192 on gpu architectures in the range[sm86, sm89].",
          "Attempting to run with head_dim: ",
          params.query.sym_size(-1), " on a sm ", dprops->major, ".",
          dprops->minor, " gpu.");
    }
    return false;
  }
  return true;
}
} // namespace

<<<<<<< HEAD
TORCH_API bool can_use_flash_attention(sdp_params const& params, bool debug) {
=======

bool check_flash_causal_non_square_seqlens(sdp_params const& params, bool debug) {
  // FlashAttention 2 updated the default mask meaning for causal in this PR:
  // 9e5e8bc91e it is now aligned to lower_right which would be a BC break
  // for non-square masks. We will not support non-square masks for causal w/ FAV2
  if (params.is_causal && params.query.sym_size(-2) != params.key.sym_size(-2)) {
    if (debug) {
      TORCH_WARN(
          "Flash attention does not support the is_causal flag when seqlen_q != seqlen_k. ",
          "Got seqlen_q: ", params.query.sym_size(-2), " seqlen_k: ",
          params.key.sym_size(-2), ". If you would like to use causal attention with non-square masks, please see CausalAttnMask.");
    }
    return false;
  }
  return true;
}

bool use_flash_attention(sdp_params const& params, bool debug) {
>>>>>>> 403fd5ab
#ifndef USE_FLASH_ATTENTION
  TORCH_WARN_ONCE(!debug, "Torch was not compiled with flash attention.");
  return false;
#endif

  // Define gate functions that determine if a flash kernel can be ran
  // Replace with std::to_array when we migrate to c++20
  constexpr auto constraints = array_of<bool (*)(sdp_params const&, bool)>(
      check_runtime_disabled_flash,
      check_tensor_shapes,
      check_batch_size_and_num_heads,
      check_for_attn_mask,
      check_head_dim_size_flash,
      check_for_seq_len_0_nested_tensor,
      check_nonzero_sequence_lengths,
      check_last_dim_stride_equals_1,
      check_flash_attention_hardware_support,
      check_requires_grad_and_head_dim_gt192_and_sm_ge86_lt90,
      check_flash_causal_non_square_seqlens,
      check_for_seq_len_0_nested_tensor);
  for (auto& constraint : constraints) {
    if (!constraint(params, debug)) {
      return false;
    }
  }

  auto dprop = at::cuda::getCurrentDeviceProperties();
  if (dprop->major >= 8) {
    constexpr auto sm80_flash_dtypes =
        array_of<at::ScalarType>(at::kHalf, at::kBFloat16);
    return check_tensor_dtype(params, sm80_flash_dtypes, debug);
  } else {
    constexpr auto default_flash_dtypes = array_of<at::ScalarType>(at::kHalf);
    return check_tensor_dtype(params, default_flash_dtypes, debug);
  }
}

TORCH_API bool can_use_mem_efficient_attention(sdp_params const& params, bool debug) {
#ifndef USE_MEM_EFF_ATTENTION
  TORCH_WARN_ONCE(!debug, "Torch was not compiled with memory efficient attention.");
  return false;
#endif
  // Constraints specific to mem efficient attention
  constexpr auto default_mem_efficient_dtypes =
      array_of<at::ScalarType>(at::kHalf, at::kFloat, at::kBFloat16);
  constexpr auto sm50_mem_efficient_dtypes =
      array_of<at::ScalarType>(at::kHalf, at::kFloat);

  //  Define gate functions that determine if a flash kernel can be ran
  constexpr auto constraints = array_of<bool (*)(sdp_params const&, bool)>(
      check_runtime_disabled_mem_efficient,
      check_mem_efficient_hardware_support,
      check_requires_grad_and_nested,
      check_tensor_shapes,
      check_batch_size_and_num_heads,
      check_head_dim_size_mem_efficient,
      check_for_seq_len_0_nested_tensor,
      check_nonzero_sequence_lengths,
      check_last_dim_stride_equals_1);
  for (auto& constraint : constraints) {
    if (!constraint(params, debug)) {
      return false;
    }
  }

  auto dprop = at::cuda::getCurrentDeviceProperties();
  if (dprop->major == 5) {
    return check_tensor_dtype(params, sm50_mem_efficient_dtypes, debug);
  }
  return check_tensor_dtype(params, default_mem_efficient_dtypes, debug);
}

SDPBackend select_sdp_backend(sdp_params const& kernel_params) {
  // This function defines the priority order of the different sdp backends
  // 1. Flash Attention
  // 2. Mem Efficient Attention
  // 3. Math fallback
  auto& ctx = at::globalContext();
  if (!ctx.userEnabledMathSDP() && !ctx.userEnabledFlashSDP() &&
      !ctx.userEnabledMemEfficientSDP()) {
    return SDPBackend::error;
  }
  // Get ideal kernel ordering
  const auto ordering = priority_order(kernel_params);

  // Because TORCHCHECK checks if condition is true we negate debug so that
  // The statements will be printed when debug is true
  bool print_debug = false;
  for (auto& backend : ordering) {
    switch (backend) {
      case SDPBackend::flash_attention:
        if (sdp::can_use_flash_attention(kernel_params, print_debug)) {
          return SDPBackend::flash_attention;
        }
        break;
      case SDPBackend::efficient_attention:
        if (sdp::can_use_mem_efficient_attention(kernel_params, print_debug)) {
          return SDPBackend::efficient_attention;
        }
        break;
      case SDPBackend::math:
        if (ctx.userEnabledMathSDP()) {
          return SDPBackend::math;
        }
        break;
      default:
        TORCH_CHECK(false, "Invalid backend");
    }
  }
  // If we have gotten to this point then two things have happened:
  // 1. use_flash_attention or use_mem_efficient did not satisfy the
  // constraints to be ran
  // 2. The user has explicitly disabled the math kernel
  // We then re-run the kernel checks with debug enabled to print out the
  // reason why the kernel was not selected

  print_debug = true;
  TORCH_WARN("Memory efficient kernel not used because:");
  sdp::can_use_mem_efficient_attention(kernel_params, print_debug);
  TORCH_WARN("Flash attention kernel not used because:");
  sdp::can_use_flash_attention(kernel_params, print_debug);
  TORCH_CHECK(!print_debug, "No available kernel.  Aborting execution.")
  return SDPBackend::error;
}

bool check_for_seq_len_1_nested_tensor(sdp_params const& params, bool debug) {
  // When this function is called we are assured that the nt is dim==4
  if (!params.query.is_nested()) {
    return true;
  }

  const auto nt_q_tensor_impl =
      at::native::get_nested_tensor_impl(params.query);
  const at::Tensor& sizes = nt_q_tensor_impl->get_nested_sizes();
  auto* sizes_ptr = sizes.data_ptr<int64_t>();
  const int64_t n_tensors = params.query.size(0);
  const int64_t size_tensor_stride = sizes.stride(0);

  // This is being called inside sdp with shape [batch, heads, {seq_len}, dim]
  for (const auto i : c10::irange(n_tensors)) {
    if (sizes_ptr[(i * size_tensor_stride) + 1] <= 1) {
      if (debug) {
        TORCH_WARN(
            "Packed projection for fused kernels does not support sequence_length <= 1");
      }
      return false;
    }
  }

  return true;
}

} // namespace sdp<|MERGE_RESOLUTION|>--- conflicted
+++ resolved
@@ -232,9 +232,6 @@
 }
 } // namespace
 
-<<<<<<< HEAD
-TORCH_API bool can_use_flash_attention(sdp_params const& params, bool debug) {
-=======
 
 bool check_flash_causal_non_square_seqlens(sdp_params const& params, bool debug) {
   // FlashAttention 2 updated the default mask meaning for causal in this PR:
@@ -252,8 +249,8 @@
   return true;
 }
 
-bool use_flash_attention(sdp_params const& params, bool debug) {
->>>>>>> 403fd5ab
+
+TORCH_API bool can_use_flash_attention(sdp_params const& params, bool debug) {
 #ifndef USE_FLASH_ATTENTION
   TORCH_WARN_ONCE(!debug, "Torch was not compiled with flash attention.");
   return false;
