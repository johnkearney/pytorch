name: mac-test

on:
  workflow_call:
    inputs:
      build-environment:
        required: true
        type: string
        description: Top-level label for what's being built/tested.
      test-matrix:
        required: true
        type: string
        description: JSON description of what test configs to run.
      sync-tag:
        required: false
        type: string
        default: ""
        description: |
          If this is set, our linter will use this to make sure that every other
          job with the same `sync-tag` is identical.
      python-version:
        required: false
        type: string
        default: "3.8"
        description: |
          The python version to be used. Will be 3.8 by default
      arch:
        required: true
        type: string
        description: |
          Contains the architecture to run the tests with
      timeout-minutes:
        required: false
        type: number
        default: 270
        description: |
          Set the maximum (in minutes) how long the workflow should take to finish

jobs:
  test:
    # Don't run on forked repos or empty test matrix
    if: github.repository_owner == 'pytorch' && toJSON(fromJSON(inputs.test-matrix).include) != '[]'
    # For setup-miniconda, see https://github.com/conda-incubator/setup-miniconda/issues/179
    # Also ensure that we always run with the right architecture
    defaults:
      run:
        shell: arch -arch ${{ inputs.arch }} bash -e -l {0}
    strategy:
      matrix: ${{ fromJSON(inputs.test-matrix) }}
      fail-fast: false
    runs-on: ${{ matrix.runner }}
    timeout-minutes: ${{ matrix.mem_leak_check == 'mem_leak_check' && 600 || inputs.timeout-minutes }}
    env:
      GIT_DEFAULT_BRANCH: ${{ github.event.repository.default_branch }}
      BUILD_ENVIRONMENT: ${{ inputs.build-environment }}
      TEST_CONFIG: ${{ matrix.config }}
      SHARD_NUMBER: ${{ matrix.shard }}
      NUM_TEST_SHARDS: ${{ matrix.num_shards }}
      PR_BODY: ${{ github.event.pull_request.body }}
      PYTORCH_RETRY_TEST_CASES: 1
      PYTORCH_OVERRIDE_FLAKY_SIGNAL: 1
    steps:
      - name: Clean up leftover processes on MacOS pet runner
        continue-on-error: true
        run: |
          for PROCESS in "python" "conda" "ninja" "clang"; do
            echo "Cleaning up all remaining ${PROCESS} process"
            pkill "${PROCESS}" || true
          done

      - name: Clean up disk space before running MacOS workflow
        uses: pytorch/test-infra/.github/actions/check-disk-space@main

      # [see note: pytorch repo ref]
      - name: Checkout PyTorch
        uses: pytorch/pytorch/.github/actions/checkout-pytorch@main

      - name: Download build artifacts
        uses: ./.github/actions/download-build-artifacts
        with:
          name: ${{ inputs.build-environment }}
          use-gha: true

      - name: Setup miniconda
        uses: pytorch/test-infra/.github/actions/setup-miniconda@main
        with:
          python-version: ${{ inputs.python-version }}
          environment-file: .github/requirements/conda-env-${{ runner.os }}-${{ runner.arch }}
          pip-requirements-file: .github/requirements/pip-requirements-${{ runner.os }}.txt

      - name: Start monitoring script
        id: monitor-script
        continue-on-error: true
        run: |
          ${CONDA_RUN} python3 -m tools.stats.monitor > usage_log.txt 2>&1 &
          echo "monitor-script-pid=${!}" >> "${GITHUB_OUTPUT}"

      - name: Parse ref
        id: parse-ref
        run: .github/scripts/parse_ref.py

      - name: Get workflow job id
        id: get-job-id
        uses: ./.github/actions/get-workflow-job-id
        if: always()
        with:
          github-token: ${{ secrets.GITHUB_TOKEN }}

      - name: Check for keep-going label and re-enabled test issues
        # This uses the filter-test-configs action because it conviniently
        # checks for labels and re-enabled test issues.  It does not actually do
        # any filtering.  All filtering is done in the build step.
        id: keep-going
        uses: ./.github/actions/filter-test-configs
        with:
          github-token: ${{ secrets.GITHUB_TOKEN }}
          test-matrix: ${{ inputs.test-matrix }}
          job-name: ${{ steps.get-job-id.outputs.job-name }}

      - name: Pre-process arm64 wheels
        if: inputs.build-environment == 'macos-12-py3-arm64'
        run: |
          # As wheels are cross-compiled they are reported as x86_64 ones
          ORIG_WHLNAME=$(ls -1 dist/*.whl); ARM_WHLNAME=${ORIG_WHLNAME/x86_64/arm64}; mv "${ORIG_WHLNAME}" "${ARM_WHLNAME}"

      - name: Set Test step time
        id: test-timeout
        shell: bash
        env:
          JOB_TIMEOUT: ${{ matrix.mem_leak_check == 'mem_leak_check' && 600 || inputs.timeout-minutes }}
        run: |
          echo "timeout=$((JOB_TIMEOUT-30))" >> "${GITHUB_OUTPUT}"

      - name: Test
        id: test
        timeout-minutes: ${{ fromJson(steps.test-timeout.outputs.timeout) }}
        env:
          PYTORCH_TEST_CUDA_MEM_LEAK_CHECK: ${{ matrix.mem_leak_check && '1' || '0' }}
          PYTORCH_TEST_RERUN_DISABLED_TESTS: ${{ matrix.rerun_disabled_tests && '1' || '0' }}
          CONTINUE_THROUGH_ERROR: ${{ steps.keep-going.outputs.keep-going }}
          PIP_REQUIREMENTS_FILE: .github/requirements/pip-requirements-${{ runner.os }}.txt
          GITHUB_REPOSITORY: ${{ github.repository }}
          GITHUB_WORKFLOW: ${{ github.workflow }}
          GITHUB_JOB: ${{ github.job }}
          GITHUB_RUN_ID: ${{ github.run_id }}
          GITHUB_RUN_NUMBER: ${{ github.run_number }}
          GITHUB_RUN_ATTEMPT: ${{ github.run_attempt }}
<<<<<<< HEAD
=======
          JOB_ID: ${{ steps.get-job-id.outputs.job-id }}
          JOB_NAME: ${{ steps.get-job-id.outputs.job-name }}
>>>>>>> b3308c48
          REENABLED_ISSUES: ${{ steps.keep-going.outputs.reenabled-issues }}
        run: |
          # shellcheck disable=SC1090
          set -ex

          arch

          if [[ -n "$CONDA_ENV" ]]; then
            # Use binaries under conda environment
            export PATH="$CONDA_ENV/bin":$PATH
          fi

          # Print out some information about the test environment
          which conda
          conda --version
          ${CONDA_RUN} which python3
          ${CONDA_RUN} python3 --version
          ${CONDA_RUN} which python
          ${CONDA_RUN} python --version

          ${CONDA_RUN} python3 -mpip install --no-index --no-deps dist/*.whl

          set +e
          pushd "${RUNNER_TEMP}"
          # Install pip dependencies if they are not found. This is to mitigate a peculiar
          # flaky missing dependencies on MacOS
          ${CONDA_RUN} python3 -c "import torch"
          RC=$?
          popd

          if [ "${RC}" -ne 0 ]; then
            ${CONDA_RUN} python3 -mpip install --ignore-installed -r "${PIP_REQUIREMENTS_FILE}"
          fi
          set -e

          ${CONDA_RUN} .ci/pytorch/macos-test.sh

      - name: Print remaining test logs
        shell: bash
        if: always() && steps.test.conclusion
        run: |
          cat test/**/*_toprint.log || true

      - name: Stop monitoring script
        if: always() && ${{ steps.monitor-script.outputs.monitor-script-pid }}
        continue-on-error: true
        env:
          MONITOR_SCRIPT_PID: ${{ steps.monitor-script.outputs.monitor-script-pid }}
        run: |
          kill "$MONITOR_SCRIPT_PID"

      - name: Upload test artifacts
        uses: ./.github/actions/upload-test-artifacts
        if: always() && steps.test.conclusion && steps.test.conclusion != 'skipped'
        with:
          use-gha: true
          file-suffix: ${{ github.job }}-${{ matrix.config }}-${{ matrix.shard }}-${{ matrix.num_shards }}-${{ matrix.runner }}_${{ steps.get-job-id.outputs.job-id }}

      - name: Clean up disk space
        if: always()
        continue-on-error: true
        uses: pytorch/test-infra/.github/actions/check-disk-space@main<|MERGE_RESOLUTION|>--- conflicted
+++ resolved
@@ -145,11 +145,8 @@
           GITHUB_RUN_ID: ${{ github.run_id }}
           GITHUB_RUN_NUMBER: ${{ github.run_number }}
           GITHUB_RUN_ATTEMPT: ${{ github.run_attempt }}
-<<<<<<< HEAD
-=======
           JOB_ID: ${{ steps.get-job-id.outputs.job-id }}
           JOB_NAME: ${{ steps.get-job-id.outputs.job-name }}
->>>>>>> b3308c48
           REENABLED_ISSUES: ${{ steps.keep-going.outputs.reenabled-issues }}
         run: |
           # shellcheck disable=SC1090
