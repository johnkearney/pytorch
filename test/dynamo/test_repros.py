--- conflicted
+++ resolved
@@ -934,7 +934,23 @@
         self.assertEqual(out_ref, out_test)
         self.assertEqual(y_ref, y_test)
 
-<<<<<<< HEAD
+    # https://github.com/pytorch/pytorch/issues/109053
+    def test_view_dtype_overload(self):
+        def f(x):
+            return x.view(torch.int32)
+
+        f_compiled = torch.compile(f, backend="aot_eager")
+
+        x1 = torch.ones(4, requires_grad=True)
+        out_ref = f(x1)
+        out_test = f_compiled(x1)
+        self.assertEqual(out_ref, out_test)
+
+        x2 = torch.ones(4, requires_grad=False)
+        out_ref = f(x2)
+        out_test = f_compiled(x2)
+        self.assertEqual(out_ref, out_test)
+
     # https://github.com/pytorch/pytorch/issues/90552
     def test_intermediate_leaf_requires_grad(self):
         def f(x):
@@ -949,24 +965,6 @@
         out.sum().backward()
         out_test.sum().backward()
         self.assertEqual(leaf.grad, leaf_test.grad)
-=======
-    # https://github.com/pytorch/pytorch/issues/109053
-    def test_view_dtype_overload(self):
-        def f(x):
-            return x.view(torch.int32)
-
-        f_compiled = torch.compile(f, backend="aot_eager")
-
-        x1 = torch.ones(4, requires_grad=True)
-        out_ref = f(x1)
-        out_test = f_compiled(x1)
-        self.assertEqual(out_ref, out_test)
-
-        x2 = torch.ones(4, requires_grad=False)
-        out_ref = f(x2)
-        out_test = f_compiled(x2)
-        self.assertEqual(out_ref, out_test)
->>>>>>> 9d3ad60d
 
     # See https://github.com/pytorch/pytorch/issues/97745
     def test_gan_repro_trying_to_backward_through_the_graph_a_second_time(self):
