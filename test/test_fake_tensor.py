--- conflicted
+++ resolved
@@ -573,44 +573,6 @@
         self.assertIs(t2.size(1).node.shape_env, t1.size(1).node.shape_env)
         self.assertEqual(str(t2.size(1)), str(t1.size(1)))
 
-<<<<<<< HEAD
-    def test_fake_parent(self):
-        shape_env = ShapeEnv()
-        mode1 = FakeTensorMode(shape_env=shape_env)
-        mode2 = FakeTensorMode(parent=mode1, shape_env=shape_env)
-        a = torch.randn(4)
-        a1 = mode1.from_tensor(a, dynamic_dims=[DimDynamic.DYNAMIC])
-        del a1
-        a2 = mode2.from_tensor(a)
-        self.assertTrue(free_symbols(a2.size(0)))
-        a2_dup = mode2.from_tensor(a)
-        self.assertIs(a2, a2_dup)
-        del a2
-        del a2_dup
-        a2 = mode2.from_tensor(a)
-        self.assertTrue(free_symbols(a2.size(0)))
-
-    def test_fake_parent_with_active_mode(self):
-        shape_env = ShapeEnv()
-        mode1 = FakeTensorMode(shape_env=shape_env)
-        mode2 = FakeTensorMode(parent=mode1, shape_env=shape_env)
-        a = torch.randn(4)
-        a1 = mode1.from_tensor(a, dynamic_dims=[DimDynamic.DYNAMIC])
-        with mode2:
-            a2 = mode2.from_tensor(a)
-        self.assertTrue(free_symbols(a2.size(0)))
-
-    def test_fake_of_fake_constant(self):
-        mode1 = FakeTensorMode()
-        mode2 = FakeTensorMode(parent=mode1)
-        # Should not segfault
-        with mode2:
-            x = torch.tensor([2])
-
-        self.assertEqual(x.constant, torch.tensor([2]))
-
-=======
->>>>>>> f9bf104c
     def checkMetaProps(self, t1, t2):
         prims.utils.compare_tensor_meta(t1, t2, check_strides=True)
 
