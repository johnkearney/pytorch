import contextlib
import gc
import sys
import io
import math
import tempfile
import time
import threading
import unittest
import warnings
from copy import deepcopy
from collections import OrderedDict
from itertools import product
from operator import mul
from functools import reduce
import torch
import json

# TODO: remove this global setting
# Autograd tests use double as the default dtype
torch.set_default_dtype(torch.double)

from torch import nn
from torch._six import inf, nan, istuple
from torch.autograd.gradcheck import gradgradcheck, gradcheck
from torch.autograd.function import once_differentiable
from torch.autograd.profiler import (profile, format_time, EventList,
                                     FunctionEvent, FunctionEventAvg,
                                     record_function, emit_nvtx)
import torch.autograd.functional as autogradF
from torch.utils.checkpoint import checkpoint
from torch.testing._internal.common_utils import (TEST_MKL, TEST_WITH_ROCM, TestCase, run_tests, skipIfNoLapack,
                                                  suppress_warnings, slowTest,
                                                  load_tests, random_symmetric_matrix,
                                                  IS_WINDOWS, IS_MACOS, CudaMemoryLeakCheck)
from torch.autograd import Variable, Function, detect_anomaly
from torch.autograd.function import InplaceFunction
from torch.testing import randn_like
from torch.testing._internal.common_methods_invocations import (method_tests,
                                                                create_input, unpack_variables,
                                                                EXCLUDE_FUNCTIONAL, EXCLUDE_GRADCHECK,
                                                                EXCLUDE_GRADGRADCHECK,
                                                                EXCLUDE_GRADGRADCHECK_BY_TEST_NAME,
                                                                exclude_tensor_method,
                                                                mask_not_all_zeros,
                                                                S)
from torch.testing._internal.common_device_type import (instantiate_device_type_tests, skipCUDAIfRocm,
                                                        onlyCPU, onlyCUDA, dtypes, dtypesIfCUDA,
                                                        deviceCountAtLeast, skipCUDAIfCudnnVersionLessThan,
                                                        skipCUDAIf)

_END_SENTINEL = object()

def getattr_qualified(obj, qname, default=None):
    """ Like getattr but works with qualified names

    e.g. getattr(torch, 'fft.rfft')
    """
    path = qname.split('.')
    if len(path) > 1 and path[0] == 'fft':
        import torch.fft  # noqa: F401

    for name in path:
        obj = getattr(obj, name, _END_SENTINEL)
        if obj is _END_SENTINEL:
            return default
    return obj

# load_tests from common_utils is used to automatically filter tests for
# sharding on sandcastle. This line silences flake warnings
load_tests = load_tests

import pickle

PRECISION = 1e-4


@contextlib.contextmanager
def backward_engine(engine):
    _prev_engine = Variable._execution_engine
    Variable._execution_engine = engine()
    try:
        yield
    finally:
        Variable._execution_engine = _prev_engine


def graph_desc(fn):
    if fn is None:
        return 'None'
    result = type(fn).__name__ + '('
    next_functions = fn.next_functions
    for next_fn, _ in next_functions:
        result += graph_desc(next_fn)
        result += ', '
    if next_functions:
        result = result[:-2]
    return result + ')'


class TestAutograd(TestCase):

    def _function_test(self, cls):
        x = torch.randn(5, 5, requires_grad=True)
        y = torch.randn(5, 5, requires_grad=True)
        result = cls.apply(x, 2, y)
        go = torch.ones((), requires_grad=True)
        result.sum().backward(go, create_graph=True)

        self.assertEqual(x.grad, y + torch.ones(5, 5))
        self.assertEqual(y.grad, x + torch.ones(5, 5) * 2)
        self.assertIsNotNone(x.grad.grad_fn)
        self.assertIsNotNone(y.grad.grad_fn)

        return x, y

    def test_function(self):
        class MyFunction(Function):

            @staticmethod
            def forward(ctx, tensor1, pyscalar, tensor2):
                ctx.pyscalar = pyscalar
                ctx.save_for_backward(tensor1, tensor2)
                return tensor1 + pyscalar * tensor2 + tensor1 * tensor2

            @staticmethod
            def backward(ctx, grad_output):
                var1, var2 = ctx.saved_tensors
                # NOTE: self is the test case here
                self.assertIsInstance(var1, torch.Tensor)
                self.assertIsInstance(var2, torch.Tensor)
                self.assertIsInstance(grad_output, torch.Tensor)
                return (grad_output + grad_output * var2, None,
                        grad_output * ctx.pyscalar + grad_output * var1)

        x, y = self._function_test(MyFunction)

        x_grad_desc = graph_desc(x.grad.grad_fn)
        y_grad_desc = graph_desc(y.grad.grad_fn)
        self.assertExpected(x_grad_desc, "x_grad_desc")
        self.assertExpected(y_grad_desc, "y_grad_desc")

    def test_once_differentiable(self):
        class MyFunction(Function):

            @staticmethod
            def forward(ctx, tensor1, pyscalar, tensor2):
                ctx.pyscalar = pyscalar
                ctx.save_for_backward(tensor1, tensor2)
                return tensor1 + pyscalar * tensor2 + tensor1 * tensor2

            @staticmethod
            @once_differentiable
            def backward(ctx, grad_output):
                self.assertFalse(torch.is_grad_enabled())
                t1, t2 = ctx.saved_tensors
                return (grad_output + grad_output * t2, None,
                        grad_output * ctx.pyscalar + grad_output * t1)

        x, y = self._function_test(MyFunction)
        self.assertEqual(graph_desc(x.grad.grad_fn),
                         'CopyBackwards(None, Error(AccumulateGrad(), None, AccumulateGrad()))')
        self.assertEqual(graph_desc(y.grad.grad_fn),
                         'CopyBackwards(None, Error(AccumulateGrad(), None, AccumulateGrad()))')

    def test_function_returns_input(self):
        class MyFunction(Function):
            @staticmethod
            def forward(ctx, x):
                return x

            @staticmethod
            def backward(ctx, grad):
                return grad * 2

        for shape in [(1,), ()]:
            v = torch.ones(shape, requires_grad=True)
            MyFunction.apply(v).backward()
            self.assertEqual(v.grad, torch.full(shape, 2.))

            with torch.no_grad():
                v.grad.zero_()
            MyFunction.apply(v.clone()).backward()
            self.assertEqual(v.grad, torch.full(shape, 2.))

    def test_function_returns_undefined_tensor(self):
        class MyFunction(Function):
            @staticmethod
            def forward(ctx, x):
                return x * 2

            @staticmethod
            def backward(ctx, grad):
                return None

        # Test that undefined tensors returned from custom backward function
        # are propagated as undefined and not tensor full of zeroes
        x = torch.ones(1, requires_grad=True)

        MyFunction.apply(x).backward()
        self.assertIsNone(x.grad)

        MyFunction.apply(x ** 2).backward()
        self.assertIsNone(x.grad)

        MyFunction.apply(x).sum().backward()
        self.assertIsNone(x.grad)

        self.assertIsNone(torch.autograd.grad(MyFunction.apply(x), x, allow_unused=True)[0])

    def test_materialize_grads(self):
        class MyFunction(Function):
            @staticmethod
            def forward(ctx, x):
                return x

            @staticmethod
            def backward(ctx, grad):
                self.assertEqual(grad, torch.zeros(1))
                return grad

        x = torch.ones(1, requires_grad=True)
        torch._C._functions.UndefinedGrad()(MyFunction.apply(x)).backward()

    def test_dont_materialize_grads(self):
        class MyFunction(Function):
            @staticmethod
            def forward(ctx, x):
                ctx.set_materialize_grads(False)
                return x

            @staticmethod
            def backward(ctx, grad):
                self.assertIsNone(grad)
                return grad

        x = torch.ones(1, requires_grad=True)
        torch._C._functions.UndefinedGrad()(MyFunction.apply(x)).backward()

    def test_legacy_function_deprecation_exception(self):
        # Trigger exception
        class MyFunction(Function):
            def forward(self, x):
                return x

            def backward(self, grad_output):
                return grad_output

        # Check exception occurs
        with self.assertRaisesRegex(
                RuntimeError,
                'Legacy autograd function with non-static forward method is deprecated'):
            MyFunction()(torch.randn(3, 4))

    class SimulateBackwardError(Function):

        @staticmethod
        def forward(ctx, input):
            return input.clone()

        @staticmethod
        @once_differentiable
        def backward(ctx, input):
            raise Exception("Simulate error on backward pass")

    def test_custom_function_exception(self):

        t1 = torch.rand((3, 3), requires_grad=True)
        t2 = torch.rand((3, 3), requires_grad=True)

        tmp = (t1 + t2) * (t1 + t2)
        t3 = TestAutograd.SimulateBackwardError.apply(tmp)
        with self.assertRaisesRegex(Exception, "Simulate error on backward pass"):
            t3.sum().backward()

    def test_invalid_gradients(self):
        class MyFunction(Function):
            @staticmethod
            def forward(ctx, x):
                return x * 2

            @staticmethod
            def backward(ctx, grad_output):
                return torch.randn(10, dtype=torch.float)

        with self.assertRaisesRegex(RuntimeError, 'expected shape'):
            input = torch.randn(5, 5, dtype=torch.float, requires_grad=True)
            MyFunction.apply(input).sum().backward()

    def test_accumulate_grad(self):
        grad_output = torch.ones(5, 5)

        def compute_grad(create_graph):
            x = torch.randn(5, 5, requires_grad=True)
            y = x + 2
            y.backward(grad_output, retain_graph=True)
            x_grad = x.grad
            x_grad_clone = x.grad.clone()
            y.backward(grad_output, create_graph=create_graph)
            return x_grad, x_grad_clone

        # Accumulate in-place when create_graph is False
        x_grad, x_grad_clone = compute_grad(create_graph=False)
        self.assertEqual(x_grad, x_grad_clone * 2)

        # Accumulate out-of-place when create_graph is False
        x_grad, x_grad_clone = compute_grad(create_graph=True)
        self.assertEqual(x_grad, x_grad_clone)

    def test_accumulate_grad_tensor_reference(self):
        def _test_grad_tensor(params_grad_tensor, backward_grad_tensor, should_preserve_reference, create_graph):
            params = torch.tensor([1.5, 1.5]).requires_grad_()
            params.grad = params_grad_tensor
            grad_saved = params.grad
            params.backward(backward_grad_tensor, create_graph=create_graph)
            self.assertEqual(id(grad_saved) == id(params.grad), should_preserve_reference)

        for create_graph in (False, True):
            # Accumulate dense gradient to sparse gradient will change the `params.grad` reference
            _test_grad_tensor(
                torch.sparse_coo_tensor(torch.tensor([[1, 1]]).long(), torch.tensor([1., 1.])),
                torch.tensor([1.5, 1.5]),
                False,  # never accumulates in-place
                create_graph)

            # Accumulate dense gradient to dense gradient will preserve the `params.grad` reference,
            # but only if create_graph=False.
            _test_grad_tensor(
                torch.tensor([1.5, 1.5]),
                torch.tensor([1.5, 1.5]),
                not create_graph,
                create_graph)

            # Accumulate sparse gradient to sparse gradient will preserve the `params.grad` reference,
            # but only if create_graph=False.
            _test_grad_tensor(
                torch.sparse_coo_tensor(torch.tensor([[1, 1]]).long(), torch.tensor([1., 1.])),
                torch.sparse_coo_tensor(torch.tensor([[1, 1]]).long(), torch.tensor([1., 1.])),
                not create_graph,
                create_graph)

    @skipIfNoLapack
    def test_slogdet_sign(self):
        a = torch.randn(3, 3, requires_grad=True)
        s, logdet = a.slogdet()

        # test that sign should not require grad
        self.assertFalse(s.requires_grad)

        # test that backward through computation involving sign works
        def sign_mul_logdet(mat):
            s, logdet = mat.slogdet()
            return s * logdet

        u, s, v = a.detach().svd()
        s.abs_().clamp_(0.0001)
        for sign in (-1, 1):
            s[-1] = sign
            mat = torch.chain_matmul(u, s.diag(), v.t()).requires_grad_()
            gradcheck(sign_mul_logdet, mat)
            gradgradcheck(sign_mul_logdet, mat)

    def test_sum_to_with_empty_dim_grad(self):
        a = torch.rand(4, 0, requires_grad=True)
        b = torch.rand(4, 1, requires_grad=True)
        c = a + b
        assert c.shape == (4, 0)
        c.sum().backward()

        self.assertEqual(b.grad, torch.zeros(4, 1))
        self.assertEqual(a.grad, torch.zeros(4, 0))

    def test_hessian_vector(self):
        x = torch.randn(2, 2, requires_grad=True)
        y = torch.randn(2, 2, requires_grad=True)

        z = x ** 2 + y * x + y ** 2
        z.backward(torch.ones(2, 2), create_graph=True)

        with torch.no_grad():
            x_grad = 2 * x + y
            y_grad = x + 2 * y
        self.assertEqual(x.grad, x_grad)
        self.assertEqual(y.grad, y_grad)

        grad_sum = 2 * x.grad + y.grad
        grad_sum.backward(torch.ones(2, 2))
        x_hv = torch.ones(2, 2) * 5
        y_hv = torch.ones(2, 2) * 4
        self.assertEqual(x.grad, x_grad + x_hv)
        self.assertEqual(y.grad, y_grad + y_hv)

    def test_grad(self):
        x = torch.randn(2, 2, requires_grad=True)
        y = torch.randn(2, 2, requires_grad=True)
        z = x ** 2 + y * x + y ** 2
        z.backward(torch.ones(2, 2), create_graph=True)

        x_grad = 2 * x + y
        y_grad = x + 2 * y
        self.assertEqual(x.grad, x_grad)
        self.assertEqual(y.grad, y_grad)

        grad_sum = 2 * x.grad + y.grad
        x_hv = torch.autograd.grad(
            outputs=[grad_sum], grad_outputs=[torch.ones(2, 2)],
            inputs=[x], create_graph=True)
        expected_x_hv = torch.ones(2, 2) * 5
        expected_y_hv = torch.ones(2, 2) * 4

        self.assertEqual(x_hv[0], expected_x_hv)
        self.assertEqual(x.grad, x_grad)
        self.assertEqual(y.grad, y_grad)

        # Test that grad_outputs and outputs have the same shape
        grad_out = torch.ones(2)
        try:
            torch.autograd.grad(
                outputs=[grad_sum], grad_outputs=[grad_out],
                inputs=[x], create_graph=True)
            self.assertFail()
        except RuntimeError as error:
            self.assertEqual(str(error), "Mismatch in shape: grad_output[0] has a shape of "
                             + str(grad_out.shape) + " and output[0] has a shape of "
                             + str(grad_sum.shape) + ".")

    def test_grad_nonleaf(self):
        x_init = torch.randn(2, 2, requires_grad=True)
        x = x_init
        y = torch.randn(2, 2, requires_grad=True)
        grad_output = torch.ones(2, 2)

        def fn(x):
            return x ** 2 + y * x + y ** 2

        for _ in range(5):
            grad_x, = torch.autograd.grad(
                fn(x), x, grad_outputs=grad_output, create_graph=True)

            grad_x_expected = 2 * x + y
            self.assertIsNone(y.grad)
            self.assertIsNone(x.grad)
            self.assertEqual(grad_x, grad_x_expected)

            x = x + 0.05 * grad_x

        val_init = fn(x_init).sum()
        val_final = fn(x).sum()
        self.assertGreater(val_final, val_init)

        x.backward(grad_output)
        self.assertIsNotNone(y.grad)
        self.assertIsNotNone(x_init.grad)

    def test_grad_nonleaf_many_outputs(self):
        # This checks an edge case for function callbacks
        # We want to capture two grads of a function, but can only
        # register a single callback.
        x = torch.randn(4, 2, requires_grad=True)
        a, b = x.chunk(2)

        def hook(*grads):
            hook_called[0] = True
        hook_called = [False]
        x.register_hook(hook)

        go = torch.randn(2, 2)
        grad_a, grad_b = torch.autograd.grad(
            (a + 2 * b), [a, b], grad_outputs=go, create_graph=True)

        self.assertEqual(grad_a, go)
        self.assertEqual(grad_b, go * 2)
        self.assertFalse(hook_called[0])
        self.assertIsNone(x.grad)

    def test_grad_nonleaf_register_hook(self):
        # This checks an edge case for register_hook.
        # We want to capture grad of a nonleaf tensor,
        # but avoid segfault during backward of other nonleaf tensors
        x = torch.randn(5, requires_grad=True)
        x_list = x.unbind()

        x0 = x_list[0]
        hook_results = [None]

        def hook(grad):
            hook_results[0] = grad
        x0.register_hook(hook)

        x_list[0].backward()
        self.assertEqual(hook_results[0], torch.tensor(1.))
        expected_grad = torch.tensor([1., 0, 0, 0, 0])
        self.assertEqual(x.grad, expected_grad)
        self.assertIsNone(x_list[0].grad)

        for i in range(1, 5, 1):
            x_list[i].backward()
            self.assertEqual(hook_results[0], None)
            expected_grad[i] = 1.0
            self.assertEqual(x.grad, expected_grad)
            self.assertIsNone(x_list[i].grad)

    def test_hook_with_no_name(self):
        # Create a hook that do not have a __name__ attribute
        class MyHookClass:
            def __call__(self, grad):
                return grad.clone()

        x = torch.randn(5, requires_grad=True).clone()
        x.register_hook(MyHookClass())
        x.sum().backward()
        # Should run fine

    def test_sharded_grad(self):
        leaves = [torch.zeros(5, 5, requires_grad=True) for _ in range(10)]
        intermediates = [l * i + l * l for i, l in enumerate(leaves)]
        loss = sum(v * i for i, v in enumerate(intermediates)).sum()

        # define a helper for dividing intermediates into groups
        def group(l, group_size):
            return (l[i:i + group_size] for i in range(0, len(l), group_size))

        # Compute the d loss / d intermediates in chunks of shard_size
        shard_size = 2
        d_intermediates = [d_i for intermediates_batch in group(intermediates, shard_size)
                           for d_i in torch.autograd.grad(loss, intermediates_batch)]
        # Compute rest of backward pass
        torch.autograd.backward(intermediates, d_intermediates)

        for i, l in enumerate(leaves):
            self.assertEqual(l.grad, i * i * (1 + l))

    def test_backward_badcalls(self):
        x = torch.ones(1)
        with self.assertRaisesRegex(RuntimeError, 'does not require grad'):
            x.backward()

    def test_grad_badcalls(self):
        x = torch.ones(1)
        y = x ** 2
        with self.assertRaisesRegex(RuntimeError, 'does not require grad'):
            torch.autograd.grad(x, y)
        with self.assertRaisesRegex(RuntimeError, 'does not require grad'):
            torch.autograd.grad(y, x)

        x = torch.ones(1, requires_grad=True)
        y = x ** 2
        torch.autograd.grad(y, x)  # this should succeed now

    def test_grad_fn_badcalls(self):
        error_regex = 'expected .* arguments, got .* instead'
        x = torch.ones(1, requires_grad=True)
        y = x ** 2
        with self.assertRaisesRegex(TypeError, error_regex):
            y.grad_fn(x.detach(), x.detach())  # too many
        with self.assertRaisesRegex(TypeError, error_regex):
            y.grad_fn()  # too few

        y.grad_fn(x.detach())  # this should succeed

    def test_grad_unreachable(self):
        x = torch.ones(1, requires_grad=True)
        y = torch.ones(1, requires_grad=True)
        # Make sure x and y have grad accumulators allocated
        z = x * 2
        w = y * 2

        grad_x, grad_y = torch.autograd.grad(x * 2, [x, y], allow_unused=True)
        self.assertEqual(grad_x, x * 2)
        self.assertIsNone(grad_y)

        # This is slightly different than the case above, because z doesn't even
        # have a grad accumulator allocated.
        z = torch.ones(1, requires_grad=True)
        grad_x, grad_z = torch.autograd.grad(x * 2, [x, z], allow_unused=True)
        self.assertEqual(grad_x, x * 2)
        self.assertIsNone(grad_z)

        # allow_unused=False, but grads contains None inside, should throw
        with self.assertRaisesRegex(RuntimeError,
                                    "Set allow_unused=True"):
            grad_x, grad_y = torch.autograd.grad(x * 2, [x, y], allow_unused=False)

    def test_hooks(self):
        x = torch.ones(5, 5, requires_grad=True)
        y = torch.ones(5, 5) * 4
        y.requires_grad_(True)

        counter = [0]

        def bw_hook(inc, grad):
            self.assertIsInstance(grad, torch.Tensor)
            counter[0] += inc

        z = x ** 2 + x * 2 + x * y + y
        x.register_hook(lambda *args: bw_hook(0, *args))
        test = z.register_hook(lambda *args: bw_hook(1, *args))
        z.backward(torch.ones(5, 5), retain_graph=True)
        self.assertEqual(counter[0], 1)

        test2 = z.register_hook(lambda *args: bw_hook(2, *args))
        z.backward(torch.ones(5, 5), retain_graph=True)
        self.assertEqual(counter[0], 4)

        test2.remove()
        z.backward(torch.ones(5, 5), retain_graph=True)
        self.assertEqual(counter[0], 5)

        def bw_hook_modify(grad):
            return grad.mul(2)

        test.remove()
        z.register_hook(bw_hook_modify)
        with torch.no_grad():
            y.grad.zero_()
        z.backward(torch.ones(5, 5), retain_graph=True)
        self.assertEqual(y.grad, (x + 1) * 2)

        y.register_hook(bw_hook_modify)
        with torch.no_grad():
            y.grad.zero_()
        z.backward(torch.ones(5, 5))
        self.assertEqual(y.grad, (x + 1) * 4)

    def test_hooks_cpp(self):
        # Tests hooks for autograd function implemented in C++
        bn = torch.nn.BatchNorm1d(5, affine=False)
        bn.eval()

        counter = [0]

        def bw_hook(grad):
            counter[0] += 1
            return grad * 2

        x = torch.ones(5, 5, requires_grad=True)
        z = bn(x)
        z.register_hook(bw_hook)
        z.sum().backward()

        self.assertEqual(counter[0], 1, msg='bw_hook not called')
        self.assertEqual(x.grad, torch.ones(5, 5) * 2, atol=1e-5, rtol=0)

    def test_hook_none(self):
        # WARNING: this is a test for autograd internals.
        # You should never have to use such things in your code.
        class NoneGradientFunction(Function):
            @staticmethod
            def forward(ctx, x, y):
                assert ctx.needs_input_grad[0]
                assert not ctx.needs_input_grad[1]
                return x, y

            @staticmethod
            def backward(ctx, grad_x, grad_y):
                return grad_x, None

        was_called = [False]

        def hook(grad):
            self.assertIsNotNone(grad)
            was_called[0] = True

        x = torch.randn(5, 5, requires_grad=True)
        y = torch.randn(5, 5)
        rx, ry = NoneGradientFunction.apply(x, y)
        rx.register_hook(hook)
        ry.register_hook(hook)
        sum(rx, ry).sum().backward()
        self.assertTrue(was_called[0])

    def test_retain_grad(self):
        input = torch.rand(1, 3, requires_grad=True)
        h1 = input * 3
        out = (h1 * h1).sum()

        # It should be possible to call retain_grad() multiple times
        h1.retain_grad()
        h1.retain_grad()

        # Gradient should be accumulated
        out.backward(retain_graph=True)
        self.assertEqual(h1 * 2, h1.grad)
        out.backward(retain_graph=True)
        self.assertEqual(h1 * 4, h1.grad)

        with torch.no_grad():
            input.grad.zero_()
        # It should be a no-op for leaves
        input.retain_grad()
        input.retain_grad()
        out.backward()
        self.assertEqual(input * 18, input.grad)

    def test_retain_grad_cycle(self):
        import gc
        import weakref
        counter = [0]
        refs = [None]

        x = torch.ones(5, 5, requires_grad=True)

        def run_test():
            y = x * 2
            y.retain_grad()

            def inc(*args):
                counter[0] += 1
            refs[0] = weakref.ref(y, inc)
            return y / 2

        z = run_test()
        gc.collect()
        self.assertIsNone(refs[0]())
        self.assertEqual(counter[0], 1)
        z.sum().backward()

    def test_backward(self):
        v = torch.randn(5, 5, requires_grad=True)
        x = torch.randn(5, 5, requires_grad=True)
        y = (torch.rand(5, 5) + 0.1).requires_grad_(True)
        z = torch.randn(5, 5, requires_grad=True)
        grad_output = torch.randn(5, 5)

        v.backward(grad_output)
        self.assertEqual(v.grad, grad_output)

        a = x + (y * z) + 4 * z ** 2 * x / y
        a.backward(grad_output)
        x_grad = 4 * z.pow(2) / y + 1
        y_grad = z - 4 * x * z.pow(2) / y.pow(2)
        z_grad = 8 * x * z / y + y
        self.assertEqual(x.grad, x_grad * grad_output)
        self.assertEqual(y.grad, y_grad * grad_output)
        self.assertEqual(z.grad, z_grad * grad_output)

    def test_sparse_backward(self):
        class FixedGradientFunction(Function):
            @staticmethod
            def forward(ctx, x, grad_x):
                ctx.save_for_backward(grad_x)
                return x

            @staticmethod
            def backward(ctx, grad_x):
                saved_grad_x, = ctx.saved_tensors
                return saved_grad_x, None

        size = torch.Size([6, 3, 2])
        i1 = torch.LongTensor([
            [0, 3, 4],
            [0, 2, 2],
        ])
        v1 = torch.DoubleTensor([[1, 2], [4, 5], [7, 8]])
        sparse_grad1 = torch.sparse.DoubleTensor(i1, v1, size)
        i2 = torch.LongTensor([
            [0, 1, 3, 4],
            [0, 1, 2, 2],
        ])
        v2 = torch.DoubleTensor([[1, 2], [4, 3], [4, 5], [7, 8]])
        sparse_grad2 = torch.sparse.DoubleTensor(i2, v2, size)
        dense_grad = torch.rand(size).double()
        fn = FixedGradientFunction

        # sparse first
        x = torch.randn(size, requires_grad=True)
        (fn.apply(x, sparse_grad1) + fn.apply(x, dense_grad) + fn.apply(x, sparse_grad2)).sum().backward()
        self.assertEqual(x.grad, dense_grad + sparse_grad1 + sparse_grad2)
        # dense first
        x = torch.randn(size, requires_grad=True)
        (fn.apply(x, dense_grad) + fn.apply(x, sparse_grad1) + fn.apply(x, sparse_grad2)).sum().backward()
        self.assertEqual(x.grad, dense_grad + sparse_grad1 + sparse_grad2)
        # sparse only
        x = torch.randn(size, requires_grad=True)
        (fn.apply(x, sparse_grad1) + fn.apply(x, sparse_grad2)).sum().backward()
        self.assertEqual(x.grad, sparse_grad1 + sparse_grad2)

    def test_sparse_mm_backward(self):
        size = (3, 3)
        sparse = torch.sparse_coo_tensor(size, requires_grad=True)
        dense = torch.randn(size, requires_grad=True)

        z = sparse.mm(dense)
        with self.assertRaisesRegex(RuntimeError,
                                    "calculating the gradient of a sparse Tensor argument to mm is not supported."):
            z.sum().backward()

        z = dense.addmm(sparse, dense)
        with self.assertRaisesRegex(RuntimeError,
                                    "calculating the gradient of a sparse Tensor argument to mm is not supported."):
            z.sum().backward()


    def test_multi_backward(self):
        x = torch.randn(5, 5, requires_grad=True)
        y = torch.randn(5, 5, requires_grad=True)

        q = torch.randn(5, 5, requires_grad=True)

        a = torch.randn(5, 5, requires_grad=True)
        b = torch.randn(5, 5, requires_grad=True)

        q2 = q * 2
        z = x + y + q2
        c = a * b + q2
        grad_z = torch.randn(5, 5)
        grad_c = torch.randn(5, 5)
        torch.autograd.backward([z, c], [grad_z, grad_c])

        self.assertEqual(x.grad, grad_z)
        self.assertEqual(y.grad, grad_z)
        self.assertEqual(a.grad, grad_c * b)
        self.assertEqual(b.grad, grad_c * a)
        self.assertEqual(q.grad, (grad_c + grad_z) * 2)

    def test_multi_backward_no_grad(self):
        x = torch.randn(5, 5, requires_grad=True)
        y = torch.randn(5, 5, requires_grad=False)

        z = x + y
        q = y * 2

        # NB: we currently raise an exception if any arguments to backwards
        # have requires_grad=False and don't have a grad_fn. We may want to
        # relax that check to a warning.
        def call_backwards():
            torch.autograd.backward([z, q], [torch.ones(5, 5), torch.ones(5, 5)])
        self.assertRaises(RuntimeError, call_backwards)

    def test_dependent_backward(self):
        x = torch.randn(10, requires_grad=True)
        y = x ** 2
        z = y ** 3

        go_y = torch.randn(10)
        go_z = torch.randn(10)
        torch.autograd.backward([y, z], [go_y, go_z])

        xd = x
        self.assertEqual(x.grad, 2 * xd * go_y + 6 * xd.pow(5) * go_z)

    def test_save_output_nr(self):
        x = torch.randn(10, requires_grad=True)

        class MultiOutputFn(Function):
            @staticmethod
            def forward(ctx, x):
                return x[:5], x[5:]

            @staticmethod
            def backward(ctx, *grad):
                return torch.cat(grad)

        a, b = MultiOutputFn.apply(x)
        self.assertEqual(b.output_nr, 1)

        class TestFn(Function):
            @staticmethod
            def forward(ctx, b):
                ctx.save_for_backward(b)
                return b * 2

            @staticmethod
            def backward(ctx, grad_b):
                b, = ctx.saved_tensors
                self.assertEqual(b.output_nr, 1)

        TestFn.apply(b).sum().backward()

    def test_free_deep_graph(self):
        def scope():
            depth = 150000
            x = torch.randn(1, requires_grad=True)
            y = x.clone()

            # build a "chain" computation graph
            for _ in range(depth):
                y = y + y * 0.000001

            # graph deletion occurs when the above locals go out of scope.
            # In this case `del y` will trigger it but it's easier to leave
            # it to Python to delete the locals.

        # Should not stack overflow
        scope()

    def test_free_deep_graph_complicated(self):
        def scope():
            depth = 100000
            randchoice = torch.randint(2, [depth, 2])
            x = torch.randn(1, requires_grad=True)
            y = x.clone()

            # Hold the two previous values
            prev_values = [None, None]

            # Build a "chain with skip connections" graph
            for _ in range(depth):
                prev_tensors = [tensor for tensor in prev_values[:-1]
                                if tensor is not None]
                prev_values.append(y)
                prev_values.pop(0)

                # Definitely pick one tensor to add
                y += y * 0.000001

                # Possibly add other tensors
                nprev = len(prev_tensors)
                if nprev == 2:
                    y += randchoice[depth].mul(torch.cat(prev_tensors)).sum()

            # graph deletion occurs when the above locals go out of scope.

        # Should not stack overflow
        scope()

    def test_free_deep_graph_pyfunction(self):
        class MyOp(Function):
            @staticmethod
            def forward(ctx, tensor1, tensor2):
                return tensor1 + tensor2

            @staticmethod
            def backward(ctx, grad_output):
                return grad_output, grad_output

        def scope():
            depth = 150000
            x = torch.randn(1, requires_grad=True)
            y = x.clone()

            # build deeply nested computation graph
            for _ in range(depth):
                y = MyOp.apply(y, y)

            # graph deletion occurs when the above locals go out of scope.

        # Should not stack overflow
        scope()

    def test_no_unnecessary_save(self):
        # If we kept x in the derivative Function of x * 2 we would
        # get an error in the backward that would complain that we've
        # modified x, which was needed for gradient computation.
        # Since we should elide unnecessary saves, this test should pass.
        mu = torch.ones(1, requires_grad=True)
        x = torch.empty(1)
        loss = 0
        for i in range(3):
            x.detach_()
            x.copy_(mu + i)
            ft = torch.tensor([float(i)])
            multiplied = x * ft
            s = multiplied.sum()
            loss += s
        loss.backward()

    def test_no_grad(self):
        x = torch.ones(5, 5, requires_grad=True)
        y = torch.ones(5, 5) * 4
        with torch.no_grad():
            w = x + y

        @torch.no_grad()
        def adder(x, y):
            return x + y

        z = adder(x, y)

        self.assertFalse(w.requires_grad)
        self.assertRaises(RuntimeError, lambda: w.backward(torch.ones(5, 5)))
        self.assertIsNone(w.grad_fn)
        self.assertFalse(z.requires_grad)
        self.assertRaises(RuntimeError, lambda: z.backward(torch.ones(5, 5)))
        self.assertIsNone(z.grad_fn)

        # test nested decorator and with-statement on no_grad
        with torch.no_grad():
            self.assertFalse(torch.is_grad_enabled())
            w = adder(x, y)
            self.assertFalse(torch.is_grad_enabled())

    def test_set_grad_generator_functions(self):
        @torch.no_grad()
        def gen_no_grad():
            for i in range(10):
                self.assertEqual(torch.is_grad_enabled(), False)
                yield i

        with torch.enable_grad():
            for _ in gen_no_grad():
                self.assertEqual(torch.is_grad_enabled(), True)

        @torch.enable_grad()
        def gen_enable_grad():
            for i in range(10):
                self.assertEqual(torch.is_grad_enabled(), True)
                yield i

        with torch.no_grad():
            for _ in gen_enable_grad():
                self.assertEqual(torch.is_grad_enabled(), False)

    def test_set_grad_generator_functions_recursive(self):
        # enable_grad_decorator_recursive and no_grad_decorator_recursive call each other
        # recursively, to ensure that the decorators preserve the caller's setting
        @torch.enable_grad()
        def enable_grad_decorator_recursive(depth):
            self.assertTrue(torch.is_grad_enabled())
            if depth > 0:
                no_grad_decorator_recursive(depth - 1)
                self.assertTrue(torch.is_grad_enabled())

        @torch.no_grad()
        def no_grad_decorator_recursive(depth):
            self.assertFalse(torch.is_grad_enabled())
            if depth > 0:
                enable_grad_decorator_recursive(depth - 1)
                self.assertFalse(torch.is_grad_enabled())

        # enable_grad_context_manager_recursive and no_grad_context_manager_recursive call
        # each other recursively, to ensure that the decorators preserve the caller's setting
        def enable_grad_context_manager_recursive(depth):
            with torch.enable_grad():
                self.assertTrue(torch.is_grad_enabled())
                if depth > 0:
                    no_grad_context_manager_recursive(depth - 1)
                    self.assertTrue(torch.is_grad_enabled())

        def no_grad_context_manager_recursive(depth):
            with torch.no_grad():
                self.assertFalse(torch.is_grad_enabled())
                if depth > 0:
                    enable_grad_context_manager_recursive(depth - 1)
                    self.assertFalse(torch.is_grad_enabled())

        with torch.enable_grad():
            self.assertTrue(torch.is_grad_enabled())
            enable_grad_decorator_recursive(10)
            self.assertTrue(torch.is_grad_enabled())
            enable_grad_context_manager_recursive(10)
            self.assertTrue(torch.is_grad_enabled())

        with torch.no_grad():
            self.assertFalse(torch.is_grad_enabled())
            enable_grad_decorator_recursive(10)
            self.assertFalse(torch.is_grad_enabled())
            enable_grad_context_manager_recursive(10)
            self.assertFalse(torch.is_grad_enabled())

    def test_no_grad_python_function(self):
        """Python Functions should respect grad mode."""
        x = torch.ones(5, 5, requires_grad=True)

        class MyOp(Function):
            @staticmethod
            def forward(self, x):
                return x + 1

            @staticmethod
            def backward(self, dy):
                return dy

        with torch.no_grad():
            y = MyOp.apply(x)
        self.assertFalse(y.requires_grad)

    def test_indexing(self):
        x = torch.arange(1., 17).view(4, 4)
        y = Variable(x, requires_grad=True)

        def compare(x, y, idx, indexed_tensor, indexed_var):
            indexed_var_t = indexed_var.data
            if not isinstance(indexed_tensor, torch.Tensor):
                indexed_var_t = indexed_var_t[0]
            self.assertEqual(indexed_tensor, indexed_var_t)

            indexed_var.sum().backward()
            expected_grad = torch.Tensor(x.size()).fill_(0)
            expected_grad[idx] = 1
            self.assertEqual(y.grad, expected_grad)

        def check_index(x, y, idx):
            if y.grad is not None:
                with torch.no_grad():
                    y.grad.zero_()
            indexed_tensor = x[idx]
            indexed_var = y[idx]
            compare(x, y, idx, indexed_tensor, indexed_var)

        check_index(x, y, 1)
        check_index(x, y, (1, 1))
        check_index(x, y, slice(1, None))
        check_index(x, y, slice(None, 2))
        check_index(x, y, (slice(None, 2), 2))
        check_index(x, y, (slice(1, 2), 2))
        check_index(x, y, (1, slice(2, None)))
        check_index(x, y, (slice(None, None), slice(2, None)))
        check_index(x, y, torch.LongTensor([0, 2]))
        check_index(x, y, torch.rand(4, 4).bernoulli().bool())
        check_index(x, y, (Ellipsis, slice(2, None)))
        check_index(x, y, ([0], [0]))
        check_index(x, y, ([1, 2, 3], [0]))
        check_index(x, y, ([1, 2], [2, 1]))
        check_index(x, y, ([[1, 2], [3, 0]], [[0, 1], [2, 3]]))
        check_index(x, y, ([slice(None), [2, 3]]))
        check_index(x, y, ([[2, 3], slice(None)]))

        # advanced indexing, with less dim, or ellipsis
        check_index(x, y, ([0]))
        check_index(x, y, ([0], ))

        x = torch.arange(1., 49).view(4, 3, 4)
        y = Variable(x, requires_grad=True)

        check_index(x, y, (slice(None), [0], [0]))
        check_index(x, y, ([0], [0], slice(None)))
        check_index(x, y, (slice(None), [0, 1, 2], [0]))
        check_index(x, y, ([0, 1, 2], [0], slice(None)))
        check_index(x, y, (slice(None), [1, 2], [2, 1]))
        check_index(x, y, ([1, 2], [2, 1], slice(None)))
        check_index(x, y, (slice(None), [[1, 2], [2, 0]], [[0, 1], [2, 3]]))
        check_index(x, y, ([[1, 2], [3, 0]], [[0, 1], [2, 2]], slice(None)))
        check_index(x, y, (slice(None), slice(None), [2, 1]))
        check_index(x, y, (slice(None), [2, 1], slice(None)))
        check_index(x, y, ([2, 1], slice(None), slice(None)))

        # advanced indexing, with less dim, or ellipsis
        check_index(x, y, ([0], ))
        check_index(x, y, ([0], slice(None)))
        check_index(x, y, ([0], Ellipsis))
        check_index(x, y, ([1, 2], [0, 1]))
        check_index(x, y, ([1, 2], [0, 1], Ellipsis))
        check_index(x, y, (Ellipsis, [1, 2], [0, 1]))

        # advanced indexing, with a tensor wrapped in a variable
        z = torch.LongTensor([0, 1])
        zv = Variable(z, requires_grad=False)
        seq = [z, Ellipsis]
        seqv = [zv, Ellipsis]

        if y.grad is not None:
            with torch.no_grad():
                y.grad.zero_()
        indexed_tensor = x[seq]
        indexed_var = y[seqv]
        compare(x, y, seq, indexed_tensor, indexed_var)

    def test_indexing_duplicates(self):
        x = torch.arange(1., 17).view(4, 4)
        y = Variable(x, requires_grad=True)

        idx = torch.LongTensor([1, 1, 3, 2, 1, 2])
        y[idx].sum().backward()
        expected_grad = torch.zeros(4, 4)
        for i in idx:
            expected_grad[i] += 1
        self.assertEqual(y.grad, expected_grad)

        # with advanced indexing
        x = torch.arange(1., 17).view(4, 4)
        y = Variable(x, requires_grad=True)

        idx = [[1, 1, 3, 2, 1, 2], [0]]
        y[idx].sum().backward()
        expected_grad = torch.zeros(4, 4)
        for i in idx[0]:
            for j in idx[1]:
                expected_grad[i][j] += 1

        self.assertEqual(y.grad, expected_grad)

        x = torch.arange(1., 17).view(4, 4)
        y = Variable(x, requires_grad=True)
        idx = [[[1, 2], [0, 0]], [[0, 1], [1, 1]]]
        y[idx].sum().backward()
        expected_grad = torch.Tensor([[0, 2, 0, 0],
                                      [1, 0, 0, 0],
                                      [0, 1, 0, 0],
                                      [0, 0, 0, 0]])
        self.assertEqual(y.grad, expected_grad)

        x = torch.arange(1., 65).view(4, 4, 4)
        y = Variable(x, requires_grad=True)

        idx = [[1, 1, 1], slice(None), slice(None)]
        y[idx].sum().backward()
        expected_grad = torch.Tensor(4, 4, 4).zero_()
        expected_grad[1].fill_(3)
        self.assertEqual(y.grad, expected_grad)

    def test_index_backward_does_not_save_tensor(self):
        # Example from https://github.com/pytorch/pytorch/issues/24853.
        # if `index(tensor, indices)` saves `tensor` for backwards, then it will
        # trigger a version check on `tensor` during the backward pass, which
        # will cause the following code to error because `tensor` gets modified
        # by the indexing line.
        a = torch.tensor([1., 0, 0])
        b = torch.zeros(3, requires_grad=True)
        tensor = b + 0
        tensor[a != 0] = tensor[a != 0]
        tensor.backward(torch.zeros_like(tensor))

    def test_volatile_deprecated(self):
        v = torch.autograd.torch.randn(3, 3)
        with warnings.catch_warnings(record=True) as w:
            self.assertFalse(v.volatile)
        self.assertIn('volatile', str(w[0].message))

    def test_saved_variables_deprecated(self):
        class MyFunction(Function):
            @staticmethod
            def forward(ctx, tensor1, tensor2):
                ctx.save_for_backward(tensor1, tensor2)
                return tensor1 + tensor2

            @staticmethod
            def backward(ctx, grad_output):
                var1, var2 = ctx.saved_variables
                return (grad_output, grad_output)

        with warnings.catch_warnings(record=True) as warns:
            warnings.simplefilter("always")
            x = torch.randn((3, 3), requires_grad=True)
            y = torch.randn((3, 3), requires_grad=True)
            model = MyFunction()
            model.apply(x, y).sum().backward()

            has_deprecated = map(lambda warn:
                                 'deprecated' in str(warn) and
                                 'saved_variables' in str(warn),
                                 warns)
            has_deprecated = reduce(lambda x, y: x or y, has_deprecated)
            self.assertTrue(has_deprecated)

    def test_requires_grad(self):
        x = torch.randn(5, 5)
        y = torch.randn(5, 5)
        z = torch.randn(5, 5, requires_grad=True)
        a = x + y
        self.assertFalse(a.requires_grad)
        b = a + z
        self.assertTrue(b.requires_grad)

        def error():
            raise RuntimeError
        # Make sure backward isn't called on these
        a._backward_hooks = OrderedDict()
        x._backward_hooks = OrderedDict()
        y._backward_hooks = OrderedDict()
        a._backward_hooks['test'] = error
        x._backward_hooks['test'] = error
        y._backward_hooks['test'] = error
        b.backward(torch.ones(5, 5))

    def test_requires_grad_(self):
        x = torch.randn(5, 5)
        y = torch.randn(5, 5, requires_grad=True)
        self.assertIs(x, x.requires_grad_())
        self.assertTrue(x.requires_grad)
        self.assertIs(y, y.requires_grad_())
        self.assertTrue(y.requires_grad)
        self.assertIs(x, x.requires_grad_(True))
        self.assertTrue(x.requires_grad)
        self.assertIs(y, y.requires_grad_(True))
        self.assertTrue(y.requires_grad)
        z = x * y
        self.assertRaises(RuntimeError, lambda: z.requires_grad_(False))
        self.assertIs(z, z.requires_grad_())
        self.assertTrue(z.requires_grad)
        self.assertIs(z, z.requires_grad_(True))
        self.assertTrue(z.requires_grad)

        self.assertIs(x, x.requires_grad_(False))
        self.assertFalse(x.requires_grad)
        self.assertIs(y, y.requires_grad_(False))
        self.assertFalse(y.requires_grad)

    def test_requires_grad_inplace(self):
        a = torch.randn(5, 5)
        b = torch.randn(5, 5, requires_grad=True)
        a += b
        self.assertTrue(a.requires_grad)

        # non-leaf
        a = torch.randn(5, 5) + 0
        b = torch.randn(5, 5, requires_grad=True)
        a += b
        self.assertTrue(a.requires_grad)

    def test_no_requires_grad_inplace(self):
        # basic case, should be able to modify inplace while requires_grad is False
        a = torch.randn(2, 3)
        a.add_(5)
        a.requires_grad = True
        a.sum().backward()
        self.assertEqual(a.grad, torch.ones(2, 3))

        # same but with a view
        a = torch.randn(2, 3)
        b = a[:]
        b.add_(5)
        a.requires_grad = True
        a.sum().backward()
        self.assertEqual(a.grad, torch.ones(2, 3))

        # should fail if requires_grad = True when we modify inplace
        a = torch.randn(2, 3)
        b = a[:]
        a.requires_grad = True
        with self.assertRaises(RuntimeError):
            a.add_(5)
        with self.assertRaises(RuntimeError):
            b.add_(5)

    def test_attribute_deletion(self):
        x = torch.randn((5, 5), requires_grad=True)
        del x.grad
        self.assertIsNone(x.grad)
        with self.assertRaises(RuntimeError):
            del x.data
        with self.assertRaises(TypeError):
            x.data = None
        with self.assertRaises(RuntimeError):
            del x.requires_grad
        with self.assertRaises(RuntimeError):
            del x._grad_fn
        with self.assertRaises(RuntimeError):
            del x._backward_hooks

    def test_duplicate_backward_root(self):
        a = torch.randn(5, 5, requires_grad=True)
        b = torch.randn(5, 5, requires_grad=True)

        x = a * b
        grad_output = torch.randn_like(x)
        torch.autograd.backward([x, x], [grad_output, grad_output])

        self.assertEqual(a.grad, b * grad_output * 2)
        self.assertEqual(b.grad, a * grad_output * 2)

    def test_backward_no_grad(self):
        a = torch.randn(5, 5, requires_grad=True)
        b = a + 2
        with self.assertRaises(RuntimeError):
            torch.autograd.backward([b], [None])

    def test_backward_twice_with_saved_values(self):
        b = torch.randn(3, requires_grad=True, dtype=torch.double)
        c = torch.zeros(3, dtype=torch.double)
        c[[1, 2]] = b[[1, 1]]
        c.backward(torch.tensor([1, 1, 1], dtype=torch.double))
        self.assertRaisesRegex(RuntimeError, 'Specify retain_graph=True',
                               lambda: c.backward(torch.tensor([1, 1, 1], dtype=torch.double)))

    def test_backward_twice_retained_graph_with_saved_values(self):
        b = torch.randn(3, requires_grad=True, dtype=torch.double)
        c = torch.zeros(3, dtype=torch.double)
        c[[1, 2]] = b[[1, 1]]
        c.backward(torch.tensor([1, 1, 1], dtype=torch.double), retain_graph=True)
        c.backward(torch.tensor([1, 1, 1], dtype=torch.double))

    def test_backward_twice_without_saved_values(self):
        b = torch.randn(3, requires_grad=True, dtype=torch.double)
        c = b + 1
        c.backward(torch.tensor([1, 1, 1], dtype=torch.double))
        c.backward(torch.tensor([1, 1, 1], dtype=torch.double))

    def test_backward_twice_retained_graph_without_saved_values(self):
        b = torch.randn(3, requires_grad=True, dtype=torch.double)
        c = torch.zeros(3, dtype=torch.double)
        c[[1, 2]] = b[[1, 1]]
        c.backward(torch.tensor([1, 1, 1], dtype=torch.double), retain_graph=True)
        c.backward(torch.tensor([1, 1, 1], dtype=torch.double))

    def test_next_functions(self):
        x = torch.randn(5, 5, requires_grad=True)
        y = torch.randn(5, 5, requires_grad=True)

        a = x + y
        self.assertIsNotNone(a.grad_fn)
        next_functions = a.grad_fn.next_functions
        self.assertEqual(len(next_functions), 2)
        self.assertIsInstance(next_functions[0][0], torch._C._functions.AccumulateGrad)
        self.assertEqual(next_functions[0][1], 0)
        self.assertIsInstance(next_functions[1][0], torch._C._functions.AccumulateGrad)
        self.assertEqual(next_functions[1][1], 0)

        b = a + 5
        next_functions = b.grad_fn.next_functions
        self.assertEqual(len(next_functions), 2)
        self.assertIs(next_functions[0][0], a.grad_fn)
        self.assertIs(next_functions[1][0], None)

    def test_inplace(self):
        x = torch.ones(5, 5, requires_grad=True)
        y = Variable(torch.ones(5, 5) * 4, requires_grad=True)

        z = x * y
        q = z + y
        w = z * y
        z.add_(2)
        # Add doesn't need it's inputs to do backward, so it shouldn't raise
        q.backward(torch.ones(5, 5), retain_graph=True)
        # Mul saves both inputs in forward, so it should raise
        self.assertRaises(RuntimeError, lambda: w.backward(torch.ones(5, 5)))

        z = x * y
        q = z * y
        r = z + y
        w = z.add_(y)
        # w is a the last expression, so this should succeed
        w.backward(torch.ones(5, 5), retain_graph=True)
        # r doesn't use the modified value in backward, so it should succeed
        r.backward(torch.ones(5, 5), retain_graph=True)
        # q uses dirty z, so it should raise
        self.assertRaises(RuntimeError, lambda: q.backward(torch.ones(5, 5)))

        with torch.no_grad():
            x.grad.zero_()
        m = x / 2
        z = m + y / 8
        q = z * y
        r = z + y
        prev_version = z._version
        w = z.exp_()
        self.assertNotEqual(z._version, prev_version)
        r.backward(torch.ones(5, 5), retain_graph=True)
        self.assertEqual(x.grad, torch.ones(5, 5) / 2)
        w.backward(torch.ones(5, 5), retain_graph=True)
        self.assertEqual(x.grad, torch.Tensor(5, 5).fill_((1 + math.e) / 2))
        self.assertRaises(RuntimeError, lambda: q.backward(torch.ones(5, 5)))

        leaf = torch.ones(5, 5, requires_grad=True)
        x = leaf.clone()
        x.add_(10)
        self.assertEqual(x, torch.ones(5, 5) * 11)
        # x should be still usable
        y = x + 2
        y.backward(torch.ones(5, 5))
        self.assertEqual(leaf.grad, torch.ones(5, 5))
        z = x * y
        x.add_(2)
        self.assertRaises(RuntimeError, lambda: z.backward(torch.ones(5, 5)))

    def test_mark_non_differentiable(self):
        class MyFunction(Function):
            @staticmethod
            def forward(ctx, input):
                output = input > 0
                ctx.mark_non_differentiable(output)
                return output

            @staticmethod
            def backward(ctx, grad_output):
                return (grad_output * 0).to(torch.double)

        x = torch.randn(5, 5, requires_grad=True)
        mask = MyFunction.apply(x)
        self.assertFalse(mask.requires_grad)
        y = x.masked_fill(mask, 0)
        y.sum().backward()

    def test_mark_non_differentiable_mixed(self):
        class MyFunction(Function):
            @staticmethod
            def forward(ctx, input):
                a = input + 1
                b = input + 2
                ctx.mark_non_differentiable(a)
                return a, b

            @staticmethod
            def backward(ctx, grad_a, grad_b):
                self.assertTrue((grad_a == 0).all())
                self.assertTrue((grad_b == 1).all())
                return grad_b

        x = torch.randn(5, 5, requires_grad=True)
        a, b = MyFunction.apply(x)
        self.assertFalse(a.requires_grad)
        self.assertTrue(b.requires_grad)
        b.sum().backward()
        self.assertEqual(x.grad, torch.ones(5, 5))

    def test_mark_non_differentiable_none(self):
        # This used to segfault because MyFunction would send back null
        # gradients to MulBackward, which is implemented in C++. C++
        # implemented functions expect incoming  grad_ouptuts to be non-null.
        class MyFunction(Function):
            @staticmethod
            def forward(ctx, input):
                output = input.clone()
                ctx.mark_non_differentiable(output)
                return output

            @staticmethod
            def backward(ctx, grad_output):
                return None

        x = torch.randn(5, 5, requires_grad=True)
        r = MyFunction.apply(x * x)
        (r * x).sum().backward()

    def test_return_duplicate(self):
        class DoubleDuplicate(Function):
            @staticmethod
            def forward(ctx, x):
                output = x * 2
                return output, output

            @staticmethod
            def backward(ctx, grad1, grad2):
                return grad1 * 2 + grad2 * 2

        def fn(x):
            a, b = DoubleDuplicate.apply(x)
            self.assertIs(a, b)
            return a + b

        x = torch.randn(5, 5, requires_grad=True)
        gradcheck(fn, [x])
        gradgradcheck(fn, [x])

    def test_return_duplicate_inplace(self):
        class DoubleInplace(Function):
            @staticmethod
            def forward(ctx, x):
                x.mul_(2)
                ctx.mark_dirty(x)
                return x, x

            @staticmethod
            def backward(ctx, grad1, grad2):
                return grad1 * 2 + grad2 * 2

        def inplace_fn(x):
            a, b = DoubleInplace.apply(x.clone())
            self.assertIs(a, b)
            return a + b

        x = torch.randn(5, 5, requires_grad=True)
        gradcheck(inplace_fn, [x])
        gradgradcheck(inplace_fn, [x])

        # Can't modify leaf variables in-place
        self.assertRaises(RuntimeError, lambda: InplaceFunction.apply(x))
        # Functions which modify views in-place must return only one output
        self.assertRaises(RuntimeError, lambda: InplaceFunction.apply(x.clone()[0]))

    @suppress_warnings
    def test_resize(self):
        x = torch.ones(2, 3)
        self.assertTrue(x.resize(3, 2).size() == (3, 2))

    def _test_setitem(self, size, index):
        x = torch.ones(*size, requires_grad=True)
        y = x + 2
        y_version = y._version
        y[index] = 2
        self.assertNotEqual(y._version, y_version)
        y.backward(torch.ones(*size))
        expected_grad = torch.ones(*size)
        expected_grad[index] = 0
        self.assertEqual(x.grad, expected_grad)

    def _test_setitem_tensor(self, size, index):
        x = torch.ones(*size, requires_grad=True)
        y = x + 2
        y_version = y._version
        value = x.new(x[index].size()).fill_(7)
        value.requires_grad = True
        y[index] = value
        self.assertNotEqual(y._version, y_version)
        y.backward(torch.ones(*size))
        expected_grad_input = torch.ones(*size)
        expected_grad_input[index] = 0
        self.assertEqual(x.grad, expected_grad_input)
        self.assertEqual(value.grad, torch.ones_like(value))

        # case when x broadcasts to as y[1]
        x = torch.randn(4, requires_grad=True)
        y = torch.zeros(2, 3, 4)
        y[1] = x
        y.backward(torch.randn(2, 3, 4))
        self.assertEqual(x.size(), x.grad.size())

    def test_setitem(self):
        self._test_setitem((5, 5), 1)
        self._test_setitem((5,), 1)
        self._test_setitem((1,), 0)
        self._test_setitem((10,), [[0, 4, 2]])
        self._test_setitem((5, 5), [[0, 4], [2, 2]])
        self._test_setitem((5, 5, 5), [slice(None), slice(None), [1, 3]])
        self._test_setitem((5, 5, 5), [slice(None), [1, 3], slice(None)])
        self._test_setitem((5, 5, 5), [[1, 3], slice(None), slice(None)])
        self._test_setitem((5, 5, 5), [slice(None), [2, 4], [1, 3]])
        self._test_setitem((5, 5, 5), [[1, 3], [2, 4], slice(None)])
        self._test_setitem_tensor((5, 5), 3)
        self._test_setitem_tensor((5, 5), [[0, 1], [1, 0]])
        self._test_setitem_tensor((5,), 3)
        self._test_setitem_tensor((5,), Variable(torch.LongTensor([3]), requires_grad=False).sum())
        self._test_setitem_tensor((5,), [[0, 1, 2, 3]])
        self._test_setitem_tensor((5, 5, 5), [slice(None), slice(None), [1, 3]])
        self._test_setitem_tensor((5, 5, 5), [slice(None), [1, 3], slice(None)])
        self._test_setitem_tensor((5, 5, 5), [[1, 3], slice(None), slice(None)])
        self._test_setitem_tensor((5, 5, 5), [slice(None), [2, 4], [1, 3]])
        self._test_setitem_tensor((5, 5, 5), [[1, 3], [2, 4], slice(None)])
        self._test_setitem_tensor((5, 5, 5), [Variable(torch.LongTensor([1,
                                              3]), requires_grad=False), [2, 4], slice(None)])

    def test_setitem_mask(self):
        mask = torch.BoolTensor(5, 5).bernoulli_()
        self._test_setitem((5, 5), Variable(mask))
        self._test_setitem((5,), Variable(mask[0]))
        self._test_setitem((1,), Variable(mask[0, 0:1]))
        self._test_setitem_tensor((5, 5), Variable(mask))
        self._test_setitem_tensor((5,), Variable(mask[0]))

    def test_select_sum(self):
        # both select and sum return Scalars in ATen; ensure they work together.
        x = torch.randn(10, requires_grad=True)

        def func(x):
            return x.select(0, 1).sum()

        gradcheck(func, [x])
        gradgradcheck(func, [x])

    def test_diagonal_expanded_v(self):
        value = torch.rand([])
        v_expanded = torch.tensor(value).expand(10)
        a = torch.rand(10, 10, requires_grad=True)
        result, = torch.autograd.grad(a.diagonal(), a, v_expanded)
        self.assertEqual(result, torch.eye(10) * value)

    def test_select_expanded_v(self):
        v_expanded = torch.rand(10).expand(10, 10)
        a = torch.rand(10, 10, 10, requires_grad=True)
        result, = torch.autograd.grad(a[0], a, v_expanded)
        expected = torch.zeros(10, 10, 10)
        expected[0] = v_expanded
        self.assertEqual(result, expected)

    def test_slice_expanded_v(self):
        v_expanded = torch.rand(10, 1).expand(2, 10, 10)
        a = torch.rand(10, 10, 10, requires_grad=True)
        result, = torch.autograd.grad(a[3:5], a, v_expanded)
        expected = torch.zeros(10, 10, 10)
        expected[3:5] = v_expanded
        self.assertEqual(result, expected)

    def test_stack(self):
        x = torch.randn(10, 10, requires_grad=True)
        y = torch.randn(10, 10, requires_grad=True)
        z = torch.randn(10, 10, requires_grad=True)
        stacked = torch.stack([x, y, z], 0)
        grad = torch.randn(3, 10, 10)
        stacked.backward(grad)
        self.assertEqual(x.grad, grad[0])
        self.assertEqual(y.grad, grad[1])
        self.assertEqual(z.grad, grad[2])

    def test_hstack(self):
        x = torch.randn(10, 10, requires_grad=True)
        y = torch.randn(10, 10, requires_grad=True)
        z = torch.randn(10, 10, requires_grad=True)
        stacked = torch.hstack([x, y, z])
        grad = torch.randn(10, 30)
        stacked.backward(grad)
        self.assertEqual(x.grad, grad[:, 0:10])
        self.assertEqual(y.grad, grad[:, 10:20])
        self.assertEqual(z.grad, grad[:, 20:30])

        x = torch.randn(10, requires_grad=True)
        y = torch.randn(10, requires_grad=True)
        z = torch.randn(10, requires_grad=True)
        stacked = torch.hstack([x, y, z])
        grad = torch.randn(30)
        stacked.backward(grad)
        self.assertEqual(x.grad, grad[0:10])
        self.assertEqual(y.grad, grad[10:20])
        self.assertEqual(z.grad, grad[20:30])

    def test_vstack(self):
        x = torch.randn(10, 10, requires_grad=True)
        y = torch.randn(10, 10, requires_grad=True)
        z = torch.randn(10, 10, requires_grad=True)
        stacked = torch.vstack([x, y, z])
        grad = torch.randn(30, 10)
        stacked.backward(grad)
        self.assertEqual(x.grad, grad[0:10])
        self.assertEqual(y.grad, grad[10:20])
        self.assertEqual(z.grad, grad[20:30])

    def test_dstack(self):
        x = torch.randn(10, 10, requires_grad=True)
        y = torch.randn(10, 10, requires_grad=True)
        z = torch.randn(10, 10, requires_grad=True)
        stacked = torch.dstack([x, y, z])
        grad = torch.randn(10, 10, 3)
        stacked.backward(grad)
        self.assertEqual(x.grad, grad[:, :, 0])
        self.assertEqual(y.grad, grad[:, :, 1])
        self.assertEqual(z.grad, grad[:, :, 2])

    def test_unbind(self):
        stacked = torch.randn(3, 10, 10, requires_grad=True)
        x, y, z = stacked.unbind()
        grad = torch.randn(3, 10, 10)
        torch.autograd.backward([x, y, z], grad.unbind())
        self.assertEqual(stacked.grad, grad)
        # check that it works with only one gradient provided (#9977)
        for i in range(3):
            stacked = torch.randn(3, 10, 10, requires_grad=True)
            outs = stacked.unbind()
            gi = grad.unbind()[i]
            g, = torch.autograd.grad(outs[i], stacked, gi)
            g_expected = torch.stack([gi if j == i else torch.zeros_like(gi)
                                      for j in range(3)], dim=0)
            self.assertEqual(g, g_expected)

    def test_put(self):
        root = torch.randn(4, 5, requires_grad=True)
        values = torch.randn(6, requires_grad=True)
        idx = Variable(torch.LongTensor([1, 2, 3, -1, -2, -3]))

        def func(root, values):
            x = root.clone()
            x.put_(idx, values)
            return x

        gradcheck(func, [root, values])
        gradgradcheck(func, [root, values])

    def test_put_accumulate(self):
        root = torch.randn(4, 5, requires_grad=True)
        values = torch.randn(6, requires_grad=True)
        idx = Variable(torch.LongTensor([1, 2, 3, 1, 2, 3]))

        def func(root, values):
            x = root.clone()
            x.put_(idx, values, accumulate=True)
            return x

        gradcheck(func, [root, values])
        gradgradcheck(func, [root, values])

    def test_fill(self):
        root = torch.randn(4, 5, requires_grad=True)

        def func(root):
            x = root.clone()
            x.fill_(2)
            return x

        gradcheck(func, [root])
        gradgradcheck(func, [root])

    def test_unused_output(self):
        x = torch.randn(10, 10, requires_grad=True)
        outputs = x.chunk(5)
        o = outputs[2]
        o = o * 4 + 2
        o.sum().backward()
        expected_grad = torch.zeros(10, 10)
        expected_grad[4:6] = 4
        self.assertEqual(x.grad, expected_grad)

        with torch.no_grad():
            x.grad.zero_()
        grad_output = torch.randn(2, 10)
        outputs = x.chunk(5)
        outputs[0].backward(grad_output)
        expected_grad = torch.zeros(10, 10)
        expected_grad[:2] = grad_output
        self.assertEqual(x.grad, expected_grad)

    def _test_sparse_gather(self, size_x, size_ind, dim):
        x = torch.randn(size_x, requires_grad=True)
        if len(size_ind) > 0 and len(size_x) > 0:
            ind = torch.randint(x.size(dim), size_ind)
        else:
            ind = torch.zeros(size_ind, dtype=torch.int64)
        out = torch.gather(x, dim, ind, sparse_grad=False)
        grad = torch.rand_like(out)
        out.backward(grad)
        grad_dense = x.grad.clone()
        x.grad = None
        out = torch.gather(x, dim, ind, sparse_grad=True)
        out.backward(grad)
        self.assertEqual(grad_dense, x.grad.to_dense())

    def test_sparse_gather_dim0(self):
        self._test_sparse_gather((10, 10), (5, 10), 0)

    def test_sparse_gather_dim1(self):
        self._test_sparse_gather((10, 10, 5), (10, 5, 5), 1)

    def test_sparse_gather_dim_neg(self):
        self._test_sparse_gather((10, 10, 5), (10, 10, 2), -1)

    def test_sparse_gather_ind_scalar(self):
        self._test_sparse_gather((10,), (), 0)

    def test_sparse_gather_x_scalar(self):
        self._test_sparse_gather((), (2,), 0)

    def test_sparse_gather_both_scalar(self):
        self._test_sparse_gather((), (), 0)

    def test_gc_in_destructor(self):
        """
        Previously, if a Function destructor triggered a garbage collection,
        the Variable's tp_dealloc handler would get called twice leading to a
        segfault.
        """
        class CollectOnDelete(Function):
            def forward(self, x):
                return x

            def backward(self, grad_output):
                return grad_output

            def __del__(self):
                gc.collect()

        for _ in range(10):
            CollectOnDelete().forward(torch.randn(1, requires_grad=True)).backward()

    # Delete this test when legacy custom autograd functions are deleted.
    def test_naughty_legacy_variable_grad_fn(self):
        class Id(Function):
            def forward(self, x):
                return x

            def backward(self, grad_x):
                return grad_x

        self.assertRaises(RuntimeError, lambda: Variable(torch.zeros(1), _grad_fn=Id()))

    # Delete this test when legacy custom autograd functions are deleted.
    def test_naughty_legacy_function_backward_before_forward(self):
        class Id(Function):
            def forward(self, x):
                return x

            def backward(self, grad_x):
                return grad_x

        f = Id()
        self.assertRaises(RuntimeError, lambda: f._do_backward((torch.zeros(0), ), False))

    # Delete this test when legacy custom autograd functions are deleted.
    def test_naughty_legacy_function_early_access(self):
        class Id(Function):
            def forward(self, x):
                return x

            def backward(self, grad_x):
                return grad_x

        f = Id()
        # A legacy autograd function is not fully initialized until you actually
        # apply it.  That means a lot of accessors on them don't actually work.
        # Test that we properly error in this case.
        self.assertRaises(RuntimeError, lambda: f.register_hook(lambda x, y: None))
        self.assertRaises(RuntimeError, lambda: f.next_functions)
        self.assertRaises(RuntimeError, lambda: f.metadata)

    @unittest.expectedFailure
    def test_naughty_anomaly_access(self):
        class MyFunction(Function):
            @staticmethod
            def forward(ctx, x):
                return x

            @staticmethod
            def backward(ctx, g):
                return g

        x = torch.zeros(1, requires_grad=True)
        y = MyFunction.apply(x)
        y.backward()
        y.grad_fn.metadata
        g = y.grad_fn
        del y
        g.metadata  # this currently fails, but shouldn't

    def test_naughty_autograd_function_stashing_ctx(self):
        saved_ctx = []

        class Id(Function):
            @staticmethod
            def forward(ctx, x):
                ctx.save_for_backward(x)
                return x

            @staticmethod
            def backward(ctx, grad_x):
                saved_ctx.append(ctx)
                return ctx.saved_tensors

        p = torch.zeros(1, requires_grad=True)
        loss = Id.apply(p)
        loss.backward(retain_graph=True)
        del loss
        # At this point in time, it complains that the graph has been freed
        # (which indeed true, although a somewhat indirect way of stating the
        # problem).
        self.assertRaises(RuntimeError, lambda: saved_ctx[0].saved_tensors)

    def test_custom_autograd_repeated_grad_grad(self):
        # This test failed the equality check in PR #22983; it's an interesting
        # and different test case worth enshrining.  mult1 is not testing
        # anything that interesting, but mult2 is the interesting case.

        def mult1(x):
            return x.prod(dim=-1).prod(dim=-1)

        class Mult(torch.autograd.Function):
            @staticmethod
            def forward(ctx, x):
                y = mult1(x)
                ctx.save_for_backward(x, y)
                return y

            @staticmethod
            def backward(ctx, grad_output):
                x, y = ctx.saved_tensors
                return (grad_output * y)[:, None, None] / x

        mult2 = Mult.apply

        def check_gradgrad_repeated(x, y):
            gy, = torch.autograd.grad(y[0], x, create_graph=True)
            ggy_1, = torch.autograd.grad(gy[0, 0, 0], x, retain_graph=True)
            gy, = torch.autograd.grad(y[0], x, create_graph=True)
            ggy_2, = torch.autograd.grad(gy[0, 0, 0], x, retain_graph=True)
            self.assertEqual(ggy_1[0, 0, 1], ggy_2[0, 0, 1])

        x = torch.ones(2, 4, 4).requires_grad_()
        check_gradgrad_repeated(x, mult1(x))
        check_gradgrad_repeated(x, mult2(x))

    def test_custom_autograd_no_early_free(self):
        # This test failed complaining that buffers had already been freed
        # prior to #22983.  Also pretty interesting test case.
        class Double(torch.autograd.Function):
            @staticmethod
            def forward(ctx, x):
                y = x ** 2
                ctx.save_for_backward(x, y)
                return y

            @staticmethod
            def backward(ctx, grad_output):
                x, _ = ctx.saved_tensors
                return grad_output * 2 * x

        # this is equivalent, but uses the output of .forward() in .backward()
        class Double2(Double):
            @staticmethod
            def backward(ctx, grad_output):
                x, y = ctx.saved_tensors
                return grad_output * 2 * y / x

        double = Double.apply
        double2 = Double2.apply

        x = torch.tensor(2).double().requires_grad_()

        self.assertTrue(torch.autograd.gradcheck(double, x))
        self.assertTrue(torch.autograd.gradgradcheck(double, x))
        self.assertTrue(torch.autograd.gradcheck(double2, x))
        self.assertTrue(torch.autograd.gradgradcheck(double2, x))

        y = double(x)
        torch.autograd.grad(y, x, create_graph=True)
        torch.autograd.grad(y, x)

        y = double2(x)
        torch.autograd.grad(y, x, create_graph=True)
        torch.autograd.grad(y, x)  # should not error!

    def test_detach(self):
        x = torch.randn(10, 10, requires_grad=True)
        y = x + 2
        y = y.detach()
        z = y * 4 + 2
        self.assertFalse(y.requires_grad)
        self.assertFalse(z.requires_grad)

        x = torch.randn(10, 10, requires_grad=True)
        y = x * 2
        y = y.detach()
        self.assertFalse(y.requires_grad)
        self.assertIsNone(y.grad_fn)
        z = x + y
        z.sum().backward()
        # This is an incorrect gradient, but we assume that's what the user
        # wanted. detach() is an advanced option.
        self.assertEqual(x.grad, torch.ones(10, 10))

        # in-place detach
        x = torch.randn(10, 10, requires_grad=True)
        y = torch.randn(10, 10, requires_grad=True)
        a = x * 2
        (y + a).sum().backward(retain_graph=True)
        a.detach_()
        self.assertFalse(a.requires_grad)
        (y + a).sum().backward()  # this won't backprop to x
        self.assertEqual(x.grad, torch.ones(10, 10) * 2)
        self.assertEqual(y.grad, torch.ones(10, 10) * 2)

        # in-place deatch on a view raises an exception
        view = x.narrow(0, 1, 4)
        self.assertRaisesRegex(RuntimeError, 'view', lambda: view.detach_())

    def test_detach_base(self):
        "detaching base does not detach view"
        x = torch.randn(10, 10, requires_grad=True)
        view = x.narrow(0, 1, 4)
        x.detach_()
        self.assertFalse(x.requires_grad)
        self.assertTrue(view.requires_grad)
        self.assertIsNotNone(view.grad_fn)
        self.assertIs(view._base, x)

    def _test_type_conversion_backward(self, t, ):
        fvar = Variable(t(torch.randn(5, 5).float()), requires_grad=True)
        fvar.double().sum().backward()
        self.assertEqual(fvar.grad, torch.ones_like(fvar))
        self.assertEqual(type(fvar.grad), type(fvar))
        dvar = Variable(t(torch.randn(5, 5).double()), requires_grad=True)
        dvar.float().sum().backward()
        self.assertEqual(dvar.grad, torch.ones_like(dvar))
        self.assertEqual(type(dvar.grad), type(dvar))

    def test_type_conversions(self):
        x = torch.randn(5, 5)
        self.assertIsInstance(x.float(), torch.FloatTensor)
        self.assertIsInstance(x.int(), torch.IntTensor)
        if torch.cuda.is_available():
            self.assertIsInstance(x.float().cuda(), torch.cuda.FloatTensor)
            self.assertIsInstance(x.int().cuda(), torch.cuda.IntTensor)
            self.assertIsInstance(x.int().cuda().cpu(), torch.IntTensor)
            if torch.cuda.device_count() >= 2:
                x2 = x.float().cuda(1)
                self.assertIsInstance(x2, torch.cuda.FloatTensor)
                self.assertIs(x2.get_device(), 1)
                x2 = x.float().cuda()
                self.assertIsInstance(x2, torch.cuda.FloatTensor)
                self.assertIs(x2.get_device(), 0)
                x2 = x2.cuda(1)
                self.assertIsInstance(x2, torch.cuda.FloatTensor)
                self.assertIs(x2.get_device(), 1)
                y = Variable(torch.randn(5).cuda(1), requires_grad=True)
                y.cpu().sum().backward()
                self.assertIs(y.grad.get_device(), 1)
                self.assertIs(y.long().get_device(), 1)

        for t in [torch.DoubleTensor, torch.FloatTensor, torch.IntTensor, torch.ByteTensor]:
            for y_var in (True, False):
                y = torch.randint(5, (5, 5), dtype=t.dtype)
                y = Variable(y) if y_var else y
                self.assertIsInstance(x.type(t), t)
                self.assertIsInstance(x.type_as(y), t)
                # TODO: t.dtype should work
                t_dtype = t().dtype
                self.assertIsInstance(x.type(t_dtype), t)
                self.assertIs(t_dtype, x.type(t_dtype).dtype)
                self.assertEqual(y.data_ptr(), y.type(t).data_ptr())
                if torch.cuda.is_available():
                    for x_cuda in (True, False):
                        for y_cuda in (True, False):
                            x_c = x.cuda() if x_cuda else x
                            y_c = y.cuda() if y_cuda else y
                            _, y_type = y_c.type().rsplit('.', 1)
                            y_typestr = ('torch.cuda.' if y_cuda else 'torch.') + y_type
                            self.assertEqual(y_c.type(), x_c.type(y_typestr).type())
                            self.assertIs(y_c.dtype, x_c.type(y_c.dtype).dtype)
                            self.assertEqual(y_c.data_ptr(), y_c.cuda().data_ptr() if y_cuda else y_c.data_ptr())

        self._test_type_conversion_backward(lambda x: x)
        if torch.cuda.is_available():
            self._test_type_conversion_backward(lambda x: x.cuda())
            if torch.cuda.device_count() >= 2:
                # one of these has to be the non-default device
                self._test_type_conversion_backward(lambda x: x.cuda(0))
                self._test_type_conversion_backward(lambda x: x.cuda(1))

    def test_isolated_node(self):
        x = torch.randn(5, 5, requires_grad=True)
        y = torch.randn(5, 5, requires_grad=True)

        a = x + y
        b = torch.max(a, 1, True)[1].repeat(1, 5).double()
        o = (b + a).sum()
        o.backward()

    def test_shape(self):
        x = torch.randn(3, 4)
        self.assertEqual(2, len(x.shape))
        self.assertEqual(x.shape[0], 3)
        self.assertEqual(x.shape[1], 4)

    def test_numpy_requires_grad(self):
        x = torch.randn(2, 2, requires_grad=True)
        err_msg_outputs = r"Can't call numpy\(\) on Tensor that requires grad. Use tensor.detach\(\).numpy\(\) instead."
        with self.assertRaisesRegex(RuntimeError, err_msg_outputs):
            x.numpy()

        with torch.no_grad():
            x.numpy()

        x = torch.randn(2, 2)
        x.numpy()

        with torch.no_grad():
            x.numpy()

    def test_return_leaf(self):
        class Identity(Function):
            @staticmethod
            def forward(ctx, a, b):
                return a, a + b

            @staticmethod
            def backward(ctx, grad_a, grad_b):
                return grad_a + grad_b, grad_b

        hook_called = [False]
        x = torch.randn(5, 5, requires_grad=True)
        y = torch.randn(5, 5, requires_grad=True)

        q, p = Identity.apply(x, y)

        # Make sure hooks only receive grad from usage of q, not x.
        def hook(grad):
            hook_called[0] = True
            self.assertEqual(grad, torch.ones(5, 5))

        q.register_hook(hook)
        (q + p + x).sum().backward()
        self.assertEqual(x.grad, torch.ones(5, 5) * 3)
        self.assertEqual(y.grad, torch.ones(5, 5))
        self.assertTrue(hook_called[0])

    def test_return_leaf_inplace(self):
        class Inplace(InplaceFunction):
            @staticmethod
            def forward(ctx, a, b):
                ctx.mark_dirty(a)
                return a.add_(b), b + 2

            @staticmethod
            def backward(ctx, grad_a, grad_b):
                return grad_a, grad_a + grad_b

        x = torch.randn(5, 5)
        y = torch.randn(5, 5, requires_grad=True)

        fn = Inplace(True)
        q, p = fn.apply(x, y)
        self.assertIs(q, x)
        self.assertIs(q.grad_fn.__class__, fn._backward_cls)
        self.assertTrue(q.requires_grad)
        q.sum().backward()
        self.assertEqual(y.grad, torch.ones(5, 5))

    def test_leaf_assignment(self):
        x = torch.randn(5, 5)
        y = torch.randn(5, requires_grad=True)
        z = torch.randn(5, requires_grad=True)

        x[0] = y
        x[1] = 2 * z
        self.assertTrue(x.requires_grad)
        self.assertIsNot(x.grad_fn, None)
        x.sum().backward()
        self.assertEqual(y.grad, torch.ones(5))
        self.assertEqual(z.grad, torch.ones(5) * 2)

    def test_no_grad_assignment(self):
        x = torch.randn(5, 5, requires_grad=True)
        y = torch.randn(5)
        with torch.no_grad():
            x[0] = y

        self.assertTrue(x.requires_grad)
        self.assertIsNone(x.grad_fn)

    def test_no_grad_modifies_version(self):
        x = torch.randn(5, requires_grad=True)
        y = torch.randn(5, requires_grad=True)
        z = (x * y).sum()
        with torch.no_grad():
            x *= 2
        self.assertRaisesRegex(RuntimeError, 'modified by an inplace operation',
                               lambda: z.backward())

    def test_no_grad_input(self):
        class MyFunction(Function):
            @staticmethod
            def forward(self, x):
                return x

            @staticmethod
            def backward(self, grad_output):
                return grad_output

        x = torch.randn(5, requires_grad=True)
        with torch.no_grad():
            y = MyFunction.apply(x)

        self.assertTrue(x.requires_grad)
        self.assertIsNone(y.grad_fn)

    def test_backward_copy(self):
        # This tests checks backward engine for a very subtle bug that appreared
        # in one of the initial versions of autograd. Gradients tensors were
        # simply stored in lists while the function waited for all its gradients
        # to be computed. However, sometimes an output was used multiple times,
        # so the gradients needed to be summed. Engine used to keep a need_copy
        # set of tensors that will need a clone upon next addition and removed
        # them from the set as soon as the clone was performed. However, this
        # could lead to incorrect results if the same gradient tensor was
        # buffered in three places in the graph:
        # 1. When accumulating gradients in one of these places it was cloned
        #    and removed from need_copy set.
        # 2. When accumulating in second place, it wasn't in the need_copy set,
        #    so the gradients were simply accumulated in-place (which already
        #    modified the grad in 3rd place)
        # 3. When accumulating in the third place, it wasn't in the need_copy set
        #    as well, so the incoming gradient was summed in-place, yielding
        #    incorrect results in all functions, except the first one.
        x = torch.ones(5, 5, requires_grad=True)
        y = torch.ones(5, 5, requires_grad=True)
        # Simulate that we're in the middle of the graph
        a = x + 2
        b = y + 2
        c = x + 2
        # This op will just return grad_output two times in backward
        add1 = a + b
        add2 = add1 + c
        # Simulate a long branch, so grad_output will get buffered.
        for _ in range(4):
            a = a * 2
            b = b * 2
            c = c * 2
        branch = a + b + c
        out = add2 + branch
        # expected gradients are:
        # for x: 34 (16 from final a, 16 from final c, 2 from add2)
        # for y: 17 (16 from final b, 1 from add2)
        grad_output = torch.ones(5, 5)
        out.backward(grad_output)
        self.assertEqual(x.grad, torch.ones(5, 5) * 34)
        self.assertEqual(y.grad, torch.ones(5, 5) * 17)

    def test_save_none_for_backward(self):
        test_case = self

        class MyFn(Function):
            @staticmethod
            def forward(ctx, input):
                ctx.save_for_backward(None, input, None)
                return input * input

            @staticmethod
            def backward(ctx, grad_output):
                n1, input, n2 = ctx.saved_tensors
                test_case.assertIsNone(n1)
                test_case.assertIsNone(n2)
                return 2 * input * grad_output

        x = torch.randn(5, 5, requires_grad=True)
        y = MyFn.apply(x)
        y.sum().backward()
        self.assertEqual(x.grad, 2 * x)

    def test_too_many_grads(self):
        class MyFn(Function):
            @staticmethod
            def forward(ctx, input):
                return input

            @staticmethod
            def backward(ctx, grad_output):
                return grad_output, None, None

        x = torch.randn(5, 5, requires_grad=True)
        y = MyFn.apply(x)
        y.sum().backward()
        self.assertEqual(x.grad, torch.ones_like(x))

    def test_pickle(self):
        x = torch.randn(10, 10, requires_grad=True)
        y = torch.randn(10, 10, requires_grad=False)

        def assert_strict_equal(var1, var2):
            self.assertEqual(var1, var2)
            self.assertEqual(var1.requires_grad, var2.requires_grad)

        serialized = [pickle.dumps([x, y], protocol=p) for p in range(3)]
        for dump in serialized:
            xc, yc = pickle.loads(dump)
            assert_strict_equal(xc, x)
            assert_strict_equal(yc, y)

    def test_dep_nograd(self):
        class F1(Function):
            @staticmethod
            def forward(ctx, input):
                out = torch.randn(input.size())
                ctx.mark_non_differentiable(out)
                return input, out

            @staticmethod
            def backward(ctx, grad_output, ignored):
                return grad_output

        class F2(Function):
            @staticmethod
            def forward(ctx, input, ignored):
                return input

            @staticmethod
            def backward(ctx, grad_output):
                return grad_output, None

        x = torch.randn(5, requires_grad=True)
        a, b = F1.apply(x)
        b = b + 1  # separate F1 from F2 by another op
        self.assertTrue(a.requires_grad)
        self.assertFalse(b.requires_grad)
        c = F2.apply(a, b)
        c.backward(torch.ones(c.size()))
        self.assertEqual(x.grad, torch.ones(x.size()))

    def test_set_grad_enabled(self):
        x = torch.tensor([1.], requires_grad=True)
        with torch.set_grad_enabled(False):
            y = x * 2
        self.assertFalse(y.requires_grad)
        with torch.set_grad_enabled(True):
            y = x * 2
        self.assertTrue(y.requires_grad)
        with torch.set_grad_enabled(False):
            torch.set_grad_enabled(True)
            y = x * 2
        self.assertTrue(y.requires_grad)

    def test_simple_reentrant(self):
        y_data = torch.randn(2, 2)

        class Reenter(Function):
            @staticmethod
            def forward(ctx, x):
                with torch.enable_grad():
                    ctx.x = Variable(x, requires_grad=True)
                    ctx.y = Variable(y_data, requires_grad=True)
                    ctx.output_var = ctx.x * ctx.y
                return ctx.output_var.detach()

            @staticmethod
            def backward(ctx, grad_output):
                with torch.enable_grad():
                    ctx.output_var.sum().backward()
                return ctx.x.grad * grad_output

        # Reentrant starts on CPU thread, finishs on GPU thread
        x = torch.randn(2, 2, requires_grad=True)
        out = Reenter.apply(x)
        out.sum().backward()
        self.assertEqual(x.grad, y_data)

    def test_reentrant_child_error(self):
        # Parent graph.
        a = torch.rand(3, 3, requires_grad=True)
        c = a * a

        # Reentrant child graph.
        b = torch.rand(3, 3, requires_grad=True)
        e = b * b
        f = TestAutograd.SimulateBackwardError.apply(e)
        reentrant_root = f.sum()

        class ReentrantFunc(Function):

            @staticmethod
            def forward(ctx, inp):
                return inp.clone()

            @staticmethod
            def backward(ctx, grad):
                # Reentrant backward in child will throw an error.
                reentrant_root.backward()
                return grad

        d = ReentrantFunc.apply(c)
        with self.assertRaisesRegex(Exception, 'Simulate error'):
            d.sum().backward()

    def test_broadcast_tensors(self):
        f_args_variable = (torch.randn(3, requires_grad=True),
                           torch.randn(1, 2, 1, requires_grad=True),
                           torch.randn(1, 1, requires_grad=True),
                           torch.randn(5, 1, 1, requires_grad=True))
        f_args_tensor = deepcopy(unpack_variables(f_args_variable))
        run_functional_checks(self, "test_broadcast_tensors", "broadcast",
                              lambda a, b, c, d: torch.broadcast_tensors(a, b, c, d),
                              True, f_args_variable, f_args_tensor)

    def test_block_diag(self):
        f_args_variable = (torch.randn(1, S, requires_grad=True),
                           torch.randn(2, S, requires_grad=True),
                           torch.randn(3, S, requires_grad=True))
        f_args_tensor = deepcopy(unpack_variables(f_args_variable))
        run_functional_checks(self, "test_block_diag", "block_diag",
                              lambda a, b, c: torch.block_diag(a, b, c),
                              True, f_args_variable, f_args_tensor)

    def test_cat(self):
        f_args_variable = (torch.randn(1, S, S, requires_grad=True),
                           torch.randn(2, S, S, requires_grad=True),
                           torch.randn(3, S, S, requires_grad=True),
                           0)
        f_args_tensor = deepcopy(unpack_variables(f_args_variable))
        run_functional_checks(self, "test_cat", "cat",
                              lambda a, b, c, dim: torch.cat((a, b, c), dim),
                              True, f_args_variable, f_args_tensor)

    def test_cat_negdim_1(self):
        f_args_variable = (torch.randn(S, S, 1, requires_grad=True),
                           torch.randn(S, S, 2, requires_grad=True),
                           torch.randn(S, S, 3, requires_grad=True),
                           -1)
        f_args_tensor = deepcopy(unpack_variables(f_args_variable))
        run_functional_checks(self, "test_cat_negdim_1", "cat",
                              lambda a, b, c, dim: torch.cat((a, b, c), dim),
                              True, f_args_variable, f_args_tensor)

    def test_cat_negdim_2(self):
        f_args_variable = (torch.randn(S, 1, S, requires_grad=True),
                           torch.randn(S, 2, S, requires_grad=True),
                           torch.randn(S, 3, S, requires_grad=True),
                           -2)
        f_args_tensor = deepcopy(unpack_variables(f_args_variable))
        run_functional_checks(self, "test_cat_negdim_2", "cat",
                              lambda a, b, c, dim: torch.cat((a, b, c), dim),
                              True, f_args_variable, f_args_tensor)

    def test_cat_empty_legacy(self):
        f_args_variable = (torch.randn(0, requires_grad=True),
                           torch.randn(S, S, requires_grad=True))
        # gradgradcheck doesn't work, probably because legacy size tracking is wrong somewhere,
        # hence False passed below, but gradcheck checked explicitly.
        f_args_tensor = deepcopy(unpack_variables(f_args_variable))
        run_functional_checks(self, "test_cat_empty_legacy", "cat",
                              lambda a, b: torch.cat((a, b)),
                              False, f_args_variable, f_args_tensor)
        self.assertTrue(gradcheck(lambda a, b: torch.cat((a, b)), f_args_variable, eps=1e-6, atol=PRECISION))

    def test_cat_empty(self):
        f_args_variable = (torch.randn(0, S, requires_grad=True),
                           torch.randn(S, S, requires_grad=True))
        f_args_tensor = deepcopy(unpack_variables(f_args_variable))
        run_functional_checks(self, "test_cat_empty", "cat",
                              lambda a, b: torch.cat((a, b)),
                              True, f_args_variable, f_args_tensor)

    def test_trapz(self):
        f_args_variable = (torch.randn(2, 3, requires_grad=True),
                           torch.tensor([[1.0, 2.0, 5.5], [2.3, 0.5, 6.2]], requires_grad=True))
        f_args_tensor = deepcopy(unpack_variables(f_args_variable))
        run_functional_checks(self, "test_trapz", "trapz",
                              lambda y, x: torch.trapz(y, x),
                              True, f_args_variable, f_args_tensor)


    def test_var_mean_differentiable(self):
        dim = [2, 4]
        keepdim = False
        input1 = torch.randn(3, 4, 5, 6, 2, 3, requires_grad=True)
        input2 = deepcopy(input1)
        var1, mean1 = torch.var_mean(input1, dim=dim, keepdim=keepdim)
        var2 = input2.var(dim=dim, keepdim=keepdim)
        mean2 = input2.mean(dim=dim, keepdim=keepdim)
        grad = torch.randn(3, 4, 6, 3, requires_grad=True)

        r1 = var1 * var1 * mean1 * mean1
        r2 = var2 * var2 * mean2 * mean2
        self.assertTrue(torch.allclose(r1, r2, rtol=0.01, atol=0.0))

        torch.autograd.backward(r1, grad)
        torch.autograd.backward(r2, grad)
        self.assertTrue(torch.allclose(input1.grad, input2.grad, rtol=0.01, atol=0.0))

    @skipIfNoLapack
    def test_cholesky(self):
        def func(root, upper):
            x = 0.5 * (root + root.transpose(-1, -2).conj())
            return torch.cholesky(x, upper)

        def run_test(upper, dims, dtype):
            root = torch.rand(*dims, dtype=dtype, requires_grad=True)
            root = root + torch.eye(dims[-1])

            gradcheck(func, [root, upper])
            # TODO: gradgradcheck does not work correctly yet for complex
            if not dtype.is_complex:
                gradgradcheck(func, [root, upper])

            root = torch.rand(*dims, dtype=dtype)
            root = torch.matmul(root, root.transpose(-1, -2).conj())
            root.requires_grad_()
            chol = root.cholesky().sum().backward()
            self.assertEqual(root.grad, root.grad.transpose(-1, -2).conj())  # Check the gradient is hermitian

        for upper, dims, dtype in product([True, False],
                                          [(3, 3), (4, 3, 2, 2)],
                                          [torch.double, torch.cdouble]):
            run_test(upper, dims, dtype)

    @skipIfNoLapack
    def test_cholesky_solve(self):
        def _test_with_size(A_dims, B_dims, upper):
            root = torch.rand(*A_dims).requires_grad_()
            b = torch.rand(*B_dims).requires_grad_()

            def func(root, b, upper):
                if upper:
                    A = root.triu()
                else:
                    A = root.tril()
                return torch.cholesky_solve(b, A, upper)

            gradcheck(func, [root, b, upper])
            gradgradcheck(func, [root, b, upper])

        for (a_size, b_size), upper in product([((3, 3), (3, 4)), ((3, 3), (3, 2)),
                                                ((2, 3, 3), (2, 3, 4)), ((2, 3, 3), (2, 3, 2))],
                                               [True, False]):
            _test_with_size(a_size, b_size, upper)

    @skipIfNoLapack
    def test_eig(self):
        def func(B):
            return torch.eig(B, eigenvectors=True)

        def func_eigvals(B):
            return torch.eig(B, eigenvectors=True)[0]

        def func_eigvecs(B):
            return torch.eig(B, eigenvectors=True)[1]

        def run_test(dims):
            # The backward operation for eig only works for real eigenvalues,
            # so the matrix should be B = U^{-1}*A*U where A is a random
            # symmetric matrix and U is a random full-rank matrix.
            # Slight change to the matrix should not make the eigenvalues
            # complex, so we apply requires_grad_ to B, not A and U

            A = random_symmetric_matrix(dims[-1], *dims[:-2])
            U = torch.rand(*dims)
            Uinv = torch.inverse(U)
            B = torch.matmul(Uinv, torch.matmul(A, U)).requires_grad_()

            gradcheck(func, [B])
            gradgradcheck(func, [B])
            gradcheck(func_eigvals, [B])
            gradgradcheck(func_eigvals, [B])
            gradcheck(func_eigvecs, [B])
            gradgradcheck(func_eigvecs, [B])

        for dims in [(3, 3), (5, 5)]:
            run_test(dims)

    @skipIfNoLapack
    def test_symeig(self):
        def func(root, upper):
            x = 0.5 * (root + root.transpose(-2, -1))
            return torch.symeig(x, eigenvectors=True, upper=upper)

        def run_test(upper, dims):
            root = torch.rand(*dims, requires_grad=True)

            gradcheck(func, [root, upper])
            gradgradcheck(func, [root, upper])

            root = random_symmetric_matrix(dims[-1], *dims[:-2]).requires_grad_()
            w, v = root.symeig(eigenvectors=True)
            (w.sum() + v.sum()).backward()
            self.assertEqual(root.grad, root.grad.transpose(-1, -2))  # Check the gradient is symmetric

        for upper, dims in product([True, False], [(3, 3), (5, 3, 3), (4, 3, 2, 2)]):
            run_test(upper, dims)

    @slowTest
    @skipIfNoLapack
    def test_lobpcg(self):

        def func(k, A, largest=True, B=None):
            X_shape = list(A.shape)
            X_shape[-1] = k
            X = torch.eye(A.size(-2), k, dtype=A.dtype, device=A.device)
            if A.dim() > 2:
                X = X.expand(X_shape)

            D, U = torch.lobpcg(A=A, k=k, B=B, X=X)

            # LOBPCG uses a random initial eigenspace approximation
            # if parameter `X` is not provided.
            # This may cause a non-deterministic behavior
            # when it comes to the sign of an eigenvector
            # (note if v is an eigenvector, so is -v),
            # hence we eliminate this non-determinism
            # by making sure that each column of U
            # gets multiplied by the sign of its max (in absolute value) element.
            # Also, gradcheck changes the content of the input by +/- eps (default to 1e-06)
            # to compute the numerical gradient which can also cause the signs to flip.
            _, idx = U.abs().max(-2, keepdim=True)
            sign = U.gather(-2, idx).sign()
            U = U * sign
            return D, U

        def run_symeig_test(k, sizes, largest=True):
            A = torch.rand(*sizes).double()
            A = A.matmul(A.transpose(-1, -2)) / 10
            A.requires_grad_(True)

            gradcheck(lambda A: func(k, A, largest), A)

            # Custom gradient vectors for better stability due to some
            # non-determinism in the lobpcg's forward.
            # Note it is not required if symeig is in forward instead (tested).
            D_grad = torch.rand(*A.shape[:-2], k) / 100
            U_grad = torch.rand(*A.shape[:-1], k) / 100
            gradgradcheck(lambda A: func(k, A, largest), A, [D_grad, U_grad], atol=1e-4)

            # check whether A.grad is symmetric
            A = A.detach().requires_grad_(True)
            D, U = func(k, A, largest)
            (D.sum() + U.sum()).backward()
            self.assertEqual(A.grad, A.grad.transpose(-1, -2))

        # the tests below take about 1-2 minutes to finish,
        # but we want to be extra sure that the backward is correct.
        for largest in [True, False]:
            run_symeig_test(1, (6, 6), largest=largest)
            run_symeig_test(1, (2, 6, 6), largest=largest)
            run_symeig_test(1, (2, 2, 6, 6), largest=largest)
            run_symeig_test(2, (6, 6), largest=largest)
            run_symeig_test(2, (2, 6, 6), largest=largest)
            run_symeig_test(2, (2, 2, 6, 6), largest=largest)
            run_symeig_test(3, (9, 9), largest=largest)
            run_symeig_test(3, (2, 9, 9), largest=largest)
            run_symeig_test(3, (2, 2, 9, 9), largest=largest)

    @skipIfNoLapack
    def test_cholesky_inverse(self):
        def _test_with_size(upper, dims):
            # We require to create a Cholesky factor which requires that the diagonal elements are positive.
            # Initializing too small values for the diagonal elements could cause issues when being perturbed
            # to obtain the numerical Jacobian, thereby leading to inconsistent gradcheck
            A = torch.randn(*dims)
            A.diagonal().uniform_(0.1, 5.0)
            A.requires_grad_()

            def func(A, upper):
                if upper:
                    root = A.triu()
                else:
                    root = A.tril()
                return torch.cholesky_inverse(root, upper)

            gradcheck(func, [A, upper])
            gradgradcheck(func, [A, upper])

        for upper, dims in product([True, False], [(3, 3), (5, 5)]):
            _test_with_size(upper, dims)

    @skipIfNoLapack
    def test_triangular_solve(self):
        def _test_with_size(A_dims, B_dims):
            A = torch.rand(*A_dims).requires_grad_()
            b = torch.rand(*B_dims).requires_grad_()

            for upper, transpose, unitriangular in product((True, False), repeat=3):
                def func(A, b):
                    return torch.triangular_solve(b, A, upper, transpose, unitriangular)

                gradcheck(func, [A, b])
                gradgradcheck(func, [A, b])

        _test_with_size((3, 3), (3, 4))
        _test_with_size((3, 3), (3, 2))
        _test_with_size((2, 3, 3), (2, 3, 4))
        _test_with_size((2, 3, 3), (2, 3, 2))

    @unittest.skipIf(not TEST_MKL, "PyTorch is built without MKL support")
    def test_fft_ifft_rfft_irfft(self):
        def _test_complex(sizes, signal_ndim):
            x = torch.randn(sizes, requires_grad=True, dtype=torch.double)

            for normalized in (True, False):
                def fft(x):
                    return x.fft(signal_ndim, normalized=normalized)

                gradcheck(fft, [x])
                gradgradcheck(fft, [x], gen_non_contig_grad_outputs=True)

                def ifft(fx):
                    return fx.ifft(signal_ndim, normalized=normalized)

                # Use output of fft(x) for inverse fft, due to symmetry requirements
                fx = fft(x).detach()
                fx.requires_grad = True
                gradcheck(ifft, [fx])
                gradgradcheck(ifft, [fx], gen_non_contig_grad_outputs=True)

        def _test_real(sizes, signal_ndim):
            x = torch.randn(sizes, requires_grad=True, dtype=torch.double)
            if x.dim() == signal_ndim:
                start_dim = 0
            else:
                start_dim = 1
            signal_sizes = x.size()[start_dim:start_dim + signal_ndim]

            for normalized, onesided in product((True, False), repeat=2):
                def rfft(x):
                    return x.rfft(signal_ndim, normalized=normalized, onesided=onesided)

                gradcheck(rfft, [x])
                gradgradcheck(rfft, [x], gen_non_contig_grad_outputs=True)

                # Generally speaking, irfft itself won't and can't pass the
                # current gradcheck as it assumes the input follows conjugate
                # symmetry, an requirement that is never true with our point
                # numerical Jacobian estimate. Without input symmtry, irfft's
                # behavior is undefined.
                #
                # Even onesided results can't remove all redundancy. For
                # example, consider the .select(last_signal_dim, 0) slice.
                # It is entirely represented in the onesided results (except
                # for 1D), and will be reflected onto itself!
                #
                # So only 1D onesided irfft should pass grad check as it is
                # guaranteed that the input has no symmetrical values.
                #
                # In other cases, we test a function that first uses rfft to
                # generate a tensor that follows the conjugate symmetry irfft
                # expects, and then feeds it into irfft. Since rfft is already
                # tested above, we thereby verify the correctness of irfft.
                if signal_ndim == 1 and onesided:
                    def irfft(fx):
                        return fx.irfft(signal_ndim, normalized=normalized,
                                        onesided=onesided, signal_sizes=signal_sizes)

                    # Use output of rfft(x) for inverse rfft, due to symmetry requirements
                    fx = rfft(x).detach()
                    fx.requires_grad = True
                    gradcheck(irfft, [fx])
                    gradgradcheck(irfft, [fx], gen_non_contig_grad_outputs=True)
                else:
                    # Test this function: f(x) = ifft(rfft(x) + rfft(z)), where
                    # z is some fixed tensor of same size as x. rfft(z) term is
                    # needed because otherwise f becomes identity.
                    z = torch.randn(sizes, dtype=torch.double)
                    fz = z.rfft(signal_ndim, normalized=normalized, onesided=onesided)

                    def rfft_irfft(x):
                        fx = x.rfft(signal_ndim, normalized=normalized, onesided=onesided)
                        y = fx + fz
                        return y.irfft(signal_ndim, normalized=normalized,
                                       onesided=onesided, signal_sizes=signal_sizes)

                    gradcheck(rfft_irfft, [x])
                    gradgradcheck(rfft_irfft, [x], gen_non_contig_grad_outputs=True)

        _test_real((2, 10), 1)
        _test_real((2, 3, 4), 2)
        _test_real((2, 3, 4, 3), 3)

        _test_complex((2, 2, 10, 2), 1)
        _test_complex((1, 2, 3, 4, 2), 2)
        _test_complex((2, 1, 3, 4, 3, 2), 3)

    def test_gradcheck_fail_when_no_differentiable_outputs_and_num_grad_not_zero(self):
        def autograd_fn(input):
            output = torch.detach(input)
            self.assertFalse(output.requires_grad)
            return output

        f_args_variable = torch.ones(S, S, requires_grad=True)
        self.assertRaisesRegex(RuntimeError, 'Numerical gradient for function expected to be zero',
                               lambda: gradcheck(autograd_fn, f_args_variable, eps=1e-6, atol=PRECISION))

    def test_variable_traverse(self):
        def get_out_and_unrefed_cycle():
            inp = torch.randn(10, requires_grad=True)
            tmp = inp.view(10, 1)
            out = tmp.view(10)

            # Create a reference cycle that contains an
            # intermediary Variable in the graph
            my_list = []
            my_list.append(tmp)
            my_list.append(my_list)

            return out

        out = get_out_and_unrefed_cycle()
        gc.collect()
        # This will segfault if things have been erroneously released
        out.backward(torch.randn(out.size()))

    def test_norm_subgradient(self):
        def run_test(input_size, norm_deg):
            input = torch.zeros(*input_size, requires_grad=True)
            input.norm(norm_deg).backward()
            self.assertEqual(input.grad.abs().sum(), 0)

        run_test((10,), 2)
        run_test((10, 10), 2)
        run_test((10,), 3)
        run_test((10,), 1)
        run_test((10,), 1.5)

    def test_pow_zero_tensor_gradient(self):
        def run_test(input_size, exponent):
            input = torch.zeros(*input_size, requires_grad=True)
            input.pow(exponent).sum().backward()
            self.assertEqual(input.grad.abs().sum(), 0)

        run_test((10,), torch.zeros(10))
        run_test((10, 10), torch.zeros(10, 10))
        run_test((10,), 0)

    def test_pow_scalar_base(self):
        a = torch.arange(1, 13, dtype=torch.double).view(3, 4).requires_grad_()
        gradcheck(lambda a: torch.pow(2, a), (a,))

    @skipIfNoLapack
    def test_pinverse(self):
        # Why is pinverse tested this way, and not ordinarily as other linear algebra methods?
        # 1. Pseudo-inverses are not generally continuous, which means that they are not differentiable
        # 2. Derivatives for pseudo-inverses exist typically for constant rank (Golub et al, 1973)
        # 3. This method creates two orthogonal matrices, and a constructs a test case with large
        #    singular values (given by x to the function).
        # 4. This will ensure that small perturbations don't affect the rank of matrix, in which case
        #    a derivative exists.
        # 5. This test exists since pinverse is implemented using SVD, and is hence a backpropable method
        m, n = 5, 10
        U = torch.randn(n, m).qr()[0].t()  # Orthogonal with dimensions m x n
        V = torch.randn(n, m).qr()[0].t()  # Orthogonal with dimensions m x n

        def func(x):
            S = torch.cat([x, torch.zeros(n - m)], 0)
            M = U.mm(torch.diag(S)).mm(V.t())
            return M.pinverse()

        gradcheck(func, [torch.rand(m).add_(1).requires_grad_()])
        gradcheck(func, [torch.rand(m).add_(10).requires_grad_()])
        gradgradcheck(func, [torch.rand(m).add_(1).requires_grad_()])
        gradgradcheck(func, [torch.rand(m).add_(10).requires_grad_()])

    def test_chain_matmul(self):
        def gen_matrices(p):
            matrices = []
            for (pi, pi_1) in zip(p[:-1], p[1:]):
                matrices.append(torch.randn(pi, pi_1).requires_grad_())
            return matrices

        gradcheck(torch.chain_matmul, gen_matrices([5, 10, 15, 5]))
        gradcheck(torch.chain_matmul, gen_matrices([3, 5, 2, 6]))
        gradcheck(torch.chain_matmul, gen_matrices([6, 2, 4, 8, 10]))
        gradgradcheck(torch.chain_matmul, gen_matrices([5, 10, 15, 5]))
        gradgradcheck(torch.chain_matmul, gen_matrices([3, 5, 2, 6]))
        gradgradcheck(torch.chain_matmul, gen_matrices([6, 2, 4, 8, 10]))

    @unittest.skipIf(IS_WINDOWS, """File open permission error on Windows,
            https://github.com/pytorch/pytorch/issues/34086""")
    def test_profiler_tracing(self):
        t1, t2 = torch.ones(1), torch.ones(1)
        with torch.autograd.profiler.profile() as prof:
            torch.add(t1, t2)

        with tempfile.NamedTemporaryFile(mode="w+") as f:
            prof.export_chrome_trace(f.name)
            # read the trace and expect valid json
            # if the JSON generated by export_chrome_trace is not valid, this will throw and fail the test.
            json.load(f)

        # Same test but for cuda.
        if not torch.cuda.is_available():
            return

        device = torch.device("cuda:0")
        t1, t2 = torch.ones(1, device=device), torch.ones(1, device=device)
        with torch.autograd.profiler.profile(use_cuda=True) as prof:
            torch.add(t1, t2)

        with tempfile.NamedTemporaryFile(mode="w+") as f:
            prof.export_chrome_trace(f.name)
            # Now validate the json
            json.load(f)

    def test_profiler(self):
        x = torch.randn(10, 10)

        with profile() as p:
            self.assertTrue(torch.autograd._profiler_enabled())
            y = x * 2 + 4

        self.assertFalse(torch.autograd._profiler_enabled())

        last_end = 0
        names = ['aten::mul', 'aten::to', 'aten::empty_strided', 'aten::copy_',
                 'aten::empty', 'aten::add', 'aten::to', 'aten::empty_strided',
                 'aten::copy_', 'aten::empty']
        top_level_names = ['aten::mul', 'aten::add']
        top_level_iter = iter(top_level_names)
        self.assertEqual(len(p.function_events), len(names))
        for info, expected_name in zip(p.function_events, names):
            if info.cpu_interval.start > last_end:
                top_level_name_expected = next(top_level_iter)
                self.assertEqual(info.name, top_level_name_expected)
                last_end = info.cpu_interval.end
            self.assertEqual(info.name, expected_name)

    def test_profiler_seq_nr(self):
        with profile() as p:
            x = torch.randn(10, 10, requires_grad=True)
            y = torch.randn(10, 10, requires_grad=True)
            z = x + y
            s = z.sum()
            s.backward()
        # expecting aten::add, aten::sum to have the sequence numbers,
        # expecting the corresponding backward nodes to have the same numbers
        # as the forward ops
        add_seq_nr = -1
        sum_seq_nr = -1
        found_add = found_sum = False
        found_bwd_add = found_bwd_sum = False
        found_empty = False
        for e in p.function_events:
            if e.name == "aten::add":
                add_seq_nr = e.sequence_nr
                self.assertFalse(found_add)
                found_add = True
            elif e.name == "aten::sum":
                sum_seq_nr = e.sequence_nr
                self.assertFalse(found_sum)
                found_sum = True
            elif "Add" in e.name and "Backward" in e.name:
                self.assertEqual(e.sequence_nr, add_seq_nr)
                self.assertFalse(found_bwd_add)
                found_bwd_add = True
            elif "Sum" in e.name and "Backward" in e.name:
                self.assertEqual(e.sequence_nr, sum_seq_nr)
                self.assertFalse(found_bwd_sum)
                found_bwd_sum = True
            # check that nested ops (e.g. empty) don't have
            # sequence number
            if e.name == "aten::empty":
                self.assertEqual(e.sequence_nr, -1)
                found_empty = True
        self.assertGreaterEqual(add_seq_nr, 0)
        self.assertGreaterEqual(sum_seq_nr, 0)
        self.assertNotEqual(add_seq_nr, sum_seq_nr)
        self.assertTrue(found_add)
        self.assertTrue(found_sum)
        self.assertTrue(found_bwd_add)
        self.assertTrue(found_bwd_sum)
        self.assertTrue(found_empty)

    def test_profiler_unboxed_only(self):
        x = torch.rand(3, 4)

        with torch.autograd.profiler.profile() as prof:
            x.resize_([3, 2])

    def test_profiler_propagation(self):
        def foo(x):
            with record_function("in_foo") as rf:
                return x * 2

        x = torch.rand(3, 4)
        traced_foo = torch.jit.trace(foo, x)

        def bar(x):
            with record_function("in_bar") as rf:
                # we expect that profiler will be able
                # propagate across fork
                fut = torch.jit._fork(traced_foo, x)
                y = torch.jit._wait(fut)
                # note: continuation (and rf's end) can
                # be executed in a different thread
                with record_function("in_bar_after_wait") as rf2:
                    y = y * 2
                return y

        traced_bar = torch.jit.trace(bar, x)

        with profile() as p:
            traced_bar(x)

        found_foo = False
        found_bar = False
        found_bar_after_wait = False
        for info in p.function_events:
            if info.name == "in_foo":
                self.assertFalse(found_foo)
                found_foo = True
            elif info.name == "in_bar":
                self.assertFalse(found_bar)
                found_bar = True
            elif info.name == "in_bar_after_wait":
                self.assertFalse(found_bar_after_wait)
                found_bar_after_wait = True
        self.assertTrue(found_foo)
        self.assertTrue(found_bar)
        self.assertTrue(found_bar_after_wait)

    def test_record_function_callbacks(self):
        x = torch.randn(10, 10)
        with profile() as p:
            with record_function("foo"):
                y = x * 2 + 4

        function_events = p.function_events
        foo_event = [event for event in function_events if "foo" in event.name][0]
        self.assertEqual(foo_event.count, 1)

    def test_profiler_aggregation_fake(self):
        events = EventList()
        id = [0]

        def get_id():
            id[0] = id[0] + 1
            return id[0]

        # [[thread_id, [(start, end, id), ....]], ...]
        # Using list instead of a dict so order is guaranteed for any Python
        # version
        threads = [
            [1, [(0, 1, get_id()), (1, 2, get_id())]],
            [0, [(0, 2, get_id()), (1, 2, get_id()), (1, 3, get_id())]],
        ]
        for thread, ranges in threads:
            for range in ranges:
                assert(len(range) == 3)
                events.append(
                    FunctionEvent(
                        id=range[2],
                        node_id=0,
                        name="",
                        thread=thread,
                        cpu_start=range[0],
                        cpu_end=range[1],
                    )
                )

        events.populate_cpu_children()

        # Note that [1, 3] pushes out [0, 2] first. Then we record [1, 2]
        # as a child of [1, 3]
        res = [[], [], [], [], [4]]

        def get_children_ids(event):
            return [child.id for child in event.cpu_children]

        assert([get_children_ids(event) for event in events] == res)

    def test_profiler_aggregation_table(self):
        """
        Test if the profiling result is aggregated for `str(prof)`

        See: https://github.com/pytorch/pytorch/issues/37500
        """

        x = torch.randn(1024)
        with torch.autograd.profiler.profile() as prof:
            torch.einsum("i->", x)

        prof_str = str(prof)
        prof_table = prof.table()

        self.assertEqual(prof_table, prof_str)

    def test_profiler_function_event_avg(self):
        avg = FunctionEventAvg()
        avg.add(FunctionEvent(id=0, node_id=0, name="foo", thread=0, cpu_start=10, cpu_end=15))
        avg.add(FunctionEvent(id=1, node_id=0, name="foo", thread=0, cpu_start=20, cpu_end=30))
        avg.add(avg)
        self.assertEqual(avg.key, "foo")

        # aggregate stats
        self.assertEqual(avg.count, 4)
        self.assertEqual(avg.cpu_time_total, 30)
        self.assertEqual(avg.self_cpu_time_total, 30)
        self.assertEqual(avg.cuda_time_total, 0)

        # average stats
        self.assertEqual(avg.cpu_time, 7.5)
        self.assertEqual(avg.cuda_time_total, 0)

    def test_profiler_shapes(self):
        print("")
        layer1 = torch.nn.Linear(20, 30)
        layer2 = torch.nn.Linear(30, 40)
        input = torch.randn(128, 20)
        with profile(record_shapes=True) as prof:
            layer2(layer1(input))

        print(prof.function_events)

        top_level_expected_events_and_shapes = [
            (None, [[30, 20]]),
            ('aten::addmm', [[30], [128, 20], [20, 30], [], []]),
            (None, [[40, 30]]),
            ('aten::addmm', [[40], [128, 30], [30, 40], [], []])
        ]

        expected_iter = iter(top_level_expected_events_and_shapes)
        last_end = 0

        for event in prof.function_events:
            if event.cpu_interval.start > last_end:
                name_expected, input_shape_expected = next(expected_iter)
                if name_expected is not None:
                    self.assertEqual(event.name, name_expected)
                self.assertEqual(event.input_shapes, input_shape_expected)
                last_end = event.cpu_interval.end

    def test_profiler_no_cuda(self):
        print("")
        layer = torch.nn.Linear(20, 30)
        x = torch.randn(128, 20)
        with profile(use_cuda=False) as prof:
            layer(x)

        prof_str = str(prof)
        print(prof_str)
        self.assertTrue('cpu' in prof_str.lower())
        self.assertTrue('cuda' not in prof_str.lower())

    def test_profiler_aggregation_lstm(self):
        print("")
        rnn = torch.nn.LSTM(10, 20, 2)
        total_time_s = 0
        with profile(record_shapes=True) as prof:
            for i in range(20):
                input = torch.randn(5, 3, 10)
                h = torch.randn(2, 3, 20)
                c = torch.randn(2, 3, 20)
                start = time.time()
                rnn(input, (h, c))
                end = time.time()
                total_time_s += end - start

        print(prof.table(
            sort_by="self_cpu_time_total", row_limit=10, header="TEST"))
        print(prof.key_averages(group_by_input_shape=True).table(
            sort_by="self_cpu_time_total", row_limit=10))
        print(prof.table(
            sort_by="self_cpu_time_total", row_limit=10, header="TEST", top_level_events_only=True))
        print(prof.key_averages(group_by_input_shape=True).table(
            sort_by="self_cpu_time_total", row_limit=10, top_level_events_only=True))

        total_time_us = total_time_s * 1000.0 * 1000.0  # make it us which is profiler default
        print(
            "Total time based on python measurements: ",
            format_time(total_time_us)
        )
        print(
            "CPU time measurement python side overhead: {:.2f}%".format(
                (total_time_us / prof.self_cpu_time_total - 1.0) * 100.0
            )
        )

        if sys.platform != "win32":
            with tempfile.NamedTemporaryFile() as trace_file:
                prof.export_chrome_trace(trace_file.name)

    def test_memory_profiler(self):
        def run_profiler(tensor_creation_fn, metric):
            # collecting allocs / deallocs
            with profile(profile_memory=True, record_shapes=True) as prof:
                x = None
                with record_function("test_user_scope_alloc"):
                    x = tensor_creation_fn()
                with record_function("test_user_scope_dealloc"):
                    del x
            stats = prof.key_averages(group_by_input_shape=True)
            print(stats.table(sort_by=metric))
            return stats

        def check_metrics(stats, metric, allocs=None, deallocs=None):
            stat_metrics = {}
            for stat in stats:
                stat_metrics[stat.key] = getattr(stat, metric)
            if allocs is not None:
                for alloc_fn in allocs:
                    self.assertTrue(alloc_fn in stat_metrics)
                    self.assertTrue(stat_metrics[alloc_fn] > 0)
            if deallocs is not None:
                for dealloc_fn in deallocs:
                    self.assertTrue(dealloc_fn in stat_metrics)
                    self.assertTrue(stat_metrics[dealloc_fn] < 0)

        def create_cpu_tensor():
            return torch.rand(10, 10)

        def create_cuda_tensor():
            return torch.rand(10, 10).cuda()

        def create_mkldnn_tensor():
            return torch.rand(10, 10, dtype=torch.float32).to_mkldnn()

        print("Running CPU test")
        stats = run_profiler(create_cpu_tensor, "cpu_memory_usage")
        check_metrics(
            stats,
            "cpu_memory_usage",
            allocs=[
                "aten::empty",
                "aten::rand",
                "test_user_scope_alloc",
            ],
            deallocs=[
                "test_user_scope_dealloc",
            ]
        )

        if torch.cuda.is_available():
            create_cuda_tensor()
            print("Running CUDA test")
            stats = run_profiler(create_cuda_tensor, "cuda_memory_usage")
            check_metrics(
                stats,
                "cuda_memory_usage",
                allocs=[
                    "test_user_scope_alloc",
                    "aten::to",
                    "aten::empty_strided",
                ],
                deallocs=[
                    "test_user_scope_dealloc",
                ]
            )
            check_metrics(
                stats,
                "cpu_memory_usage",
                allocs=[
                    "aten::rand",
                    "aten::empty",
                ]
            )

        if torch._C.has_mkldnn:
            create_mkldnn_tensor()
            print("Running MKLDNN test")
            stats = run_profiler(create_mkldnn_tensor, "cpu_memory_usage")
            check_metrics(
                stats,
                "cpu_memory_usage",
                allocs=[
                    "test_user_scope_alloc",
                    "aten::rand",
                    "aten::empty",
                    "aten::to_mkldnn",
                ],
                deallocs=[
                    "test_user_scope_dealloc",
                ]
            )

        # check partial overlap of tensor allocation with memory profiler
        x = torch.rand(10, 10)
        with profile(profile_memory=True, record_shapes=True) as prof:
            del x
            x = torch.rand(10, 10)
        del x
        stats = prof.key_averages(group_by_input_shape=True)
        check_metrics(
            stats,
            "cpu_memory_usage",
            allocs=[
                "aten::rand",
                "aten::empty",
            ]
        )

    def test_record_function(self):
        x = torch.randn(10, 10)

        def forward(x):
            with record_function("outer"):
                y = x * 2 + 4
                with record_function("inner"):
                    y = y - 1
            y = y / 1

        forward(x)

        with profile() as p:
            forward(x)

        events = p.function_events
        important_events = [
            'outer',
            'aten::mul',
            'aten::add',
            'inner',
            'aten::sub',
            'aten::div'
        ]
        idx = 0
        for info in events:
            if info.name == important_events[idx]:
                idx = idx + 1
            if idx == len(important_events):
                break
        self.assertEqual(idx, len(important_events))

        # We can also use record_function to decorate arbitrary function
        @record_function('my_func')
        def f(x, y):
            return x + y

        with profile() as p:
            f(1, 2)

        self.assertTrue('my_func' in str(p))

    def test_record_function_multithreaded(self):
        rf = record_function("outer")
        rf.__enter__()
        with record_function("inner"):
            # test that exiting the record function after starting another one
            # doesn't throw.
            rf.__exit__(None, None, None)

        with record_function("inner"):
            rf.__enter__()
        # test that exiting the record function after ending another one
        # doesn't throw.
        rf.__exit__(None, None, None)


    def test_dir(self):
        x = torch.randn(10, 10)
        keys = dir(x)
        self.assertIn('shape', keys)

        # real and imag are only implemented for complex tensors.
        y = torch.randn(10, 10, dtype=torch.cfloat)
        for key in ['real', 'imag']:
            self.assertRaises(RuntimeError, lambda: hasattr(x, key))
            self.assertTrue(hasattr(y, key))
            keys.remove(key)

        for key in keys:
            self.assertTrue(hasattr(x, key))

    def test_as_strided(self):

        def test(x, prepro_fn, size, strides, offset=None):
            x = x.to(torch.double).detach().requires_grad_()

            # Check that forward will **not** resize storage because it may
            # cause NaN in output and fail numerical Jacobian check consequently
            with torch.no_grad():
                y = prepro_fn(x) if prepro_fn is not None else x
                max_offset = sum((si - 1) * st for si, st in zip(size, strides))
                max_offset += offset if offset is not None else y.storage_offset()
                assert max_offset < len(y.storage()), "test case resizes storage"

            def closure(x):
                if prepro_fn is not None:
                    x = prepro_fn(x)
                return x.as_strided(size, strides, offset)

            gradcheck(closure, [x])
            gradgradcheck(closure, [x])

        # test
        test(torch.arange(0, 25), lambda x: x.view(5, 5), [3, 3], [6, 2], 2)

        # test crazy stride at dim with size 1 case
        test(torch.randn(12), None, [1, 2, 1, 5], [0, 5, 100, 1], 2)

        # test expand case
        test(torch.randn(5), None, [3, 3, 3], [0, 1, 0], 2)
        test(torch.randn(5), None, [3, 3, 3], [0, 0, 0], 4)
        test(torch.randn(5), lambda x: x.expand(5, 5), [5, 5], [0, 1], 0)

        # test non-expand overlapping case
        test(torch.randn(35), None, [6, 6], [5, 1], 2)
        test(torch.randn(15), None, [3, 2], [3, 6], 2)

        # test transpose case
        test(torch.randn(3, 4), None, [4, 3], [1, 4])

        # test "getting things outside the input" case
        x = torch.randn(6, 2)
        test(x[3:], None, [3, 2], [2, 1], 0)  # should be all zeros
        self.assertEqual(x[3:].as_strided([3, 2], [2, 1], 0), x[:3])

        # test select on expanded input case
        test(torch.randn(2, 3), lambda x: x.expand(10, 2, 3), [2, 3], [3, 1], 0)

    def _test_lerp_tensor_weights(self, cast):
        def construct_inputs(*shapes):
            start = cast(torch.randn(shapes[0])).requires_grad_()
            end = cast(torch.randn(shapes[1])).requires_grad_()
            weight = cast(torch.randn(shapes[2])).requires_grad_()
            return [start, end, weight]

        all_test_shapes = [((3, 3, 3), (3, 3, 3), (3, 3, 3)),  # no broadcasting
                           ((3,), (3, 3, 3), (3, 3, 3)),  # start broadcasting - 1
                           ((3, 3, 3), (3,), (3, 3, 3)),  # end broadcasting - 1
                           ((3, 3, 3), (3, 3, 3), (3,)),  # weight broadcasting - 1
                           ((), (3, 3, 3), (3, 3, 3)),  # start broadcasting - 2
                           ((3, 3, 3), (), (3, 3, 3)),  # end broadcasting - 2
                           ((3, 3, 3), (3, 3, 3), ()),  # weight broadcasting - 2
                           ((3, 3), (3, 3, 3), (3,))]  # all broadcasting

        for shapes in all_test_shapes:
            cur_inputs = construct_inputs(*shapes)
            gradcheck(torch.lerp, cur_inputs)
            gradgradcheck(torch.lerp, cur_inputs)

    def test_lerp_tensor_weights(self):
        self._test_lerp_tensor_weights(lambda t: t)

    def test_reduce_dtype(self):
        def test_reduction(op, has_no_dim, takes_dtype=True):
            x = torch.randn(3, 3, dtype=torch.float, requires_grad=True)

            if has_no_dim:
                grad1, = torch.autograd.grad([op(x)], [x])
                grad2, = torch.autograd.grad([op(x, dtype=torch.double)], [x])
                self.assertEqual(grad1, grad2)
                self.assertEqual(grad2.dtype, torch.float)

            gi = torch.randn(op(x, dim=0).shape, dtype=torch.float)
            grad1, = torch.autograd.grad([op(x, dim=0)], [x], gi)
            if takes_dtype:
                grad2, = torch.autograd.grad([op(x, dim=0, dtype=torch.double)], [x], gi.double())
            else:
                grad2, = torch.autograd.grad([op(x.double(), dim=0)], [x], gi.double())
            self.assertEqual(grad1, grad2)
            self.assertEqual(grad2.dtype, torch.float)

        test_reduction(torch.sum, True)
        test_reduction(torch.prod, True)
        test_reduction(torch.cumsum, False)
        test_reduction(torch.cumprod, False)
        test_reduction(torch.logcumsumexp, False, takes_dtype=False)

    def test_inplace_view_saved_output(self):
        # Test an in-place operation on a view in which the in-place op saves
        # its output. Previously, this created a reference cycle.
        dealloc = [0]

        class IncrementOnDelete(object):
            def __del__(self):
                dealloc[0] += 1

        def test():
            root = torch.randn(3, 3, requires_grad=True)
            copy = root.clone()
            copy.grad_fn.register_hook(IncrementOnDelete())
            view = copy.view(9)
            torch.nn.functional.relu(view, inplace=True)

        test()
        self.assertEqual(dealloc[0], 1)

    def test_inplace_view_backward(self):
        # Issue #10532: Make sure that this does not raise RuntimeError.
        net = nn.Sequential(
            nn.InstanceNorm2d(2),
            nn.ReLU(True)
        )

        x = torch.tensor([[[[1.0, 1.0]]]], requires_grad=True)
        g, = torch.autograd.grad(net(x).pow(2), [x], grad_outputs=x.new_ones(x.shape) , create_graph=True)
        torch.autograd.grad(g.sum(), [x])
        self.assertEqual(x, torch.tensor([[[[1.0, 1.0]]]]))

        # https://discuss.pytorch.org/t/freeing-buffer-strange-behavior/31955/8
        inputs = torch.ones((1, 3, 256, 256), requires_grad=True)

        tmp1 = (inputs + 1).view_as(inputs)
        tmp2 = torch.nn.functional.threshold(tmp1, 0., 0., True)
        prob_interpolated = torch.sigmoid(tmp2)

        gradients = torch.autograd.grad(outputs=prob_interpolated, inputs=inputs,
                                        grad_outputs=torch.ones(prob_interpolated.size()),
                                        create_graph=True, retain_graph=True)[0]

        gradient_penalty = gradients.sum()
        gradient_penalty.backward()

        fn = gradient_penalty.grad_fn.next_functions[0][0].next_functions[1][0]
        self.assertEqual(fn.name(), "ThresholdBackwardBackward")

    def test_inplace_view_weak_grad_fn(self):
        # Issue 23502: Test that b's grad_fn is preserved.
        a = torch.arange(10.0, requires_grad=True)

        b = a.narrow(0, 0, 2).clone().view(-1)
        b.relu_()

        c = b.clone()
        del b
        gc.collect()

        s = c.sum()
        s.backward()
        self.assertEqual(s, torch.tensor(1.0))

        # Issue 23502: Ensure RuntimeError for modification of SavedVariable.
        a = torch.rand(10, requires_grad=True).narrow(0, 0, 10)
        b = a.relu_()
        c = b.add_(100)
        del b
        with self.assertRaises(RuntimeError):
            c.sum().backward(torch.ones(1, requires_grad=True))

    def test_mul_out(self):
        a = torch.randn(2, 2, requires_grad=True)
        b = torch.randn(2, 2, requires_grad=True)
        x = torch.zeros_like(a)

        # out=... functions don't support automatic differentiation currently
        self.assertRaisesRegex(RuntimeError, 'out=', lambda: torch.mul(a, b, out=x))

        # the inputs can require grad if we're in no_grad() mode
        with torch.no_grad():
            torch.mul(a, b, out=x)
            self.assertEqual(x, a * b)

    def test_mul_out_result_requires_grad(self):
        a = torch.randn(2, 2)
        b = torch.randn(2, 2)
        x = torch.zeros(2, 2, requires_grad=True)
        # we should throw an exception if the output requires grad
        self.assertRaisesRegex(RuntimeError, 'out=', lambda: torch.mul(a, b, out=x))

    def test_diagonal_derivative_requires_grad(self):
        # test that the backward requires grad
        # we do this is because diagonal_backward uses inplace
        # operations and gradgradcheck does not catch whether
        # they works as expected (it will succeed even if
        # the gradient has requires_grad == False
        a = torch.randn(5, 6, requires_grad=True)
        b = torch.diagonal(a)**2
        c = b.sum()
        d, = torch.autograd.grad(c, a, retain_graph=True, create_graph=True)
        self.assertTrue(d.requires_grad)

    def test_anomaly_detect_nan(self):
        size = 10

        class MyFunc(Function):
            @staticmethod
            def forward(ctx, inp1, inp2, fail_0th):
                ctx.fail_0th = fail_0th
                return inp1.sum(0, keepdim=True)

            @staticmethod
            def backward(ctx, gO):
                gI = gO.clone().expand(size)
                gI[0] = 0
                gI[0] /= 0  # Generate a nan
                if ctx.fail_0th:
                    return gI, None, None
                else:
                    return None, gI, None

        inp = torch.rand(size, requires_grad=True)
        out = MyFunc.apply(inp, inp, True)
        out.backward()  # Should not fail

        inp = torch.rand(size, requires_grad=True)
        out = MyFunc.apply(inp, inp, True)
        with self.assertRaisesRegex(RuntimeError, "Function 'MyFuncBackward' returned nan values in its 0th output."):
            with warnings.catch_warnings(record=True) as w:
                with detect_anomaly():
                    out.backward()
            self.assertIn('No forward pass information', str(w[0].message))

        inp = torch.rand(size, requires_grad=True)
        with self.assertRaisesRegex(RuntimeError, "Function 'MyFuncBackward' returned nan values in its 1th output."):
            with warnings.catch_warnings(record=True) as w:
                with detect_anomaly():
                    out = MyFunc.apply(inp, inp, False)
                    out.backward()
            self.assertIn('MyFunc.apply', str(w[0].message))

    def test_nested_anomaly_detect_nan(self):
        size = 10

        class MyFunc(Function):
            @staticmethod
            def forward(ctx, inp1, fail_0th):
                ctx.fail_0th = fail_0th
                ctx.save_for_backward(inp1)
                return inp1.sum(0, keepdim=True)

            @staticmethod
            def backward(ctx, gO):
                inp, = ctx.saved_tensors
                fail_0th = ctx.fail_0th
                g = gO.clone().expand(size)
                gI = MyFunc2.apply(g * inp, g + inp, fail_0th)
                return gI, None

        class MyFunc2(Function):
            @staticmethod
            def forward(ctx, inp1, inp2, fail_0th):
                ctx.fail_0th = fail_0th
                return inp1 * 2.0 + inp2

            @staticmethod
            def backward(ctx, gO):
                fail_0th = ctx.fail_0th
                g1 = gO.clone()
                g2 = gO.clone()
                g1[0] = 0
                g2[0] = 0
                # generate a nan
                if fail_0th:
                    g1[0] /= 0
                else:
                    g2[0] /= 0
                return g1, g2, None

        inp = torch.rand(size, requires_grad=True)
        out = MyFunc.apply(inp, True)
        ginp, = torch.autograd.grad(out, (inp,), create_graph=True)
        gsum = ginp.sum()
        gsum.backward()  # should not fail

        inp = torch.rand(size, requires_grad=True)
        out = MyFunc.apply(inp, True)
        ginp, = torch.autograd.grad(out, (inp,), create_graph=True)
        gsum = ginp.sum()
        with warnings.catch_warnings(record=True) as w:
            with self.assertRaisesRegex(RuntimeError, "Function 'MyFunc2Backward' returned nan values in its 0th output."):
                with detect_anomaly():
                    gsum.backward()
        self.assertIn('No forward pass information', str(w[1].message))

        inp = torch.rand(size, requires_grad=True)
        with warnings.catch_warnings(record=True) as w:
            with self.assertRaisesRegex(RuntimeError, "Function 'MyFunc2Backward' returned nan values in its 1th output."):
                with detect_anomaly():
                    out = MyFunc.apply(inp, False)
                    ginp, = torch.autograd.grad(out, (inp,), create_graph=True)
                    gsum = ginp.sum()
                    gsum.backward()
        self.assertIn('MyFunc2.apply', str(w[1].message))
        self.assertIn('MyFunc.apply', str(w[2].message))

    def test_anomaly_grad_warnings(self):
        # PyTorch won't throw warnings if there is an error
        # but we'd want to at least see them in stderr

        class StdErrDiverter:
            def __enter__(self):
                self.stderr_orig = sys.stderr
                self.stderr_new = io.StringIO()
                sys.stderr = self.stderr_new
                return self

            def __exit__(self, *args):
                self.captured = self.stderr_new.getvalue()
                sys.stderr = self.stderr_orig


        # if the warnings don't throw, they will be handled as regular warnings
        with self.assertRaisesRegex(RuntimeError,
                                    "one of the variables needed for gradient computation has been "
                                    "modified by an inplace operation"):
            with warnings.catch_warnings(record=True) as w:
                with detect_anomaly():
                    a = torch.randn(5, requires_grad=True)
                    d1 = a + 1
                    d2 = d1 ** 2
                    d1 += 1
                    torch.autograd.grad(d2.sum(), a)

        self.assertEqual(len(w), 2)
        self.assertIn('Anomaly Detection has been enabled', str(w[0].message))
        self.assertIn('Error detected in PowBackward0', str(w[1].message))

        # if the warning throws, it will be printed to sys.stderr
        with self.assertRaisesRegex(RuntimeError,
                                    "one of the variables needed for gradient computation has been "
                                    "modified by an inplace operation"):
            with warnings.catch_warnings(record=True) as w:
                with detect_anomaly():
                    warnings.simplefilter("error")
                    with StdErrDiverter() as s:
                        a = torch.randn(5, requires_grad=True)
                        d1 = a + 1
                        d2 = d1 ** 2
                        d1 += 1
                        torch.autograd.grad(d2.sum(), a)

        self.assertEqual(len(w), 1)
        self.assertIn('Anomaly Detection has been enabled', str(w[0].message))
        self.assertIn('Error detected in PowBackward0', s.captured)

    @skipIfNoLapack
    def test_eig_no_eigenvectors(self):
        A = torch.tensor([[1., 2.], [2., 4.]], dtype=torch.float32, requires_grad=True)
        w, v = torch.eig(A, eigenvectors=False)
        with self.assertRaisesRegex(RuntimeError, 'cannot compute backward'):
            torch.autograd.backward([w, v], [torch.ones_like(w), torch.ones_like(v)])

    @skipIfNoLapack
    def test_eig_complex_eigenvalues(self):
        A = torch.tensor([[0., -1.], [1., 0.]], dtype=torch.float32, requires_grad=True)
        w, v = torch.eig(A, eigenvectors=True)
        with self.assertRaisesRegex(RuntimeError, 'does not support complex eigenvalues'):
            torch.autograd.backward([w, v], [torch.ones_like(w), torch.ones_like(v)])

    @skipIfNoLapack
    def test_symeig_no_eigenvectors(self):
        A = torch.tensor([[1., 2.], [2., 4.]], dtype=torch.float32, requires_grad=True)
        w, v = torch.symeig(A, eigenvectors=False)
        with self.assertRaisesRegex(RuntimeError, 'cannot compute backward'):
            torch.autograd.backward([w, v], [torch.ones_like(w), torch.ones_like(v)])

    @skipIfNoLapack
    def test_svd_no_singularvectors(self):
        A = torch.randn(2, 2, dtype=torch.float32, requires_grad=True)
        u, s, v = torch.svd(A, compute_uv=False)
        with self.assertRaisesRegex(RuntimeError, 'cannot compute backward'):
            torch.autograd.backward([u, s, v], [torch.ones_like(u), torch.ones_like(s), torch.ones_like(v)])

    def test_no_grad_copy(self):
        # create autograd function that saves grad pointer as class static
        class MyFunc(Function):
            static_grad_ptr = None

            @staticmethod
            def forward(ctx, inp1, inp2):
                return inp1 + inp2

            @staticmethod
            def backward(ctx, grad):
                MyFunc.static_grad_ptr = grad.data_ptr()
                return grad, grad

        class NonContGradFunc(Function):
            @staticmethod
            def forward(ctx, inp1):
                ctx.size = inp1.size()
                return torch.tensor([1.])

            @staticmethod
            def backward(ctx, grad):
                return torch.ones(1).expand(ctx.size)

        a = torch.randn(5, 6, requires_grad=True)
        b = torch.randn(5, 6, requires_grad=True)
        # non-contiguous grad should be copied
        NonContGradFunc.apply(MyFunc.apply(a, b)).backward()
        self.assertFalse(a.grad.data_ptr() == MyFunc.static_grad_ptr)
        self.assertFalse(b.grad.data_ptr() == MyFunc.static_grad_ptr)
        # test case that should trigger no copy for one of a,b
        a.grad = b.grad = None
        MyFunc.apply(a, b)[1][0].backward()
        p_g = MyFunc.static_grad_ptr
        p_a = a.grad.data_ptr()
        p_b = b.grad.data_ptr()
        # check a,b uses different grad buffer
        self.assertFalse(p_a == p_b)
        # check one of them is using the computed buffer
        self.assertTrue(p_a == p_g or p_b == p_g)

    def test_no_grad_copy_sparse(self):
        # create autograd function that saves grad pointer as class static
        class MyFunc(Function):
            static_grad_ptr = None

            @staticmethod
            def forward(ctx, inp1, inp2):
                return inp1 + inp2

            @staticmethod
            def backward(ctx, grad):
                MyFunc.static_grad_ptr = grad._values().data_ptr()
                return grad, grad

        class NonContGradFunc(Function):
            static_grad_ptr = None

            @staticmethod
            def forward(ctx, inp1, inp2):
                return inp1 + inp2

            @staticmethod
            def backward(ctx, grad):
                # Create a sparse tensor with non-contigous indices and values
                # and return as grad.
                v = torch.rand(1, 3)
                i = torch.ones(1, 1, dtype=torch.long)
                nv = v.expand(8, 3)
                ni = i.expand(1, 8)
                ngrad = torch.sparse.FloatTensor(ni, nv, torch.Size([10, 3]))
                NonContGradFunc.static_grad_ptr = ngrad._values().data_ptr()
                return ngrad, ngrad

        a = torch.randn(10, 3, requires_grad=True)
        b = torch.randn(10, 3, requires_grad=True)
        input = torch.tensor([1, 2, 4, 5, 4, 3, 2, 9])
        offsets = torch.tensor([0, 4])
        import torch.nn.functional as F

        # test case that should trigger no copy for one of a,b
        emb_matrix = MyFunc.apply(a, b)
        loss = F.embedding_bag(emb_matrix, input, offsets, sparse=True).sum()
        loss.backward(retain_graph=True)
        p_g = MyFunc.static_grad_ptr
        p_a = a.grad._values().data_ptr()
        p_b = b.grad._values().data_ptr()
        # check a,b uses different grad buffer
        self.assertFalse(p_a == p_b)
        # check one of them is using the computed buffer
        self.assertTrue(p_a == p_g or p_b == p_g)

        # Run backwards multiple times to ensure accumulation works.
        for i in range(10):
            loss.backward(retain_graph=True)

        # non-contiguous indices and value, we should trigger a copy.
        a.grad = b.grad = None
        emb_matrix = NonContGradFunc.apply(a, b)
        loss = F.embedding_bag(emb_matrix, input, offsets, sparse=True).sum()
        loss.backward(retain_graph=True)
        p_g = NonContGradFunc.static_grad_ptr
        p_a = a.grad._values().data_ptr()
        p_b = b.grad._values().data_ptr()
        # check a,b uses different grad buffer
        self.assertFalse(p_a == p_b)
        # Verify we cloned both grads.
        self.assertFalse(p_a == p_g)
        self.assertFalse(p_b == p_g)

        # Run backwards multiple times to ensure accumulation works.
        for i in range(10):
            loss.backward(retain_graph=True)

    def test_gradcheck_single_input(self):
        def f(inp):
            return inp.mul(5)

        gradcheck(f, torch.rand(10, dtype=torch.float64, requires_grad=True))
        gradgradcheck(f, torch.rand(10, dtype=torch.float64, requires_grad=True))

    def test_gradcheck_sparse_input(self):
        def fn(sparse):
            return torch.sparse.sum(sparse)

        gradcheck(fn, torch.rand(10).to_sparse().requires_grad_(True), check_sparse_nnz=True)
        with self.assertRaisesRegex(RuntimeError, 'gradcheck expects all tensor inputs are dense'):
            gradcheck(fn, torch.rand(10).to_sparse().requires_grad_(True), check_sparse_nnz=False)

    def test_gradcheck_nondeterministic(self):
        class NonDetFunc(Function):
            @staticmethod
            def forward(ctx, x, jitter=0.0):
                ctx._jitter = jitter
                return x

            @staticmethod
            def backward(ctx, grad_out):
                return NonDetFunc.apply(grad_out, ctx._jitter) * (1 + torch.rand_like(grad_out) * ctx._jitter), None

        inp = torch.randn(5, 5, requires_grad=True)
        gradcheck(lambda x: NonDetFunc.apply(x, 0.0), inp)
        with self.assertRaisesRegex(RuntimeError, 'Backward is not reentrant'):
            gradcheck(lambda x: NonDetFunc.apply(x, 1e-6), inp)
        with self.assertRaisesRegex(RuntimeError, 'Backward is not reentrant'):
            gradgradcheck(lambda x: NonDetFunc.apply(x, 1e-12), inp)
        gradcheck(lambda x: NonDetFunc.apply(x, 0.0), inp, nondet_tol=1e-5)
        gradcheck(lambda x: NonDetFunc.apply(x, 1e-6), inp, nondet_tol=1e-5)
        gradgradcheck(lambda x: NonDetFunc.apply(x, 1e-12), inp, nondet_tol=1e-5)

    def test_version_counter(self):
        x = torch.randn(1, 2)

        # In-place op bumps version
        x_saved_version = x._version
        x.add_(1).add_(1)
        self.assertTrue(x._version > x_saved_version)

        # Differentiable view shares version counter
        xz = x[:]
        self.assertTrue(x._version == xz._version)
        xz.add_(1)
        self.assertTrue(x._version == xz._version)

        # `x.data = y` preserves version counter of `x`
        x_saved_version = x._version
        x.data = torch.randn(2, 3)
        self.assertTrue(x._version == x_saved_version)
        x.add_(1)
        self.assertTrue(x._version > x_saved_version)
        # Make sure `x` is still using the same version counter it shares with `xz`
        self.assertTrue(x._version == xz._version)

        # In-place op on `xz` also updates version of `x`,
        # because they share the version counter
        xz.add_(1)
        self.assertTrue(x._version == xz._version)

    def test_set_data_tensorimpl_type(self):
        # Dense tensor has impl of type `TensorImpl`, while sparse tensor has impl
        # of type `SparseTensorImpl`.
        x = torch.randn(1, 2)
        x_s = torch.sparse_coo_tensor(torch.zeros([1, 1]), torch.ones([1]))
        with self.assertRaisesRegex(RuntimeError, 'incompatible tensor type'):
            x.data = x_s

    def test_set_data_preserve_pyobj(self):
        a = torch.randn(1, 2)
        b = torch.randn(1, 2)
        b_id_saved = id(b)
        b.data = a
        self.assertTrue(b_id_saved == id(b))

    @unittest.skipIf(IS_WINDOWS, "Skipping because doesn't work for windows")
    def test_thread_shutdown(self):
        code = """import torch
from torch.autograd import Function
class MyFunction(Function):
    @staticmethod
    def forward(ctx, x):
        return x

    @staticmethod
    def backward(ctx, grad):
        return grad

for shape in [(1,), ()]:
    v = torch.ones(shape, requires_grad=True)
    MyFunction.apply(v).backward()
"""
        s = TestCase.runWithPytorchAPIUsageStderr(code)
        self.assertRegex(s, "PYTORCH_API_USAGE torch.autograd.thread_shutdown")

    @unittest.skipIf(IS_MACOS, "Fails with SIGBUS on macOS; https://github.com/pytorch/pytorch/issues/25941")
    def test_deep_reentrant(self):

        class DeepReentrant(Function):
            @staticmethod
            def forward(ctx, x):
                with torch.enable_grad():
                    ctx.x = Variable(x.detach(), requires_grad=True)
                    ctx.x = ctx.x - 1
                return ctx.x.detach()

            @staticmethod
            def backward(ctx, x):
                if ctx.x < 0:
                    return x
                with torch.enable_grad():
                    DeepReentrant.apply(ctx.x).sum().backward()
                return x

        # Test stack overflow escape mechanism
        v = torch.tensor(2000.0, requires_grad=True)
        # This will cause stack overflow if reentrant calls are handled
        # in the same thread recursively
        DeepReentrant.apply(v).sum().backward()

        # Test stack overflow escape mechanism multiple times
        # to ensure reusing workers in the pool works fine
        v2 = torch.tensor(200.0, requires_grad=True)
        DeepReentrant.apply(v2).sum().backward()

    def test_reentrant_priority(self):
        order = []

        class MyFunction(Function):
            @staticmethod
            def forward(ctx, x):
                return x

            @staticmethod
            def backward(ctx, x):
                order.append("MyFunction")
                return x

        class Reentrant(Function):
            @staticmethod
            def forward(ctx, x):
                with torch.enable_grad():
                    ctx.x = Variable(x.detach(), requires_grad=True)
                    ctx.x = ctx.x - 1
                return ctx.x.detach()

            @staticmethod
            def backward(ctx, x):
                order.append("Reentrant")
                if ctx.x < 0:
                    return x
                with torch.enable_grad():
                    Reentrant.apply(ctx.x).backward()
                return x

        a = MyFunction.apply(torch.tensor(6.0, requires_grad=True))
        b = Reentrant.apply(torch.tensor(9.0, requires_grad=True))
        v = a * b
        v.backward()
        # The tasks for the Reentrant and MyFunction backward() will be added
        # to the queue in the autograd engine at the same time. The backward
        # for Reentrant will be executed first, which will then add other
        # backward tasks to the queue. We want to ensure all the reentrant tasks
        # are prioritized over the MyFunction backward task regardless of their
        # sequence numbers
        self.assertEqual(len(order), 11)
        self.assertEqual(order.count("Reentrant"), 10)
        self.assertEqual(order[-1], "MyFunction")


    @slowTest
    def test_checkpointing(self):
        num_inp = 2000
        nz_inp = 10
        nz_out = 10
        nz_bottleneck = 1000

        # small proxy network for some complex reasoning we want to do per input
        module = nn.Sequential(
            nn.Linear(nz_inp, nz_bottleneck),
            nn.ReLU(),
            nn.Linear(nz_bottleneck, nz_inp)
        )

        feat_combined = []
        for r in range(num_inp):
            data_r = torch.Tensor(1, nz_inp)
            data_r.uniform_()
            data_r.requires_grad = True
            feat_r = checkpoint(module, data_r)
            feat_combined.append(feat_r)

        # compute mean as a proxy for some joint reasoning
        mean_combined = torch.stack(feat_combined).mean()
        mean_combined.backward()

    def _test_reentrant_with_callbacks(self, install_callbacks_in_depths):
        counter = {}
        counter["inner"] = 0
        counter["outer"] = 0

        def inc_inner_counter():
            counter["inner"] += 1

        def inc_outer_counter():
            counter["outer"] += 1

        class MyFunc(Function):
            @staticmethod
            def forward(ctx, input):
                return input

            @staticmethod
            @once_differentiable
            def backward(ctx, input):
                if 1 in install_callbacks_in_depths:
                    # Add a callback to execute.
                    Variable._execution_engine.queue_callback(inc_inner_counter)

                return input

        class MyReentrantFunc(Function):
            @staticmethod
            def forward(ctx, input):
                return input

            @staticmethod
            @once_differentiable
            def backward(ctx, input):
                if 0 in install_callbacks_in_depths:
                    # Add a callback to execute.
                    Variable._execution_engine.queue_callback(inc_outer_counter)
                # Reentrant backward call.
                tmp_inp = input.detach().requires_grad_()
                with torch.enable_grad():
                    tmp_out = (MyFunc.apply(tmp_inp)).sum()
                tmp_out.backward()
                return input

        t1 = torch.rand((3, 3), requires_grad=True)
        t2 = MyReentrantFunc.apply(t1)
        t3 = t2.sum()
        torch.autograd.backward([t3])

        return counter

    def test_reentrant_with_callbacks_depth_0(self):
        # Verify callback is called only once.
        ret = self._test_reentrant_with_callbacks([0])
        self.assertEqual(1, ret["outer"])
        self.assertEqual(0, ret["inner"])

    def test_reentrant_with_callbacks_depth_1(self):
        # Verify callback is called only once.
        ret = self._test_reentrant_with_callbacks([1])
        self.assertEqual(0, ret["outer"])
        self.assertEqual(1, ret["inner"])

    def test_reentrant_with_callbacks_both_depths(self):
        # Verify callback is called twice.
        ret = self._test_reentrant_with_callbacks([0, 1])
        self.assertEqual(1, ret["outer"])
        self.assertEqual(1, ret["inner"])

    def test_reentrant_with_leaf_variable_hook(self):
        handle = None
        param = torch.rand(10, requires_grad=True)

        def add_gradient_penalty_to_grad(grad):
            handle.remove()
            old_param_grad = grad
            param.grad = None
            # Add some sort of gradient penalty by directly updating the gradients
            with torch.enable_grad():
                g = grad.detach().requires_grad_()
                new_param = param.detach().requires_grad_()
                out = ((g * 2) + new_param).sum()
                out.backward()
            res = g.grad + grad
            param.grad = old_param_grad
            return res

        handle = param.register_hook(add_gradient_penalty_to_grad)
        # Forward pass
        tmp = (param * param)
        loss = tmp.sum()
        # Compute the gradients
        loss.backward()

    def test_reentrant_with_non_leaf_variable_hook(self):
        handle = None
        param = torch.rand(10, requires_grad=True)

        def manual_increase_gradient(grad):
            handle.remove()
            # Add some sort of gradient penalty by directly updating the gradients
            with torch.enable_grad():
                g = grad.detach().requires_grad_()
                out = ((g * 2) + 5).sum()
                out.backward()
            res = g.grad + grad
            return res

        # Forward pass
        tmp = (param * param)
        handle = tmp.register_hook(manual_increase_gradient)
        loss = tmp.sum()
        # Compute the gradients
        loss.backward()
        self.assertEqual(param.grad, 6 * param)

    def test_autograd_views_codegen(self):
        # This is not necessarily the absolute correct behavior, but this is the current
        # one. This test is here to make sure that any change to this behavior is detected
        # and not silent. The TODOs below mark the places with unexpected behavior.
        # Note that any change in these test will be BC-breaking and should be done carefully.

        # This test checks the behavior of two codegen functions (view_as and unbind)
        # with respect to view tracking and inplace operation on the output.

        def run_test(grad_mode, requires_grad, is_view, should_raise_tuple):
            def maybe_check_raise(fn, should_raise):
                self.assertTrue(should_raise is None or isinstance(should_raise, str))
                if should_raise is not None:
                    with self.assertRaisesRegex(RuntimeError, should_raise):
                        fn()
                else:
                    fn()

            inp = torch.rand(2, requires_grad=requires_grad).clone()
            with torch.set_grad_enabled(grad_mode):
                out = inp.view_as(inp)
            # Are they differentiable views?
            self.assertTrue(out._is_view() == is_view)
            # Are inplace allowed?
            maybe_check_raise(lambda: out.add_(1), should_raise_tuple[0])

            inp = torch.rand(2, requires_grad=requires_grad).clone()
            with torch.set_grad_enabled(grad_mode):
                out = inp.unbind()
            # Are they differentiable views?
            self.assertTrue(out[0]._is_view() == is_view)
            self.assertTrue(out[1]._is_view() == is_view)
            # Are inplace allowed?
            maybe_check_raise(lambda: out[0].add_(1), should_raise_tuple[1])
            maybe_check_raise(lambda: out[1].add_(1), should_raise_tuple[2])

        # should_raise contains None if it should not raise
        # should_raise contains a string of the error if it should raise
        # The 3 elements are for view_as, first output of unbind and second output of unbind
        run_test(grad_mode=True, requires_grad=False, is_view=True,
                 should_raise_tuple=(None, None, None))
        inp_change_err = "Output {} of UnbindBackward is a view and is being modified inplace."
        run_test(grad_mode=True, requires_grad=True, is_view=True,
                 should_raise_tuple=(None, inp_change_err.format("0"), inp_change_err.format("1")))
        leaf_grad_err = "A view was created in no_grad mode and is being modified inplace"
        run_test(grad_mode=False, requires_grad=True, is_view=True,
                 should_raise_tuple=(leaf_grad_err, leaf_grad_err, leaf_grad_err))
        run_test(grad_mode=False, requires_grad=False, is_view=True,
                 should_raise_tuple=(None, None, None))

    def _do_test_autograd_simple_views_python(self, dtype):
        # This is not necessarily the absolute correct behavior, but this is the current
        # one. This test is here to make sure that any change to this behavior is detected
        # and not silent. The TODOs below mark the places with unexpected behavior.
        # Note that any change in these test will be BC-breaking and should be done carefully.

        # This checks the autograd.Function behavior when we return one or multiple outputs
        # while one of these is an input, a view of an input or of a temporary tensor.

        # This indicator is used to track how many times the backward function was called
        bw_called = [0]
        # This indicator is used to check if the argument `ga` contains non-zero values
        ga_nz = [False]

        class IdOneOutput(Function):
            @staticmethod
            def forward(ctx, a, b, make_view):
                if make_view:
                    a = a.narrow(0, 0, 2)
                else:
                    a = a.clone()
                return a

            @staticmethod
            def backward(ctx, ga):
                bw_called[0] += 1
                return ga, None, None

        class IdTwoOutput(Function):
            @staticmethod
            def forward(ctx, a, b, make_view):
                if make_view:
                    a = a.narrow(0, 0, 2)
                else:
                    a = a.clone()
                return a, a + b

            @staticmethod
            def backward(ctx, ga, gab):
                bw_called[0] += 1
                if ga.eq(0).all():
                    ga_nz[0] = False
                else:
                    ga_nz[0] = True
                return ga + gab, gab, None

        err_msg_two_outputs = "Output 0 of IdTwoOutputBackward is a view and is being modified inplace."
        err_msg_two_outputs += " This view is the output of a function that returns multiple views."

        class ViewOfTemp(Function):
            @staticmethod
            def forward(ctx, a, make_view):
                ctx.save_for_backward(a)
                if make_view:
                    a = a.narrow(0, 0, 2)
                else:
                    a = a.clone()
                b = a.clone()
                return b.select(0, 0)

            @staticmethod
            def backward(ctx, grad):
                bw_called[0] += 1
                a, = ctx.saved_tensors
                res = torch.zeros_like(a)
                res.select(0, 0).copy_(grad)
                return res, None

        for fn_id in ["one_output", "two_output", "view_of_temp"]:
            for inplace in [True, False]:
                for make_view in [True, False]:
                    # Used for special casing the tests below
                    output_is_a_view = (make_view or fn_id == "view_of_temp")

                    def fn(a, b):
                        # never modify a, b inplace for gracheck
                        a = a.clone()
                        b = b.clone()
                        if fn_id == "two_output":
                            tmp1, tmp2 = IdTwoOutput.apply(a, b, make_view)
                            if inplace:
                                tmp1 += 3
                                tmp2 += 3
                            else:
                                tmp1 = tmp1 + 3
                                tmp2 = tmp2 + 3
                            tmp = tmp1 * tmp2
                        else:
                            if fn_id == "one_output":
                                tmp = IdOneOutput.apply(a, b, make_view)
                            else:
                                tmp = ViewOfTemp.apply(a + b, make_view)
                            if inplace:
                                tmp += 3
                            else:
                                tmp = tmp + 3

                        return tmp.sum()

                    a = torch.ones(2, dtype=dtype, requires_grad=True)
                    b = torch.ones(2, dtype=dtype, requires_grad=True)


                    if fn_id == "two_output" and inplace and output_is_a_view:
                        with self.assertRaisesRegex(RuntimeError, err_msg_two_outputs):
                            fn(a, b)
                    else:
                        # Are the computed gradients correct ?
                        if inplace and output_is_a_view:
                            with warnings.catch_warnings(record=True) as w:
                                if fn_id == "view_of_temp":
                                    # This will be fixed after the deprecation cycle and the warning becomes
                                    # an error.
                                    with self.assertRaisesRegex(RuntimeError, "Jacobian mismatch for output 0"):
                                        gradcheck(fn, (a, b))
                                else:
                                    # This works but the custom backward is not called (or called with partial)
                                    # gradients as tested below
                                    gradcheck(fn, (a, b))
                            self.assertTrue(len(w) > 0)
                        else:
                            gradcheck(fn, (a, b))

                        # Was the custom backward called properly
                        bw_called[0] = 0
                        ga_nz[0] = True  # For the case where the backward is called
                        with warnings.catch_warnings(record=True) as w:
                            fn(a, b).backward()

                        expected_called = 1
                        expected_ga_nz = True
                        expected_warning = False

                        if output_is_a_view and inplace:
                            expected_called = 0
                            expected_warning = True

                        self.assertTrue(bw_called[0] == expected_called)
                        self.assertTrue(ga_nz[0] == expected_ga_nz)
                        self.assertTrue((len(w) == 1) == expected_warning)

    def test_autograd_simple_views_python(self):
        self._do_test_autograd_simple_views_python(torch.double)
        self._do_test_autograd_simple_views_python(torch.cdouble)

    def test_autograd_complex_views_python(self):
        # This is not necessarily the absolute correct behavior, but this is the current
        # one. This test is here to make sure that any change to this behavior is detected
        # and not silent. The TODOs below mark the places with unexpected behavior.
        # Note that any change in these test will be BC-breaking and should be done carefully.

        # This checks that multiples views in the forward are properly traced and how they
        # behave with respect to inplace operations.

        # This indicator is used to track how many times the backward function was called
        bw_called = [0]

        class ComplexView(Function):
            @staticmethod
            def forward(ctx, a, idx):
                res = a.narrow(0, idx, 1)
                res = a.select(0, idx)
                ctx.save_for_backward(a)
                ctx.idx = idx
                return res

            @staticmethod
            def backward(ctx, grad):
                bw_called[0] += 1
                a, = ctx.saved_tensors
                res = torch.zeros_like(a)
                res.select(0, ctx.idx).copy_(grad)
                return res, None

        a = torch.ones(2, requires_grad=True)
        idx = 1

        bw_called[0] = 0
        out = ComplexView.apply(a.clone(), idx)
        out.sum().backward()
        self.assertTrue(bw_called[0] == 1)

        out = ComplexView.apply(a.clone(), idx)
        with warnings.catch_warnings(record=True) as w:
            out += 1
        self.assertEqual(len(w), 1)

    def test_autograd_inplace_views_python(self):
        # This is not necessarily the absolute correct behavior, but this is the current
        # one. This test is here to make sure that any change to this behavior is detected
        # and not silent. The TODOs below mark the places with unexpected behavior.
        # Note that any change in these test will be BC-breaking and should be done carefully.

        # This test checks custom autograd.Function that perform inplace operations

        bw_called = [0]

        # I) Single output
        class MyAdder(Function):
            @staticmethod
            def forward(ctx, a, b):
                a.add_(b)
                ctx.mark_dirty(a)
                return a

            @staticmethod
            def backward(ctx, grad):
                bw_called[0] += 1
                return grad, grad


        a = torch.ones(2, requires_grad=True)
        b = torch.ones(2, requires_grad=True)

        # No extra inplace
        c = MyAdder.apply(a.clone(), b)
        c.sum().backward()
        self.assertTrue(bw_called[0] == 1)

        # With extra inplace on the output
        bw_called[0] = 0
        c = MyAdder.apply(a.clone(), b)
        c += 2
        c.sum().backward()
        self.assertTrue(bw_called[0] == 1)

        # The input is a view
        bw_called[0] = 0
        c = MyAdder.apply(a.clone().view_as(a), b)
        c.sum().backward()
        self.assertTrue(bw_called[0] == 1)

        # Should not give non-inputs to mark_dirty
        class MyAdderBad(Function):
            @staticmethod
            def forward(ctx, a, b):
                c = 3 * a
                c.add_(b)
                ctx.mark_dirty(c)
                return c

            @staticmethod
            def backward(ctx, grad):
                bw_called[0] += 1
                grad = 3 * grad
                return grad, grad

        a = torch.ones(2, requires_grad=True)
        b = torch.ones(2, requires_grad=True)

        with warnings.catch_warnings(record=True) as w:
            MyAdderBad.apply(a.clone(), b)
        self.assertEqual(len(w), 1)

        # II) Multiple outputs
        class MyBadAdder(Function):
            @staticmethod
            def forward(ctx, a, b):
                a.add_(b)
                ctx.mark_dirty(a)
                return a, a + b

            @staticmethod
            def backward(ctx, ga, gab):
                bw_called[0] += 1
                return ga + gab, ga + gab

        # No extra inplace
        bw_called[0] = 0
        c, d = MyBadAdder.apply(a.clone(), b)
        (c * d).sum().backward()
        self.assertTrue(bw_called[0] == 1)

        # With extra inplace on the output
        bw_called[0] = 0
        c, d = MyBadAdder.apply(a.clone(), b)
        c += 2
        (c * d).sum().backward()
        self.assertTrue(bw_called[0] == 1)

        # The input is a view
        inplace_on_view_err = "your Function modifies inplace an input that is a view of another Tensor"
        with self.assertRaisesRegex(RuntimeError, inplace_on_view_err):
            c, d = MyBadAdder.apply(a.clone().view_as(a), b)

        # III) Inplace + other op
        class MyOutPlaceAdder(Function):
            @staticmethod
            def forward(ctx, a, b):
                a.add_(b)
                ctx.mark_dirty(a)
                return a.clone(), a + b

            @staticmethod
            def backward(ctx, ga, gab):
                bw_called[0] += 1
                return ga + gab, ga + 2 * gab

        # We don't reuse the input
        def fn(a, b):
            orig_a = a.clone().view_as(a)
            c, d = MyOutPlaceAdder.apply(orig_a, b)
            return (c * d).sum()

        bad_mark_dirty_err = "Some elements marked as dirty during the forward method were not returned as output."
        with self.assertRaisesRegex(RuntimeError, bad_mark_dirty_err):
            fn(a, b)

    def test_custom_function_return_view_in_nograd(self):
        class Alias(Function):
            @staticmethod
            def forward(ctx, x):
                return x[:]

            @staticmethod
            def backward(ctx, gx):
                return gx

        inp = torch.rand(2, requires_grad=True)

        with torch.no_grad():
            output = Alias.apply(inp)

        with torch.no_grad():
            expected_output = inp[:]

        # Calling the custom function should operate as if we called an equivalent op
        self.assertEqual(output.requires_grad, expected_output.requires_grad)

        # Check that in-place modification on view throws
        leaf_grad_err = "A view was created in no_grad mode and is being modified inplace"
        with self.assertRaisesRegex(RuntimeError, leaf_grad_err):
            output.zero_()

    def test_grad_mode_restored_reentrant(self):
        class MyFunction(Function):
            @staticmethod
            def forward(ctx, inp):
                return inp.clone()

            @staticmethod
            def backward(ctx, go):
                original = torch._C.is_grad_enabled()
                with torch.enable_grad():
                    self.assertTrue(torch._C.is_grad_enabled())
                    foo = torch.rand(go.size(), requires_grad=True)
                    grad, = torch.autograd.grad(
                        foo ** 3, foo, grad_outputs=go
                    )
                    self.assertTrue(torch._C.is_grad_enabled())
                self.assertTrue(torch._C.is_grad_enabled() == original)
                return grad

        inp = torch.rand(3, requires_grad=True)

        # Case where original==False
        MyFunction.apply(inp).sum().backward()
        # Case where original==True
        MyFunction.apply(inp).sum().backward(create_graph=True)

    def test_power_function(self):
        a = torch.tensor([0., 0., 0.])
        b = torch.tensor([-1., 0., 1.], requires_grad=True)
        c = torch.sum(a**b)
        c.backward()
        self.assertEqual(b.grad, torch.tensor([-inf, 0., 0.]))

        s = 0
        b = torch.tensor([-1., 0., 1.], requires_grad=True)
        c = torch.sum(s**b)
        c.backward()
        self.assertEqual(b.grad, torch.tensor([-inf, 0., 0.]))

    def test_nansum_with_nans(self):
        a = torch.randn(2, 2, 2, 2)
        with torch.no_grad():
            a[a < 0.2] = float('nan')
        a.requires_grad = True

        # No args
        gradcheck(lambda x: x.nansum(), a)
        gradgradcheck(lambda x: x.nansum(), a)

        # Single dim
        gradcheck(lambda x: x.nansum((0)), a)
        gradgradcheck(lambda x: x.nansum((0)), a)

        # Multi dim
        gradcheck(lambda x: x.nansum((0, 2)), a)
        gradgradcheck(lambda x: x.nansum((0, 2)), a)

        gradcheck(lambda x: x.nansum((0, -1)), a)
        gradgradcheck(lambda x: x.nansum((0, -1)), a)

        # With keep-dim
        gradcheck(lambda x: x.nansum((0, -1), True), a)
        gradgradcheck(lambda x: x.nansum((0, -1), True), a)

    def test_nansum_dtype(self):
        inp = torch.randn(2, 2, 2, 2)
        with torch.no_grad():
            inp[inp < 0.2] = float('nan')

        def test(inp, inp_dtype, out_dtype):
            with torch.no_grad():
                a = inp.to(inp_dtype)
            a.requires_grad = True
            b = torch.sum(a, dtype=out_dtype)
            b.backward()
            self.assertEqual(a.dtype, a.grad.dtype)

        test(inp, torch.float, torch.double)
        test(inp, torch.double, torch.float)

    def test_nan_to_num(self):
        a = torch.randn(3, 3, 3, 3)
        with torch.no_grad():
            a[torch.rand_like(a) < 0.2] = float('nan')
            a[torch.rand_like(a) < 0.2] = float('inf')
            a[torch.rand_like(a) < 0.2] = -float('inf')

        a.requires_grad = True

        gradcheck(lambda x: x.nan_to_num(), a)
        gradgradcheck(lambda x: x.nan_to_num(), a)

        gradcheck(lambda x: x.nan_to_num(nan=1.2), a)
        gradgradcheck(lambda x: x.nan_to_num(nan=1.2), a)

        gradcheck(lambda x: x.nan_to_num(nan=1.2, posinf=2.0), a)
        gradgradcheck(lambda x: x.nan_to_num(nan=1.2, posinf=2.0), a)

        gradcheck(lambda x: x.nan_to_num(nan=1.2, posinf=2.0, neginf=-2.0), a)
        gradgradcheck(lambda x: x.nan_to_num(nan=1.2, posinf=2.0, neginf=-2.0), a)

        gradcheck(lambda x: x.nan_to_num(posinf=2.0, neginf=-2.0), a)
        gradgradcheck(lambda x: x.nan_to_num(posinf=2.0, neginf=-2.0), a)

        gradcheck(lambda x: x.nan_to_num(neginf=-2.0), a)
        gradgradcheck(lambda x: x.nan_to_num(neginf=-2.0), a)

    def test_custom_function_error(self):
        class BadFw(Function):
            @staticmethod
            def backward(ctx, foo):
                return foo

        class BadBw(Function):
            @staticmethod
            def forward(ctx, foo):
                return foo.clone()

        inp = torch.rand(1, requires_grad=True)
        with self.assertRaisesRegex(NotImplementedError, "must implement the forward"):
            BadFw.apply(inp)

        with self.assertRaisesRegex(RuntimeError, "must implement the backward"):
            BadBw.apply(inp).sum().backward()

    def test_custom_function_local_inplace(self):
        class MyFn(torch.autograd.Function):
            @staticmethod
            def forward(ctx, inp, inplace):
                view = inp.clone()[:3]
                if inplace:
                    view += 2
                return view

            @staticmethod
            def backward(ctx, grad):
                return grad, None

        base = torch.rand(10, requires_grad=True)

        foo = MyFn.apply(base, False)
        self.assertEqual(foo.grad_fn.__class__.__name__, "MyFnBackward")

        foo = MyFn.apply(base, True)
        self.assertEqual(foo.grad_fn.__class__.__name__, "MyFnBackward")

    def test_integer_outputs(self):
        inp = torch.rand(4, requires_grad=True)

        out = inp.argmax()
        self.assertFalse(out.dtype.is_floating_point)
        self.assertFalse(out.requires_grad)

        out = inp.argmin()
        self.assertFalse(out.dtype.is_floating_point)
        self.assertFalse(out.requires_grad)

        out = inp.argsort()
        self.assertFalse(out.dtype.is_floating_point)
        self.assertFalse(out.requires_grad)

        val = torch.rand((), requires_grad=True)

        out = torch.searchsorted(inp, val)
        self.assertFalse(out.dtype.is_floating_point)
        self.assertFalse(out.requires_grad)

        bins = torch.linspace(0, 1.0, requires_grad=True)
        vals = torch.rand(5, 5, requires_grad=True)
        out = torch.bucketize(vals, bins)
        self.assertFalse(out.dtype.is_floating_point)
        self.assertFalse(out.requires_grad)

def index_variable(shape, max_indices):
    if not isinstance(shape, tuple):
        shape = (shape,)
    index = torch.rand(*shape).mul_(max_indices).floor_().long()
    return index


def index_perm_variable(shape, max_indices):
    if not isinstance(shape, tuple):
        shape = (shape,)

    index = torch.randperm(max_indices).narrow(0, 0, reduce(mul, shape)).view(shape)
    return index


def gather_variable(shape, index_dim, max_indices, duplicate=False):
    assert len(shape) == 2
    assert index_dim < 2
    batch_dim = 1 - index_dim
    index = torch.LongTensor(*shape)
    for i in range(shape[index_dim]):
        index.select(index_dim, i).copy_(
            torch.randperm(max_indices)[:shape[batch_dim]])
    if duplicate:
        index.select(batch_dim, 0).copy_(index.select(batch_dim, 1))
    return index


def bernoulli_scalar():
    return torch.tensor(0, dtype=torch.uint8).bernoulli_()


def gradgradcheck_method_precision_override(test_name):
    # these are just empirical observations, we should improve
    gradgradcheck_precision_override = {
        'test_norm': {'atol': 2e-2, 'rtol': 1e-2},
        'test_norm_1_5': {'atol': 1.5e-2, 'rtol': 1e-2},
        'test_norm_3': {'atol': 5e-2, 'rtol': 1e-2},
        'test_dist': {'atol': 5e-2, 'rtol': 1e-2},
        'test_dist_4': {'atol': 8e-2, 'rtol': 1e-2},
    }
    non_broadcasted_test_name = test_name.split("_broadcast")[0]
    override = gradgradcheck_precision_override.get(non_broadcasted_test_name)
    if override:
        if 'broadcast_lhs' in test_name or 'broadcast_rhs' in test_name:
            # errors accumulated across 1 dimension
            override = {'atol': override['atol'] * S, 'rtol': override['atol'] * S}
        elif 'broadcast_all' in test_name:
            # errors accumulated across multiple dimensions
            override = {'atol': override['atol'] * S * S, 'rtol': override['atol'] * S * S}
    return override

def run_grad_and_gradgrad_checks(test_case, name, test_name, apply_method, output_variable,
                                 input_variables, run_gradgradcheck=True):
    test_case.assertTrue(gradcheck(apply_method, input_variables, eps=1e-6, atol=PRECISION))
    if name in EXCLUDE_GRADGRADCHECK or test_name in EXCLUDE_GRADGRADCHECK_BY_TEST_NAME:
        return
    gradgradcheck_precision_override = gradgradcheck_method_precision_override(test_name)
    if gradgradcheck_precision_override is not None:
        atol = gradgradcheck_precision_override['atol']
        rtol = gradgradcheck_precision_override['rtol']
        test_case.assertTrue(gradgradcheck(apply_method, input_variables, None, atol=atol, rtol=rtol,
                                           gen_non_contig_grad_outputs=True))
    else:
        test_case.assertTrue(gradgradcheck(apply_method, input_variables, gen_non_contig_grad_outputs=True))


def run_functional_checks(test_case, test_name, name, apply_fn, run_grad_checks,
                          f_args_variable, f_args_tensor):
    output_variable = apply_fn(*f_args_variable)

    if run_grad_checks:
        run_grad_and_gradgrad_checks(test_case, name, test_name, apply_fn,
                                     output_variable, f_args_variable)

    self_variable = f_args_variable[0]
    if isinstance(output_variable, torch.Tensor) and output_variable.requires_grad and self_variable is not None:
        output_variable.backward(randn_like(output_variable))
        test_case.assertEqualTypeString(self_variable, self_variable.grad)
        test_case.assertEqual(self_variable.size(), self_variable.grad.size())

# this list corresponds to ops which have separate tests defined for complex dtypes in
# common_methods_invocations.py
# test for these ops with 'complex' in variant should only run for complex and
# the tests for these ops which do not have 'complex' in variant should not run for complex
# and only run for floating point

<<<<<<< HEAD
# TODO(@anjali411): add the commented tests back after updating the formula based on tensorflow definition
=======
>>>>>>> 7960d723
separate_complex_tests = ['view_as_real', 'real', 'imag', 'asin', 'acos', 'div', 'log',
                          'log10', 'log1p', 'log2', 'pow', 'tan', 'reciprocal', 'rsqrt']

# NOTE: Some non-holomorphic are separately tested in TestAutogradComplex until gradcheck works properly
# for non-holomorphic functions

# allow list for complex
complex_list = ['t', 'view', 'reshape', 'reshape_as', 'view_as', 'roll', 'clone',
                'repeat', 'expand', 'flip', 'fliplr', 'flipud', 'rot90', 'transpose',
                'permute', 'squeeze', 'unsqueeze', 'resize', 'resize_as', 'tril', 'triu',
                'chunk', 'split', 'split_with_sizes', 'repeat', 'expand', 'zero_',
                'eq_', 'ne_', 'add', '__radd__', 'sum', 'conj', 'sin', 'cos', 'mul', 'sinh',
<<<<<<< HEAD
                'cosh', '__rmul__', 'sgn', 'abs', 'dot', 'vdot', 'tensor_split',
                'angle', 'atan'] + separate_complex_tests
=======
                'cosh', '__rmul__', 'sgn', 'abs', 'dot', 'vdot', 'atan', 'angle'] + separate_complex_tests
>>>>>>> 7960d723

# TODO(@anjali411): add tests for 'sub', 'div
# TODO(@anjali411): add the commented tests back after updating the formula based on tensorflow definition - @anjali411
# complex_list += ['fill_', 't', '__rdiv__', 'tanh']

def add_test(
        name,
        self_size,
        args,
        variant_name='',
        check_ad=(),  # only used in test_jit
        dim_args_idx=(),
        skipTestIf=(),
        output_process_fn=lambda x: x,
        kwargs=None):
    kwargs = kwargs if kwargs else {}
    basic_test_name = 'test_' + name
    if variant_name != '':
        basic_test_name += '_' + variant_name

    if name in separate_complex_tests and 'complex' in variant_name:
        run_only_complex = True
    else:
        run_only_complex = False

    for dtype in [torch.double, torch.cdouble]:
        for dim_perm in product([-1, 1], repeat=len(dim_args_idx)):
            test_name = basic_test_name
            new_args = [arg * dim_perm[dim_args_idx.index(i)] if i in dim_args_idx else arg for i, arg in enumerate(args)]
            test_name = basic_test_name + ''.join('_neg' + str(i) for i, idx in enumerate(dim_perm) if idx < 0)

            if dtype.is_complex:
                # TODO: remove this. this is temporary while we ramp up the complex support.
                if name in complex_list:
                    if name in separate_complex_tests and 'complex' not in variant_name:
                        continue
                    if not run_only_complex:
                        test_name = test_name + '_complex'
                else:
                    continue
            elif run_only_complex:
                continue

            new_args = tuple(new_args)

            # for-loop bodies don't define scopes, so we have to save the variables
            # we want to close over in some way
            def do_test(self, device, dtype=dtype, name=name, self_size=self_size, args=new_args, test_name=test_name,
                        output_process_fn=output_process_fn):
                def check(name):
                    is_magic_method = name[:2] == '__' and name[-2:] == '__'
                    is_inplace = name[-1] == "_" and not is_magic_method
                    self_variable = create_input((self_size,), dtype=dtype, device=device)[0][0]
                    # FixMe: run grad checks on inplace self
                    if is_inplace:
                        self_variable.requires_grad = False
                    # need to record this because methods can change the size (e.g. unsqueeze)
                    args_variable, kwargs_variable = create_input(args, requires_grad=not is_inplace,
                                                                  call_kwargs=kwargs, dtype=dtype, device=device)
                    self_tensor = deepcopy(self_variable)
                    args_tensor = deepcopy(unpack_variables(args_variable))
                    if not exclude_tensor_method(name, test_name):
                        output_variable = getattr(self_variable, name)(*args_variable, **kwargs_variable)
                        output_tensor = getattr(self_tensor, name)(*args_tensor, **kwargs_variable)
                        if not isinstance(output_tensor, torch.Tensor) and not istuple(output_tensor):
                            if dtype.is_complex:
                                output_tensor = torch.tensor((output_tensor, ), dtype=torch.cfloat, device=device)
                            else:
                                output_tensor = torch.tensor((output_tensor, ), dtype=torch.float, device=device)
                        self.assertEqual(unpack_variables(output_variable), output_tensor)
                        # TODO: check that both have changed after adding all inplace ops

                        def fn(*inputs):
                            output = getattr(inputs[0], name)(*inputs[1:], **kwargs)
                            return output_process_fn(output)

                        if not is_inplace and name not in EXCLUDE_GRADCHECK:
                            run_grad_and_gradgrad_checks(self, name, test_name, fn,
                                                         output_variable, (self_variable,) + args_variable)

                    # functional interface tests
                    torch_fn = getattr_qualified(torch, name)
                    if torch_fn is not None and name not in EXCLUDE_FUNCTIONAL:
                        def fn(*inputs):
                            output = torch_fn(*inputs, **kwargs)
                            return output_process_fn(output)

                        f_args_variable = (self_variable,) + args_variable
                        f_args_tensor = (self_tensor,) + args_tensor
                        # could run the gradchecks again, but skip since we did it for the methods above.
                        run_gradcheck = exclude_tensor_method(name, test_name) and not is_inplace and name not in EXCLUDE_GRADCHECK
                        run_functional_checks(self, test_name, name, fn,
                                              run_gradcheck, f_args_variable, f_args_tensor)

                    # check for correct type of input and input.grad
                    if not is_inplace:
                        self_variable = create_input((self_size,), requires_grad=True, dtype=dtype)[0][0]
                        args_variable, kwargs_variable = create_input(args, requires_grad=False, call_kwargs=kwargs, dtype=dtype)
                        if hasattr(self_variable, name):
                            attribute_result = getattr(self_variable, name)
                            if callable(attribute_result):
                                output_variable = attribute_result(*args_variable, **kwargs_variable)
                            else:
                                self.assertTrue(len(args_variable) == 0)
                                self.assertTrue(len(kwargs_variable) == 0)
                                output_variable = attribute_result
                        else:
                            self_and_args_variable = (self_variable,) + args_variable
                            output_variable = torch_fn(*self_and_args_variable, **kwargs_variable)
                        if isinstance(output_variable, torch.autograd.Variable):
                            if output_variable.is_sparse:
                                rand = randn_like(output_variable.to_dense()).to_sparse()
                            else:
                                rand = randn_like(output_variable)
                            output_variable.backward(rand)
                            self.assertTrue(type(self_variable) == type(self_variable.grad))
                            self.assertTrue(self_variable.size() == self_variable.grad.size())

                        # compare grads to inplace grads
                        inplace_name = name + '_'
                        # can't broadcast inplace to left hand side
                        skip_inplace = ('broadcast_lhs' in test_name or
                                        'broadcast_all' in test_name or
                                        'atanh' in test_name or
                                        'acosh' in test_name or
                                        'asinh' in test_name or
                                        'abs_complex' in test_name or
                                        'abs_scalar_complex' in test_name)
                        if hasattr(torch.ones(1), inplace_name) and not skip_inplace:
                            output_variable = getattr(self_variable, name)(*args_variable, **kwargs_variable)
                            if not isinstance(output_variable, tuple):
                                output_variable = (output_variable,)
                            inplace_self_variable = deepcopy(self_variable)
                            inplace_self_variable_copy = tuple(i.clone() if isinstance(i, torch.Tensor) else i
                                                               for i in (inplace_self_variable,))
                            inplace_args_variable = deepcopy(args_variable)
                            inplace_args_variable_copy = tuple(i.clone() if isinstance(i, torch.Tensor) else i
                                                               for i in inplace_args_variable)

                            inplace_output_variable = (
                                getattr(inplace_self_variable_copy[0], inplace_name)(*inplace_args_variable_copy,
                                                                                     **kwargs_variable))
                            if not isinstance(inplace_output_variable, tuple):
                                inplace_output_variable = (inplace_output_variable,)
                            self.assertEqual(inplace_output_variable, output_variable)
                            # Check that gradient is the same
                            for inp_i, i in zip((inplace_self_variable,) + inplace_args_variable,
                                                (self_variable,) + args_variable):
                                if not isinstance(inp_i, torch.Tensor):
                                    assert not isinstance(i, torch.Tensor)
                                    continue
                                if inp_i.grad is not None:
                                    with torch.no_grad():
                                        inp_i.grad.zero_()
                                if i.grad is not None:
                                    with torch.no_grad():
                                        i.grad.zero_()
                            for i_o, o in zip(inplace_output_variable, output_variable):
                                if dtype.is_complex:
                                    grad = randn_like(i_o).to(torch.cdouble)
                                else:
                                    grad = randn_like(i_o).double()
                                i_o.backward(grad)
                                o.backward(grad)
                            for inp_i, i in zip((inplace_self_variable,) + inplace_args_variable,
                                                (self_variable,) + args_variable):
                                if not isinstance(inp_i, torch.Tensor):
                                    continue
                                self.assertEqual(inp_i.grad, i.grad)

                check(name)
                inplace_name = name + '_'
                # can't broadcast inplace to left hand side
                broadcast_skip_inplace = 'broadcast_lhs' in test_name or 'broadcast_all' in test_name
                # skip C -> R inplace tests
                skip_c_to_r_inplace = 'abs_complex' in test_name or 'abs_scalar_complex' in test_name
                skip_inplace = broadcast_skip_inplace or skip_c_to_r_inplace
                if hasattr(torch.ones(1), inplace_name) and not skip_inplace:
                    check(inplace_name)

            assert not hasattr(TestAutograd, test_name), 'Two tests have the same name: ' + test_name

            for skip in skipTestIf:
                do_test = skip(do_test)

            setattr(TestAutogradDeviceType, test_name, do_test)

class TestAutogradComplex(TestCase):
    def test_view_func_for_complex_views(self):
        # case 1: both parent and child have view_func
        x = torch.randn(2, 2, 2, dtype=torch.double, requires_grad=True)
        y = x.detach().requires_grad_(True)

        x0 = x.clone()
        x1 = torch.view_as_complex(x0)
        x2 = torch.view_as_real(x1)
        x2.mul_(2)
        x2.sum().backward()

        y0 = y.clone()
        y0.mul_(2)
        y0.sum().backward()

        self.assertEqual(x.grad, y.grad)

        # case 2: parent has view_func but child does not
        x = torch.randn(2, 2, 2, dtype=torch.double, requires_grad=True)
        y = x.detach().requires_grad_(True)

        def fn(a):
            b = a.clone()
            b1 = torch.view_as_complex(b)
            b2 = b1.reshape(b1.numel())
            return b2

        x0 = fn(x)
        x0.mul_(2)
        x0.sum().backward()

        y0 = fn(y)
        y1 = y0.mul(2)
        y1.sum().backward()

        self.assertEqual(x.grad, y.grad)

        # case 3: parent does not have a view_func but child does
        x = torch.randn(10, dtype=torch.cdouble, requires_grad=True)
        y = x.detach().requires_grad_(True)

        def fn(a, dim0_size=5):
            b = a.clone()
            b1 = b.reshape(dim0_size, 2)
            b2 = torch.view_as_real(b1)
            return b2

        x0 = fn(x)
        x0.mul_(2)
        x0.sum().backward()

        y0 = fn(y)
        y1 = y0.mul(2)
        y1.sum().backward()

        self.assertEqual(x.grad, y.grad)

    def as_identity(self):
        # view_as_real and view_as_complex behavior should be like an identity
        def func(z):
            z_ = torch.view_as_complex(z)
            z_select = torch.select(z_, z_.dim() - 1, 0)
            z_select_real = torch.view_as_real(z_select)
            return z_select_real.sum()

        z = torch.randn(10, 2, 2, dtype=torch.double, requires_grad=True)
        gradcheck(func, [z])
        func(z).backward()

        z1 = z.clone().detach().requires_grad_(True)
        torch.select(z1, z1.dim() - 2, 0).sum().backward()

        self.assertEqual(z.grad, z1.grad)

class TestAutogradFunctional(TestCase):
    def _assert_same_struct(self, res, base):
        # base and res should be Tensors or tuple of Tensors with the same size
        if isinstance(base, torch.Tensor):
            self.assertTrue(isinstance(res, torch.Tensor))
            self.assertEqual(base.size(), res.size())
        elif isinstance(base, tuple):
            self.assertTrue(isinstance(res, tuple))
            self.assertEqual(len(base), len(res))
            for el_base, el_res in zip(base, res):
                self.assertTrue(isinstance(el_base, torch.Tensor))
                self.assertTrue(isinstance(el_res, torch.Tensor))
                self.assertEqual(el_base.size(), el_res.size())
        else:
            # Wrong base
            raise RuntimeError("The base given to `_assert_same_struct` doesn't have"
                               " the right structure.")

    def _assert_interleaved_struct(self, res, base1, base2):
        # base1 and base2 can be Tensors or tuples of Tensors.
        # If they are tuples, res should be a tuple as well.
        # The indexing works as follows for base1, base2 being
        # - tuple, tuple: res[i][j][k][l] = (base1[i][k], base2[j][l])
        # - tuple, Tensor: res[i][k][l] = (base1[i][k], base2[l])
        # - Tensor, tuple: res[i][j][l] = (base1[i], base2[j][l])
        # - Tensor, Tensor: res[k][l] = (base1[k], base2[l])
        if isinstance(base1, torch.Tensor) and isinstance(base2, torch.Tensor):
            self.assertTrue(isinstance(res, torch.Tensor))
            self.assertEqual(res.size(), base1.size() + base2.size())
        elif isinstance(base1, tuple) and isinstance(base2, torch.Tensor):
            self.assertTrue(isinstance(res, tuple))
            self.assertEqual(len(res), len(base1))
            for el_res, el_base1 in zip(res, base1):
                self.assertTrue(isinstance(el_res, torch.Tensor))
                self.assertTrue(isinstance(el_base1, torch.Tensor))
                self.assertEqual(el_res.size(), el_base1.size() + base2.size())
        elif isinstance(base1, torch.Tensor) and isinstance(base2, tuple):
            self.assertTrue(isinstance(res, tuple))
            self.assertEqual(len(res), len(base2))
            for el_res, el_base2 in zip(res, base2):
                self.assertTrue(isinstance(el_res, torch.Tensor))
                self.assertTrue(isinstance(el_base2, torch.Tensor))
                self.assertEqual(el_res.size(), base1.size() + el_base2.size())
        elif isinstance(base1, tuple) and isinstance(base2, tuple):
            self.assertTrue(isinstance(res, tuple))
            self.assertEqual(len(res), len(base1))
            for el_res, el_base1 in zip(res, base1):
                self.assertTrue(isinstance(el_res, tuple))
                self.assertEqual(len(res), len(base2))
                for el_el_res, el_base2 in zip(el_res, base2):
                    self.assertTrue(isinstance(el_el_res, torch.Tensor))
                    self.assertTrue(isinstance(el_base2, torch.Tensor))
                    self.assertEqual(el_el_res.size(), el_base1.size() + el_base2.size())
        else:
            # Wrong bases
            raise RuntimeError("The bases given to `_assert_interleaved_struct` don't have"
                               " the right structure.")

    def test_vjp_err_check(self):
        def foo(a):
            return 3 * a.narrow(0, 0, 3)

        def bar(a):
            return 3 * a.narrow(0, 0, 3), "bar"

        inp = torch.rand(4)
        v = torch.ones(3)
        with self.assertRaisesRegex(TypeError, "The inputs given to vjp must be either a Tensor"):
            res = autogradF.vjp(foo, (inp, 2), v)

        with self.assertRaisesRegex(TypeError, "The outputs of the user-provided function given to vjp must"):
            res = autogradF.vjp(bar, inp, v)

        with self.assertRaisesRegex(RuntimeError, "The vector v can only be None if the user-provided function returns"):
            res = autogradF.vjp(foo, inp)

        with self.assertRaisesRegex(RuntimeError, "The given v should contain a single Tensor."):
            res = autogradF.vjp(foo, inp, (torch.ones_like(inp), torch.ones_like(inp)))

        with self.assertRaisesRegex(RuntimeError, "v has invalid size: should be torch.Size"):
            res = autogradF.vjp(foo, inp, v[:2])

        res = autogradF.vjp(foo, inp, v)[1]
        self._assert_same_struct(res, inp)

    def test_vjp_err_check_strict(self):
        def foo(a):
            return a.detach()

        def bar(a):
            # Make a non-leaf Tensor that requires_grad but that is not connected to the input
            return a.long().float().requires_grad_().clone()

        inp = torch.rand(4)
        v = torch.rand(4)
        with self.assertRaisesRegex(RuntimeError, "Output 0 of the user-provided function does not require gradients."):
            res = autogradF.vjp(foo, inp, v, strict=True)
        res = autogradF.vjp(foo, inp, v, strict=False)
        self._assert_same_struct(res[1], inp)
        self.assertEqual(res[1].abs().sum(), 0.)

        with self.assertRaisesRegex(RuntimeError, "The output of the user-provided function is independent of input 0"):
            res = autogradF.vjp(bar, inp, v, strict=True)
        res = autogradF.vjp(bar, inp, v, strict=False)
        self._assert_same_struct(res[1], inp)
        self.assertEqual(res[1].abs().sum(), 0.)

        # The Jacobian does not depend on the input
        def foo(a):
            return a.clone()

        inp.requires_grad_()
        with self.assertRaisesRegex(RuntimeError, "jacobian of the user-provided function is independent of input 0."):
            res = autogradF.vjp(foo, inp, v, create_graph=True, strict=True)
        res = autogradF.vjp(foo, inp, v, create_graph=True, strict=False)
        self._assert_same_struct(res[1], inp)
        self.assertEqual(res[1], v)

    def test_vjp_output(self):
        def reducer(x):
            return x.sum(dim=1)
        inputs = torch.rand(4, 4)
        v = torch.ones(4)
        res = autogradF.vjp(reducer, inputs, v)
        self._assert_same_struct(res[1], inputs)
        self.assertIsNone(res[0].grad_fn)
        self.assertIsNone(res[1].grad_fn)

        def adder(x, y):
            return 2 * x + 3 * y

        inputs = (torch.rand(2), torch.rand(2))
        v = torch.ones(2)
        out, vjp_val = autogradF.vjp(adder, inputs, v)
        self._assert_same_struct(vjp_val, inputs)
        self.assertIsNone(out.grad_fn)
        self.assertIsNone(vjp_val[0].grad_fn)
        self.assertIsNone(vjp_val[1].grad_fn)

        def adder(x, y):
            return 2 * x + 3 * y, x + y

        inputs = (torch.rand(2), torch.rand(2))
        v = (torch.tensor([1., 0.]), torch.tensor([1., 0.]))
        out, vjp_val = autogradF.vjp(adder, inputs, v)
        self._assert_same_struct(vjp_val, inputs)
        self.assertIsNone(out[0].grad_fn)
        self.assertIsNone(out[1].grad_fn)
        self.assertIsNone(vjp_val[0].grad_fn)
        self.assertIsNone(vjp_val[1].grad_fn)

    def test_vjp_scalar(self):
        def reducer(x):
            return x.sum()
        inputs = torch.rand(4, 4)
        v = torch.ones([])
        res = autogradF.vjp(reducer, inputs, v)
        self._assert_same_struct(res[0], v)
        self._assert_same_struct(res[1], inputs)

        res = autogradF.vjp(reducer, inputs)
        self._assert_same_struct(res[0], v)
        self._assert_same_struct(res[1], inputs)

        def expander(x):
            return x.unsqueeze(0).repeat(4)
        inputs = torch.rand([])
        v = torch.ones(4)
        res = autogradF.vjp(expander, inputs, v)
        self._assert_same_struct(res[0], v)
        self._assert_same_struct(res[1], inputs)

    def test_vjp_create_graph(self):
        def reducer(x):
            return x.sum(dim=1)
        inputs = torch.rand(2, 2)
        v = torch.ones(2)

        inputs.requires_grad_()
        v.requires_grad_()
        res = autogradF.vjp(reducer, inputs, v, create_graph=True)
        self._assert_same_struct(res[1], inputs)
        self.assertIsNotNone(res[0].grad_fn)
        self.assertIsNotNone(res[1].grad_fn)

        gradcheck(lambda inp, v: autogradF.vjp(reducer, inputs, v, create_graph=True), (inputs, v))
        gradgradcheck(lambda inp, v: autogradF.vjp(reducer, inputs, v, create_graph=True), (inputs, v))

        def adder(x, y):
            return 2 * x + 3 * y, x * y

        inputs = (torch.rand(2, requires_grad=True), torch.rand(2, requires_grad=True))
        v = (torch.tensor([1., 0.], requires_grad=True), torch.tensor([1., 0.], requires_grad=True))

        gradcheck(lambda *args: autogradF.vjp(adder, args[:2], args[2:], create_graph=True)[1], inputs + v)
        gradgradcheck(lambda *args: autogradF.vjp(adder, args[:2], args[2:], create_graph=True)[1], inputs + v)

        def foo(*args):
            x, y = args[:2]
            v = args[2:]

            x = x.cos()
            val, grad = autogradF.vjp(adder, (x, y), v, create_graph=True)

            return val[0].exp() + val[1].exp() + grad[0].exp() + grad[1].exp() + x.exp() + y.exp()

        gradcheck(foo, inputs + v)
        gradgradcheck(foo, inputs + v)

    def test_jvp_err_check(self):
        def foo(a):
            return 3 * a.narrow(0, 0, 3)

        def bar(a):
            return 3 * a.narrow(0, 0, 3), "bar"

        inp = torch.rand(4)
        v = torch.rand(4)
        with self.assertRaisesRegex(TypeError, "The inputs given to jvp must be either a Tensor"):
            res = autogradF.jvp(foo, (inp, 2), v)

        with self.assertRaisesRegex(TypeError, "The outputs of the user-provided function given to jvp must"):
            res = autogradF.jvp(bar, inp, v)

        with self.assertRaisesRegex(RuntimeError, "The vector v can only be None if the input to the user-provided function"):
            res = autogradF.jvp(foo, inp)

        with self.assertRaisesRegex(RuntimeError, "The given v should contain a single Tensor."):
            res = autogradF.jvp(foo, inp, (v, v))

        with self.assertRaisesRegex(RuntimeError, "v has invalid size: should be torch.Size"):
            res = autogradF.jvp(foo, inp, v[:2])

        res = autogradF.jvp(foo, inp, v)[1]
        self._assert_same_struct(res, foo(inp))

    def test_jvp_err_check_strict(self):
        def foo(a):
            return a.detach()

        def bar(a):
            # Make a non-leaf Tensor that requires_grad but that is not connected to the input
            return a.long().float().requires_grad_().clone()

        inp = torch.rand(4)
        v = torch.rand(4)
        with self.assertRaisesRegex(RuntimeError, "Output 0 of the user-provided function does not require gradients."):
            res = autogradF.jvp(foo, inp, v, strict=True)
        res = autogradF.jvp(foo, inp, v, strict=False)
        self._assert_same_struct(res[1], res[0])
        self.assertEqual(res[1].abs().sum(), 0.)

        with self.assertRaisesRegex(RuntimeError, "The output of the user-provided function is independent of input 0"):
            res = autogradF.jvp(bar, inp, v, strict=True)
        res = autogradF.jvp(bar, inp, v, strict=False)
        self._assert_same_struct(res[1], res[0])
        self.assertEqual(res[1].abs().sum(), 0.)

        # The Jacobian does not depend on the input
        def foo(a):
            return a.clone()

        inp.requires_grad_()
        with self.assertRaisesRegex(RuntimeError, "jacobian of the user-provided function is independent of input 0."):
            res = autogradF.jvp(foo, inp, v, create_graph=True, strict=True)
        res = autogradF.jvp(foo, inp, v, create_graph=True, strict=False)
        self._assert_same_struct(res[1], inp)
        self.assertEqual(res[1], v)

    def test_jvp_output(self):
        def reducer(x):
            return x.sum(dim=1)
        inputs = torch.rand(4, 4)
        v = torch.ones(4, 4)
        res = autogradF.jvp(reducer, inputs, v)
        self._assert_same_struct(res[1], res[0])
        self.assertIsNone(res[0].grad_fn)
        self.assertIsNone(res[1].grad_fn)

        def adder(x, y):
            return 2 * x + 3 * y

        inputs = (torch.rand(2), torch.rand(2))
        v = (torch.ones(2), torch.ones(2))
        out, jvp_val = autogradF.jvp(adder, inputs, v)
        self._assert_same_struct(jvp_val, out)
        self.assertIsNone(out.grad_fn)
        self.assertIsNone(jvp_val[0].grad_fn)
        self.assertIsNone(jvp_val[1].grad_fn)

        def adder(x, y):
            return 2 * x + 3 * y, x + y

        inputs = (torch.rand(2), torch.rand(2))
        v = (torch.tensor([1., 0.]), torch.tensor([1., 0.]))
        out, jvp_val = autogradF.jvp(adder, inputs, v)
        self._assert_same_struct(jvp_val, out)
        self.assertIsNone(out[0].grad_fn)
        self.assertIsNone(out[1].grad_fn)
        self.assertIsNone(jvp_val[0].grad_fn)
        self.assertIsNone(jvp_val[1].grad_fn)

    def test_jvp_scalar(self):
        def reducer(x):
            return x.sum()
        inputs = torch.rand(4, 4)
        v = torch.ones(4, 4)
        res = autogradF.jvp(reducer, inputs, v)
        self._assert_same_struct(res[0], torch.zeros([]))
        self._assert_same_struct(res[1], res[0])

        def expander(x):
            return x.unsqueeze(0).repeat(4)
        inputs = torch.rand([])
        v = torch.ones([])
        res = autogradF.jvp(expander, inputs, v)
        self._assert_same_struct(res[0], torch.zeros(4))
        self._assert_same_struct(res[1], res[0])

        res = autogradF.jvp(expander, inputs)
        self._assert_same_struct(res[0], torch.zeros(4))
        self._assert_same_struct(res[1], res[0])

    def test_jvp_create_graph(self):
        def reducer(x):
            return x.sum(dim=1)
        inputs = torch.rand(2, 2)
        v = torch.ones(2, 2)

        inputs.requires_grad_()
        v.requires_grad_()
        res = autogradF.jvp(reducer, inputs, v, create_graph=True)
        self._assert_same_struct(res[1], res[0])
        self.assertIsNotNone(res[0].grad_fn)
        self.assertIsNotNone(res[1].grad_fn)

        gradcheck(lambda inp, v: autogradF.jvp(reducer, inp, v, create_graph=True), (inputs, v))
        gradgradcheck(lambda inp, v: autogradF.jvp(reducer, inp, v, create_graph=True), (inputs, v))

        def adder(x, y):
            return 2 * x + 3 * y, x * y

        inputs = (torch.rand(2, requires_grad=True), torch.rand(2, requires_grad=True))
        v = (torch.tensor([1., 0.], requires_grad=True), torch.tensor([1., 0.], requires_grad=True))

        gradcheck(lambda *args: autogradF.jvp(adder, args[:2], args[2:], create_graph=True)[1], inputs + v)
        gradgradcheck(lambda *args: autogradF.jvp(adder, args[:2], args[2:], create_graph=True)[1], inputs + v)

        def foo(*args):
            x, y = args[:2]
            v = args[2:]

            x = x.cos()
            val, grad = autogradF.jvp(adder, (x, y), v, create_graph=True)

            return val[0].exp() + val[1].exp() + grad[0].exp() + grad[1].exp() + x.exp() + y.exp()

        gradcheck(foo, inputs + v)
        gradgradcheck(foo, inputs + v)

    def test_jacobian_err_check(self):
        def foo(a):
            return 3 * a.narrow(0, 0, 3)

        def bar(a):
            return 3 * a.narrow(0, 0, 3), "bar"

        inp = torch.rand(4)
        with self.assertRaisesRegex(TypeError, "The inputs given to jacobian must be either a Tensor"):
            res = autogradF.jacobian(foo, (inp, 2))

        with self.assertRaisesRegex(TypeError, "The outputs of the user-provided function given to jacobian must"):
            res = autogradF.jacobian(bar, inp)

        res = autogradF.jacobian(foo, inp)
        self._assert_interleaved_struct(res, foo(inp), inp)

        def foo(a, b):
            return b, 3 * a.narrow(0, 0, 3)

        inp = (torch.rand(4), torch.rand(5))

        res = autogradF.jacobian(foo, inp)
        self._assert_interleaved_struct(res, foo(*inp), inp)

    def test_jacobian_err_check_strict(self):
        def foo(a):
            return a.detach()

        def bar(a):
            # Make a non-leaf Tensor that requires_grad but that is not connected to the input
            return a.long().float().requires_grad_().clone()

        inp = torch.rand(4)
        with self.assertRaisesRegex(RuntimeError, "Output 0 of the user-provided function does not require gradients."):
            res = autogradF.jacobian(foo, inp, strict=True)
        res = autogradF.jacobian(foo, inp, strict=False)
        self._assert_interleaved_struct(res, foo(inp), inp)
        self.assertEqual(res.abs().sum(), 0.)

        with self.assertRaisesRegex(RuntimeError, "Output 0 of the user-provided function is independent of input 0."):
            res = autogradF.jacobian(bar, inp, strict=True)
        res = autogradF.jacobian(bar, inp, strict=False)
        self._assert_interleaved_struct(res, foo(inp), inp)
        self.assertEqual(res.abs().sum(), 0.)

        # The Jacobian does not depend on the input
        def foo(a):
            return a.clone()

        inp.requires_grad_()
        with self.assertRaisesRegex(RuntimeError, "jacobian of the user-provided function is independent of input 0."):
            res = autogradF.jacobian(foo, inp, create_graph=True, strict=True)
        res = autogradF.jacobian(foo, inp, create_graph=True, strict=False)
        self._assert_interleaved_struct(res, inp, inp)
        self.assertEqual(res, torch.eye(4))

    def test_jacobian_output(self):
        def exp_reducer(x):
            return x.exp().sum(dim=1)

        inputs = torch.rand(4, 4)
        res = autogradF.jacobian(exp_reducer, inputs)
        self._assert_interleaved_struct(res, exp_reducer(inputs), inputs)
        self.assertIsNone(res.grad_fn)

        def identity(x):
            return x.clone()

        inputs = torch.rand(4)
        res = autogradF.jacobian(identity, inputs)
        self._assert_interleaved_struct(res, identity(inputs), inputs)
        self.assertIsNone(res.grad_fn)
        self.assertEqual(res, torch.eye(4))

        def add_exp_reducer(x, y):
            return (x + y.exp()).sum(dim=1)

        inputs = (torch.rand(4, 4), torch.rand(4, 4))
        res = autogradF.jacobian(add_exp_reducer, inputs)
        self._assert_interleaved_struct(res, add_exp_reducer(*inputs), inputs)
        self.assertIsNone(res[0].grad_fn)
        self.assertIsNone(res[1].grad_fn)

    def test_jacobian_scalar(self):
        def reducer(x):
            return x.sum()
        inputs = torch.rand(4, 4)
        res = autogradF.jacobian(reducer, inputs)
        self._assert_same_struct(res, inputs)

        def expander(x):
            return x.unsqueeze(0).repeat(4)
        inputs = torch.rand([])
        res = autogradF.jacobian(expander, inputs)
        self._assert_same_struct(res, torch.zeros(4))

    def test_jacobian_create_graph(self):
        def exp_reducer(x):
            return x.exp().sum(dim=1)

        inputs = torch.rand(4, 4, requires_grad=True)
        res = autogradF.jacobian(exp_reducer, inputs, create_graph=True)
        self._assert_interleaved_struct(res, exp_reducer(inputs), inputs)
        self.assertIsNotNone(res.grad_fn)

        gradcheck(lambda inp: autogradF.jacobian(exp_reducer, inp, create_graph=True), inputs)
        gradgradcheck(lambda inp: autogradF.jacobian(exp_reducer, inp, create_graph=True), inputs)

        def add_exp_reducer(x, y):
            return (x + y).exp().sum(dim=1)

        inputs = (torch.rand(4, 4, requires_grad=True), torch.rand(4, 4, requires_grad=True))
        res = autogradF.jacobian(add_exp_reducer, inputs, create_graph=True)
        self._assert_interleaved_struct(res, add_exp_reducer(*inputs), inputs)
        self.assertIsNotNone(res[0].grad_fn)
        self.assertIsNotNone(res[1].grad_fn)

        gradcheck(lambda *inp: autogradF.jacobian(add_exp_reducer, inp, create_graph=True), inputs)
        gradgradcheck(lambda *inp: autogradF.jacobian(add_exp_reducer, inp, create_graph=True), inputs)

        def foo(x, y):
            x = x.cos()
            val, jac = autogradF.jacobian(add_exp_reducer, (x, y), create_graph=True)

            res = val[0].exp().sum() + val[1].exp().sum() + jac[0].exp().sum()
            res = res + jac[1].exp().sum() + x.exp().sum() + y.exp().sum()
            return res

        gradcheck(foo, inputs)
        gradgradcheck(foo, inputs)

    def test_hessian_err_check(self):
        def foo(a):
            return 3 * a.narrow(0, 0, 3).exp().sum()

        def bar(a):
            return 3 * a.narrow(0, 0, 3), "bar"

        def bar2(a):
            return 3 * a.narrow(0, 0, 3)

        def bar3(a):
            return 3 * a.narrow(0, 0, 3), 3 * a.narrow(0, 0, 3)

        inp = torch.rand(4)
        with self.assertRaisesRegex(TypeError, "The inputs given to hessian must be either a Tensor"):
            res = autogradF.hessian(foo, (inp, 2))

        with self.assertRaisesRegex(TypeError, "The outputs of the user-provided function given to hessian must"):
            res = autogradF.hessian(bar, inp)

        err_msg_out = "The Tensor returned by the function given to hessian should contain a single element"
        with self.assertRaisesRegex(RuntimeError, err_msg_out):
            res = autogradF.hessian(bar2, inp)

        with self.assertRaisesRegex(RuntimeError, "The function given to hessian should return a single Tensor"):
            res = autogradF.hessian(bar3, inp)

        res = autogradF.hessian(foo, inp)
        self._assert_interleaved_struct(res, inp, inp)

        def foo(a, b):
            return (3 * b.narrow(0, 0, 3) * a.narrow(0, 0, 3)).sum()

        inp = (torch.rand(4), torch.rand(5))

        res = autogradF.hessian(foo, inp)
        self._assert_interleaved_struct(res, inp, inp)

    def test_hessian_err_check_strict(self):
        def foo(a):
            return a.detach().sum()

        def bar(a):
            # Make a non-leaf Tensor that requires_grad but that is not connected to the input
            return a.long().float().requires_grad_().clone().sum()

        def bar2(a):
            # A Linear function for which the jacobian is independent of the input
            return (3 * a).sum()

        inp = torch.rand(4)
        with self.assertRaisesRegex(RuntimeError, "Output 0 of the user-provided function does not require gradients."):
            res = autogradF.hessian(foo, inp, strict=True)
        res = autogradF.hessian(foo, inp, strict=False)
        self._assert_interleaved_struct(res, inp, inp)
        self.assertEqual(res.abs().sum(), 0.)

        with self.assertRaisesRegex(RuntimeError, "jacobian of the user-provided function with respect to input 0"):
            res = autogradF.hessian(bar, inp, strict=True)
        res = autogradF.hessian(bar, inp, strict=False)
        self._assert_interleaved_struct(res, inp, inp)
        self.assertEqual(res.abs().sum(), 0.)

        with self.assertRaisesRegex(RuntimeError, "jacobian of the user-provided function with respect to input 0 is"):
            res = autogradF.hessian(bar2, inp, strict=True)
        res = autogradF.hessian(bar2, inp, strict=False)
        self._assert_interleaved_struct(res, inp, inp)
        self.assertEqual(res.abs().sum(), 0.)

    def test_hessian_output(self):
        def pow_reducer(x):
            return x.pow(3).sum()

        inputs = torch.rand(2, 2)
        res = autogradF.hessian(pow_reducer, inputs)
        self._assert_interleaved_struct(res, inputs, inputs)
        self.assertIsNone(res.grad_fn)

        def add_pow_reducer(x, y):
            return (x + y).pow(3).sum()

        inputs = (torch.rand(2, 2), torch.rand(2, 2))
        res = autogradF.hessian(add_pow_reducer, inputs)
        self._assert_interleaved_struct(res, inputs, inputs)
        self.assertIsNone(res[0][0].grad_fn)
        self.assertIsNone(res[0][1].grad_fn)
        self.assertIsNone(res[1][0].grad_fn)
        self.assertIsNone(res[1][1].grad_fn)

    def test_hessian_scalar(self):
        def reducer(x):
            return x.sum()
        inputs = torch.rand(4, 4)
        res = autogradF.hessian(reducer, inputs)
        self._assert_interleaved_struct(res, inputs, inputs)

        inputs = torch.rand([])
        res = autogradF.hessian(reducer, inputs)
        self._assert_same_struct(res, inputs)

        def bad_reducer(x):
            return x.sum().view(1, 1, 1)
        inputs = torch.rand(4, 4)
        res = autogradF.hessian(bad_reducer, inputs)
        self._assert_interleaved_struct(res, inputs, inputs)

    def test_hessian_create_graph(self):
        def pow_reducer(x):
            return x.pow(3).sum()

        inputs = torch.rand(2, 2, requires_grad=True)
        res = autogradF.hessian(pow_reducer, inputs, create_graph=True)
        self._assert_interleaved_struct(res, inputs, inputs)
        self.assertIsNotNone(res.grad_fn)

        gradcheck(lambda inp: autogradF.hessian(pow_reducer, inp, create_graph=True), inputs)
        gradgradcheck(lambda inp: autogradF.hessian(pow_reducer, inp, create_graph=True), inputs)

        def add_pow_reducer(x, y):
            return (x + y).pow(3).sum()

        inputs = (torch.rand(2, 2, requires_grad=True), torch.rand(2, 2, requires_grad=True))
        res = autogradF.hessian(add_pow_reducer, inputs, create_graph=True)
        self._assert_interleaved_struct(res, inputs, inputs)
        self.assertIsNotNone(res[0][0].grad_fn)
        self.assertIsNotNone(res[0][1].grad_fn)
        self.assertIsNotNone(res[1][0].grad_fn)
        self.assertIsNotNone(res[1][1].grad_fn)

        def flatten(inp):
            return tuple(el_lvl2 for el_lvl1 in inp for el_lvl2 in el_lvl1)

        gradcheck(lambda *inp: flatten(autogradF.hessian(add_pow_reducer, inp, create_graph=True)), inputs)
        gradgradcheck(lambda *inp: flatten(autogradF.hessian(add_pow_reducer, inp, create_graph=True)), inputs)

        def foo(x, y):
            x = x.cos()
            val, hess = autogradF.hessian(add_pow_reducer, (x, y), create_graph=True)

            res = val[0].cos().sum() + val[1].cos().sum() + hess[0].cos().sum()
            res = res + hess[1].cos().sum() + x.cos().sum() + y.cos().sum()
            return res

        gradcheck(foo, inputs)
        gradgradcheck(foo, inputs)

    def test_vhp_err_check(self):
        def foo(a):
            return 3 * a.narrow(0, 0, 3).exp().sum()

        def bar(a):
            return 3 * a.narrow(0, 0, 3), "bar"

        def bar2(a):
            return 3 * a.narrow(0, 0, 3)

        inp = torch.rand(4)
        v = torch.rand(4)
        with self.assertRaisesRegex(TypeError, "The inputs given to vhp must be either a Tensor"):
            res = autogradF.vhp(foo, (inp, 2), v)

        with self.assertRaisesRegex(TypeError, "The outputs of the user-provided function given to vhp must"):
            res = autogradF.vhp(bar, inp, v)

        err_msg_out = "The Tensor returned by the function given to vhp should contain a single element"
        with self.assertRaisesRegex(RuntimeError, err_msg_out):
            res = autogradF.vhp(bar2, inp, v)

        with self.assertRaisesRegex(RuntimeError, "v has invalid size:"):
            res = autogradF.vhp(foo, inp, torch.rand(5))

        with self.assertRaisesRegex(TypeError, "The v given to vhp must be either a Tensor or a tuple of Tensors"):
            res = autogradF.vhp(foo, inp, (v, 2))

        res = autogradF.vhp(foo, inp, v)
        self._assert_same_struct(res[1], inp)

        def foo(a, b):
            return (3 * b.narrow(0, 0, 3) * a.narrow(0, 0, 3)).sum()

        inp = (torch.rand(4), torch.rand(5))
        v = (torch.rand(4), torch.rand(5))

        res = autogradF.vhp(foo, inp, v)
        self._assert_same_struct(res[1], inp)

    def test_vhp_err_check_strict(self):
        def foo(a):
            return a.detach().sum()

        def bar(a):
            # Make a non-leaf Tensor that requires_grad but that is not connected to the input
            return a.long().float().requires_grad_().clone().sum()

        def bar2(a):
            # A Linear function for which the jacobian is independent of the input
            return (3 * a).sum()

        inp = torch.rand(4)
        v = torch.rand(4)
        with self.assertRaisesRegex(RuntimeError, "Output 0 of the user-provided function does not require gradients."):
            res = autogradF.vhp(foo, inp, v, strict=True)
        res = autogradF.vhp(foo, inp, v, strict=False)
        self._assert_same_struct(res[1], inp)
        self.assertEqual(res[1].abs().sum(), 0.)

        with self.assertRaisesRegex(RuntimeError, "The output of the user-provided function is independent of input 0"):
            res = autogradF.vhp(bar, inp, v, strict=True)
        res = autogradF.vhp(bar, inp, v, strict=False)
        self._assert_same_struct(res[1], inp)
        self.assertEqual(res[1].abs().sum(), 0.)

        with self.assertRaisesRegex(RuntimeError, "jacobian of the user-provided function with respect to input 0 is"):
            res = autogradF.vhp(bar2, inp, v, strict=True)
        res = autogradF.vhp(bar2, inp, v, strict=False)
        self._assert_same_struct(res[1], inp)
        self.assertEqual(res[1].abs().sum(), 0.)

    def test_vhp_output(self):
        def foo(a):
            return 3 * a.narrow(0, 0, 3).exp().sum()

        inputs = torch.rand(4, 4)
        v = torch.ones(4, 4)
        res = autogradF.vhp(foo, inputs, v)
        self._assert_same_struct(res[1], inputs)
        self.assertIsNone(res[0].grad_fn)
        self.assertIsNone(res[1].grad_fn)

        def bar(a, b):
            return (a + 3 * b.narrow(0, 0, 3)).exp().sum()

        inputs = (torch.rand(3), torch.rand(4))
        v = (torch.ones(3), torch.ones(4))
        out, vhp_val = autogradF.vhp(bar, inputs, v)
        self._assert_same_struct(vhp_val, inputs)
        self.assertIsNone(out.grad_fn)
        self.assertIsNone(vhp_val[0].grad_fn)
        self.assertIsNone(vhp_val[1].grad_fn)

    def test_vhp_scalar(self):
        def reducer(x):
            return x.sum()
        inputs = torch.rand(4, 4)
        v = torch.ones(4, 4)
        res = autogradF.vhp(reducer, inputs, v)
        self._assert_same_struct(res[1], inputs)

        inputs = torch.rand([])
        v = torch.rand([])
        res = autogradF.vhp(reducer, inputs, v)
        self._assert_same_struct(res[1], inputs)

        res = autogradF.vhp(reducer, inputs)
        self._assert_same_struct(res[1], inputs)

        def bad_reducer(x):
            return x.sum().view(1, 1, 1)
        inputs = torch.rand(4, 4)
        v = torch.rand(4, 4)
        res = autogradF.vhp(bad_reducer, inputs, v)
        self._assert_same_struct(res[1], inputs)

    def test_vhp_create_graph(self):
        def foo(a):
            return 3 * a.narrow(0, 0, 3).exp().sum()

        inputs = torch.rand(4, 4, requires_grad=True)
        v = torch.ones(4, 4, requires_grad=True)
        res = autogradF.vhp(foo, inputs, v, create_graph=True)
        self._assert_same_struct(res[1], inputs)
        self.assertIsNotNone(res[0].grad_fn)
        self.assertIsNotNone(res[1].grad_fn)

        gradcheck(lambda inp, v: autogradF.vhp(foo, inp, v, create_graph=True), (inputs, v))
        gradgradcheck(lambda inp, v: autogradF.vhp(foo, inp, v, create_graph=True), (inputs, v))

        def bar(a, b):
            return (a + 3 * b.narrow(0, 0, 3)).exp().sum()

        inputs = (torch.rand(3, requires_grad=True), torch.rand(4, requires_grad=True))
        v = (torch.ones(3, requires_grad=True), torch.ones(4, requires_grad=True))
        out, vhp_val = autogradF.vhp(bar, inputs, v, create_graph=True)
        self._assert_same_struct(vhp_val, inputs)
        self.assertIsNotNone(out.grad_fn)
        self.assertIsNotNone(vhp_val[0].grad_fn)
        self.assertIsNotNone(vhp_val[1].grad_fn)

        gradcheck(lambda *args: autogradF.vhp(bar, args[:2], args[2:], create_graph=True)[1], inputs + v)
        gradgradcheck(lambda *args: autogradF.vhp(bar, args[:2], args[2:], create_graph=True)[1], inputs + v)

        def foo(*args):
            x, y = args[:2]
            v = args[2:]

            x = x.cos()
            val, grad = autogradF.vhp(bar, (x, y), v, create_graph=True)

            return val.cos() + grad[0].cos().sum() + grad[1].cos() + x.cos().sum() + y.cos()

        gradcheck(foo, inputs + v)
        gradgradcheck(foo, inputs + v)

    def test_hvp_err_check(self):
        def foo(a):
            return 3 * a.narrow(0, 0, 3).exp().sum()

        def bar(a):
            return 3 * a.narrow(0, 0, 3), "bar"

        def bar2(a):
            return 3 * a.narrow(0, 0, 3)

        inp = torch.rand(4)
        v = torch.rand(4)
        res = autogradF.hvp(foo, inp, v)
        with self.assertRaisesRegex(TypeError, "The inputs given to hvp must be either a Tensor"):
            res = autogradF.hvp(foo, (inp, 2), v)

        with self.assertRaisesRegex(TypeError, "The outputs of the user-provided function given to hvp must"):
            res = autogradF.hvp(bar, inp, v)

        err_msg_out = "The Tensor returned by the function given to hvp should contain a single element"
        with self.assertRaisesRegex(RuntimeError, err_msg_out):
            res = autogradF.hvp(bar2, inp, v)

        with self.assertRaisesRegex(RuntimeError, "v has invalid size:"):
            res = autogradF.hvp(foo, inp, torch.rand(5))

        with self.assertRaisesRegex(TypeError, "The v given to hvp must be either a Tensor or a tuple of Tensors"):
            res = autogradF.hvp(foo, inp, (v, 2))

        res = autogradF.hvp(foo, inp, v)
        self._assert_same_struct(res[1], inp)

        def foo(a, b):
            return (3 * b.narrow(0, 0, 3) * a.narrow(0, 0, 3)).sum()

        inp = (torch.rand(4), torch.rand(5))
        v = (torch.rand(4), torch.rand(5))

        res = autogradF.hvp(foo, inp, v)
        self._assert_same_struct(res[1], inp)

    def test_hvp_err_check_strict(self):
        def foo(a):
            return a.detach().sum()

        def bar(a):
            # Make a non-leaf Tensor that requires_grad but that is not connected to the input
            return a.long().float().requires_grad_().clone().sum()

        def bar2(a):
            # A Linear function for which the jacobian is independent of the input
            return (3 * a).sum()

        inp = torch.rand(4)
        v = torch.rand(4)
        with self.assertRaisesRegex(RuntimeError, "Output 0 of the user-provided function does not require gradients."):
            res = autogradF.hvp(foo, inp, v, strict=True)
        res = autogradF.hvp(foo, inp, v, strict=False)
        self._assert_same_struct(res[1], inp)
        self.assertEqual(res[1].abs().sum(), 0.)

        with self.assertRaisesRegex(RuntimeError, "The output of the user-provided function is independent of input 0"):
            res = autogradF.hvp(bar, inp, v, strict=True)
        res = autogradF.hvp(bar, inp, v, strict=False)
        self._assert_same_struct(res[1], inp)
        self.assertEqual(res[1].abs().sum(), 0.)

        with self.assertRaisesRegex(RuntimeError, "jacobian of the user-provided function with respect to input 0 is"):
            res = autogradF.hvp(bar2, inp, v, strict=True)
        res = autogradF.hvp(bar2, inp, v, strict=False)
        self._assert_same_struct(res[1], inp)
        self.assertEqual(res[1].abs().sum(), 0.)

    def test_hvp_output(self):
        def foo(a):
            return 3 * a.narrow(0, 0, 3).exp().sum()

        inputs = torch.rand(4, 4)
        v = torch.ones(4, 4)
        res = autogradF.hvp(foo, inputs, v)
        self._assert_same_struct(res[1], inputs)
        self.assertIsNone(res[0].grad_fn)
        self.assertIsNone(res[1].grad_fn)

        def bar(a, b):
            return (a + 3 * b.narrow(0, 0, 3)).exp().sum()

        inputs = (torch.rand(3), torch.rand(4))
        v = (torch.ones(3), torch.ones(4))
        out, hvp_val = autogradF.hvp(bar, inputs, v)
        self._assert_same_struct(hvp_val, inputs)
        self.assertIsNone(out.grad_fn)
        self.assertIsNone(hvp_val[0].grad_fn)
        self.assertIsNone(hvp_val[1].grad_fn)

    def test_hvp_scalar(self):
        def reducer(x):
            return x.exp().sum()
        inputs = torch.rand(4, 4)
        v = torch.ones(4, 4)
        res = autogradF.hvp(reducer, inputs, v)
        self._assert_same_struct(res[1], inputs)

        inputs = torch.rand([])
        v = torch.rand([])
        res = autogradF.hvp(reducer, inputs, v)
        self._assert_same_struct(res[1], inputs)

        res = autogradF.hvp(reducer, inputs)
        self._assert_same_struct(res[1], inputs)

        def bad_reducer(x):
            return x.exp().sum().view(1, 1, 1)
        inputs = torch.rand(4, 4)
        v = torch.rand(4, 4)
        res = autogradF.hvp(bad_reducer, inputs, v)
        self._assert_same_struct(res[1], inputs)

    def test_hvp_create_graph(self):
        def foo(a):
            return 3 * a.narrow(0, 0, 3).exp().sum()

        inputs = torch.rand(4, 4, requires_grad=True)
        v = torch.ones(4, 4, requires_grad=True)
        res = autogradF.hvp(foo, inputs, v, create_graph=True)
        self._assert_same_struct(res[1], inputs)
        self.assertIsNotNone(res[0].grad_fn)
        self.assertIsNotNone(res[1].grad_fn)

        gradcheck(lambda inp, v: autogradF.hvp(foo, inp, v, create_graph=True), (inputs, v))
        gradgradcheck(lambda inp, v: autogradF.hvp(foo, inp, v, create_graph=True), (inputs, v))

        def bar(a, b):
            return (a + 3 * b.narrow(0, 0, 3)).exp().sum()

        inputs = (torch.rand(3, requires_grad=True), torch.rand(4, requires_grad=True))
        v = (torch.ones(3, requires_grad=True), torch.ones(4, requires_grad=True))
        out, hvp_val = autogradF.hvp(bar, inputs, v, create_graph=True)
        self._assert_same_struct(hvp_val, inputs)
        self.assertIsNotNone(out.grad_fn)
        self.assertIsNotNone(hvp_val[0].grad_fn)
        self.assertIsNotNone(hvp_val[1].grad_fn)

        gradcheck(lambda *args: autogradF.hvp(bar, args[:2], args[2:], create_graph=True)[1], inputs + v)
        gradgradcheck(lambda *args: autogradF.hvp(bar, args[:2], args[2:], create_graph=True)[1], inputs + v)

        def foo(*args):
            x, y = args[:2]
            v = args[2:]

            x = x.cos()
            val, grad = autogradF.hvp(bar, (x, y), v, create_graph=True)

            return val.cos() + grad[0].cos().sum() + grad[1].cos() + x.cos().sum() + y.cos()

        gradcheck(foo, inputs + v)
        gradgradcheck(foo, inputs + v)

    def test_jacobian_match_vjp_jvp(self):
        def foo(x):
            return x ** 3 + x.sum()

        inputs = torch.rand(4)
        v = torch.rand(4)

        jac = autogradF.jacobian(foo, inputs)
        jvp = autogradF.jvp(foo, inputs, v)[1]
        vjp = autogradF.vjp(foo, inputs, v)[1]

        self.assertEqual(jvp, torch.mm(jac, v.unsqueeze(1)).squeeze(1))
        self.assertEqual(vjp, torch.mm(v.unsqueeze(0), jac).squeeze(0))

    def test_hessian_match_vhp_hvp(self):
        def foo(a):
            return 3 * a.narrow(0, 0, 3).exp().sum()

        inputs = torch.rand(4)
        v = torch.rand(4)

        hes = autogradF.hessian(foo, inputs)
        hvp = autogradF.hvp(foo, inputs, v)[1]
        vhp = autogradF.vhp(foo, inputs, v)[1]

        self.assertEqual(hvp, torch.mm(hes, v.unsqueeze(1)).squeeze(1))
        self.assertEqual(vhp, torch.mm(v.unsqueeze(0), hes).squeeze(0))


# Generic device type autograd tests.
class TestAutogradDeviceType(TestCase):

    def test_min_max_median_backprops_to_all_values(self, device):
        for f in [torch.min, torch.max, torch.median, torch.nanmedian]:
            x1 = torch.tensor([1., 0., 1., 0., 1., 0.], device=device, requires_grad=True)
            x2 = torch.tensor([float('nan'), float('nan'), float('nan')], requires_grad=True)
            for x in [x1, x2]:
                y = f(x)
                y.backward()
                self.assertEqual(x.grad.sum(), 1.)
                self.assertEqual((x.grad == 1 / 3).sum(), 3)

    # skip this test if running on rocm, because in cdist
    # we use __shfl_down_sync on CUDA for fast reduction
    # and it gives incorrect results on rocm platform
    @skipCUDAIfRocm
    def test_cdist(self, device):
        def _test_cdist_for_size(sizex, sizey=None):
            if sizey is None:
                sizey = sizex
            for p in [0, 1, 2, 3, 1.5, 2.5, float('inf')]:
                x = torch.randn(sizex, device=device, dtype=torch.double)
                y = torch.randn(sizey, device=device, dtype=torch.double)
                eps = 1e-6
                # to avoid extremum
                x = x - (((x - y) < eps).double() * 2 * eps)
                x.requires_grad = True
                y.requires_grad = True
                f_args_variable = (x, y)

                def f(a, b):
                    return torch.cdist(a, b, p)
                f_args_tensor = deepcopy(unpack_variables(f_args_variable))
                run_functional_checks(self, "test_cdist", "cdist", f,
                                      True, f_args_variable, f_args_tensor)

        def _test_euclidean_large_cdist(sizex, sizey=None):
            if sizey is None:
                sizey = sizex
            x = torch.randn(sizex, device=device, dtype=torch.float)
            y = torch.randn(sizey, device=device, dtype=torch.float)
            eps = 1e-6
            # to avoid extremum
            x = x - (((x - y) < eps).float() * 2 * eps)
            x.requires_grad = True
            y.requires_grad = True
            dist = torch.cdist(x, y, p=2)
            # Do a backward pass to check that it is valid for large
            # matrices
            loss = dist.sum()
            loss.backward()

        _test_cdist_for_size((S, S))
        _test_cdist_for_size((S, S, S))
        _test_cdist_for_size((3, 5))
        _test_cdist_for_size((2, 3, 5))
        _test_cdist_for_size((1, 2, 3))
        _test_cdist_for_size((1, 1), (S, 1))
        _test_euclidean_large_cdist((2000, 5))

    # Ensure that cdist backward with p<1 does not produce NaNs
    def test_cdist_grad_p_lt_1_no_nan(self, device):
        for p in [0.99, 0.7, 0.5, 0.1, 0.01]:
            x = torch.randn(1, 2, device=device)
            y = x.clone().detach() + torch.tensor([[1., 0.]], device=device)
            x.requires_grad = True
            y.requires_grad = True
            result = torch.cdist(x, y, p=p)
            result.backward(torch.ones_like(result))
            self.assertFalse(torch.isnan(x.grad).any())
            self.assertFalse(torch.isnan(y.grad).any())

    def test_cdist_same_inputs(self, device):
        # Test to detect issues in cdist gradient calculation
        # When the distances are 0
        sizex = (1, 27, 32)
        for p in [0, 1, 2, 3, 1.5, 2.5, float('inf')]:
            x = torch.randn(sizex, device=device, dtype=torch.float)
            dist_grad = torch.randn((1, 27, 27), device=device, dtype=torch.float)
            y = x.clone()
            eps = 1e-6
            x.requires_grad = True
            d = torch.cdist(x, y)
            d.backward(dist_grad)
            # Check that the backward passs does not contain invalid
            # values such as nan or inf
            assert torch.isfinite(x.grad).all()

    def test_parameter_resize(self, device):
        asd = torch.nn.Parameter(torch.ones(16, device=device))

        for i in range(2):
            with torch.no_grad():
                asd.set_(asd[1:])
                asd.grad = None

            m = torch.cat((asd, asd))
            m.sum().backward()

    # NOTE: flaky on ROCm CI
    @skipCUDAIfRocm
    def test_sparse_ctor_getter_backward(self, device):
        # See NOTE [ Sparse: autograd and API ] on the expected behavior of this test
        def _test(size, sparse_dim, nnz, device):
            v_size = [nnz] + list(size[sparse_dim:])
            i = torch.rand(sparse_dim, nnz)
            i.mul_(torch.tensor(size[:sparse_dim]).unsqueeze(1).to(i))
            i = i.to(torch.long)

            inp = torch.randn(v_size, requires_grad=True)
            other = self.genSparseTensor(size, sparse_dim, nnz, is_uncoalesced=True)[0]
            other = other.to(device)

            def fn(v):
                x = torch.sparse_coo_tensor(i, v, size, device=device)
                y = (x + other).coalesce()
                yv = y.values()
                new_v = yv.tanh()
                z = torch.sparse_coo_tensor(y.indices(), new_v, y.size())
                return z.coalesce().values()

            gradcheck(fn, (inp,))
            # FIXME: make gradgradcheck work.
            # gradgradcheck(fn, (inp,))

            # assert that _values is non-differentiable
            with self.assertRaisesRegex(RuntimeError, "does not have a grad_fn"):
                other.detach().requires_grad_()._values().backward(torch.ones_like(other._values()))

        for empty_i, empty_v, empty_nnz in product([True, False], repeat=3):
            sparse_size = [] if empty_i else [2, 1]
            dense_size = [1, 0, 2] if empty_v else [1, 2]
            nnz = 0 if empty_nnz else 5
            _test(sparse_size + dense_size, len(sparse_size), nnz, device)

    # autograd tests via common_method_invocations don't allow input tensors to
    # be sparse (RuntimeError: gradcheck expects all tensor inputs are dense when
    # check_sparse_nnz is set to False.)
    def test_sparse_mask_autograd(self, device):
        tensor = torch.randn(3, requires_grad=True, device=device)
        mask = torch.ones(3, device=device)
        mask[1] = 0
        mask = mask.to_sparse()
        converted = tensor.sparse_mask(mask).to_dense()
        converted.sum().backward()
        self.assertEqual(tensor.grad, mask.to_dense())

    def test_pyscalar_conversions(self, device):
        def _test_pyscalar_conversions(t, integral_conv):
            # integral -> integral
            l = t(torch.zeros(1, 1, 1, dtype=torch.long))
            pyscalar = -12345
            l[0] = pyscalar
            self.assertEqual(integral_conv(l), pyscalar)

            # floating point -> floating point
            f = Variable(t(torch.randn(1, 1)))
            pyscalar = -12345.1
            f[0] = pyscalar
            self.assertEqual(float(f), pyscalar)
            f[0] = nan
            self.assertTrue(math.isnan(float(f)))
            f[0] = inf
            self.assertEqual(float(f), inf)
            f[0] = -inf
            self.assertEqual(float(f), -inf)

            # integral -> floating point
            # check we can convert something that loses precision
            pyscalar = 1234567890123456789
            self.assertNotEqual(pyscalar, integral_conv(float(pyscalar)))
            l[0] = pyscalar
            self.assertEqual(float(l), float(pyscalar))

            # floating point -> integral
            f[0] = nan
            self.assertRaises(ValueError, lambda: integral_conv(f[0]))
            f[0] = inf
            self.assertRaises(OverflowError, lambda: integral_conv(f[0]))
            f[0] = -inf
            self.assertRaises(OverflowError, lambda: integral_conv(f[0]))
            f[0] = sys.float_info.max
            self.assertEqual(integral_conv(f), sys.float_info.max)

            # bool, nonzero
            def test_nonzero(tensor, value, expected):
                tensor[0] = value
                self.assertEqual(expected, bool(tensor))
                self.assertEqual(expected, True if tensor else False)

            test_nonzero(l, 0, False)
            test_nonzero(l, -2, True)
            test_nonzero(f, 0.0, False)
            test_nonzero(f, sys.float_info.min, True)
            test_nonzero(f, nan, bool(nan))
            test_nonzero(f, inf, bool(inf))
            test_nonzero(f, -inf, bool(-inf))


        _test_pyscalar_conversions(lambda x: x.to(device), lambda x: int(x))

    @dtypesIfCUDA(torch.half, torch.float, torch.double, torch.int8, torch.int16, torch.int32, torch.int64)
    @dtypes(torch.float, torch.double, torch.int8, torch.int16, torch.int32, torch.int64)
    def test_set_requires_grad_only_for_floats(self, device, dtype):
        def f1():
            a = torch.ones(1, dtype=dtype, device=device)
            a.requires_grad_()

        def f2():
            a = torch.ones(1, dtype=dtype, device=device)
            a.requires_grad = True

        def f3():
            torch.ones(1, dtype=dtype, device=device, requires_grad=True)

        a = torch.ones(1, dtype=dtype, device=device)
        a.requires_grad = False  # should always work
        a.requires_grad_(False)

        for f in [f1, f2, f3]:
            if dtype.is_floating_point:
                f()
            else:
                with self.assertRaisesRegex(RuntimeError, 'floating point', msg="dt: {} device: {}".format(a.dtype, a.device)):
                    f()

    @onlyCUDA
    def test_advanced_indexing_backwards_large(self, device):
        # See https://github.com/pytorch/pytorch/issues/22843
        n = (1 << 16)
        x = torch.rand(n, 1, device=device, requires_grad=True)
        a = x[:, [0]]
        a.sum().backward()
        self.assertEqual(x.grad, torch.ones(n, 1, device=device))

    def test_advanced_indexing_backwards_memory_format(self, device):
        # See https://github.com/pytorch/pytorch/issues/36956
        shape = (2, 8, 1, 2)
        i = torch.randint(1, shape, device=device).contiguous(memory_format=torch.channels_last)
        x = torch.randn(shape, requires_grad=True, device=device)
        x[i].sum().backward()

    def _test_reentrant_parent_error_on_cpu(self, device):
        t1 = torch.rand([3, 3], requires_grad=True)
        t2 = torch.rand([3, 3], device=device, requires_grad=True)
        t3 = torch.rand([3, 3], device=device, requires_grad=True)

        # Parent graph cpu graph.
        t4 = t1 * t1
        t5 = TestAutograd.SimulateBackwardError.apply(t4)

        # Child gpu graph (much longer than parent graph).
        prev = t2 * t2
        for i in range(10):
            prev = prev * t2
        reentrant_root = prev

        class ReentrantFunc(Function):
            @staticmethod
            def forward(ctx, inp):
                return inp.clone()

            @staticmethod
            def backward(ctx, grad):
                # Reentrant backward in child will take much longer.
                reentrant_root.backward()
                return grad

        # Parent gpu graph.
        t6 = ReentrantFunc.apply(t3)
        t7 = t6 * t6

        # Parent graph will error out first, while child graph will continue executing.
        with self.assertRaisesRegex(Exception, "Simulate error"):
            torch.autograd.backward([t5.sum(), t7.sum()])

        # No grads should be accumulated since child graph will stop execution
        # after parent receives error.
        self.assertIsNone(t2.grad)
        self.assertIsNone(t1.grad)
        self.assertIsNone(t3.grad)

    @onlyCUDA
    def test_reentrant_parent_error_on_cpu(self, device):
        before = CudaMemoryLeakCheck.get_cuda_memory_usage()

        # Run as separate function so that gc can clean up everything when we
        # check for memory usage.
        self._test_reentrant_parent_error_on_cpu(device)

        # Wait for autograd thread to cleanup failed tasks.
        after = CudaMemoryLeakCheck.get_cuda_memory_usage()
        start = time.time()
        while before != after and time.time() - start < 30:
            time.sleep(0.1)
            after = CudaMemoryLeakCheck.get_cuda_memory_usage()

        self.assertEqual(before, after)

    # test for backward in https://github.com/pytorch/pytorch/issues/15511
    def test_pdist_large(self, device):
        def func(x):
            return torch.pdist(x, p=2)

        # shape[0] should be able to be (roughly) arbitrarily large, but the kernel
        # is currently limited to smaller sizes (see issue above); this is just testing
        # a floor.
        shape = (1000, 1)
        x = torch.randn(shape, device=device).requires_grad_()
        output = torch.pdist(x, p=2)
        # just run a single backward, as gradcheck/gradgradcheck is expensive here
        output.sum().backward()

    def test_where_functional(self, device):
        x = torch.randn(5, 5, device=device, requires_grad=True)
        y = torch.randn(5, 5, device=device, requires_grad=True)
        cond = mask_not_all_zeros((5, 5)).to(device=device)

        def where(cond, x, y):
            return torch.where(cond, x, y)

        gradcheck(where, [cond, x, y], raise_exception=True)
        gradgradcheck(where, [cond, x, y], [torch.randn(5, 5, device=device)])

        x = torch.randn(5, 1, 5, device=device, requires_grad=True)
        y = torch.randn(5, 5, 1, device=device, requires_grad=True)
        gradcheck(where, [cond, x, y], raise_exception=True)
        gradgradcheck(where, [cond, x, y], [torch.randn(5, 5, 5, device=device)])

    def test_where_scalar(self, device):
        x = torch.randn(5, 5, device=device, requires_grad=True)
        scalar = 4.
        cond = mask_not_all_zeros((5, 5)).to(device=device)

        def where_scalar_first(cond, x):
            return torch.where(cond, scalar, x)

        def where_scalar_second(cond, x):
            return torch.where(cond, x, scalar)

        gradcheck(where_scalar_first, (cond, x))
        gradgradcheck(where_scalar_first, (cond, x))

        gradcheck(where_scalar_second, (cond, x))
        gradgradcheck(where_scalar_second, (cond, x))

    @skipCUDAIf(True, """Test is flaky on Linux and Windows, typical error message:
            https://github.com/pytorch/pytorch/issues/34870""")
    def test_ctc_loss(self, device):
        batch_size = 64
        num_labels = 101
        target_length = 15
        gradcheck_input_size = 10

        ZERO_NONE = 0
        ZERO_SOME = 1
        ZERO_ALL = 2

        # input_length, vary_lengths, zero_lengths
        tests = [(150, False, ZERO_NONE),
                 (150, True, ZERO_NONE),
                 (50, True, ZERO_SOME),
                 (50, True, ZERO_ALL)]

        if 'cuda' in device:
            tests += [(50, False, ZERO_NONE),
                      (50, True, ZERO_NONE),
                      (150, True, ZERO_SOME),
                      (150, True, ZERO_ALL)]

        for input_length, vary_lengths, zero_mode in tests:
            targets = torch.randint(1, num_labels, (batch_size, target_length),
                                    device=device, dtype=torch.long)
            x = torch.randn(gradcheck_input_size, device=device, requires_grad=True)
            tile_factors = torch.randn(input_length * batch_size * num_labels // gradcheck_input_size + 1,
                                       device=device)
            input_lengths = [(torch.randint(input_length // 2, input_length + 1, ()).item()
                              if vary_lengths or i == 0 else input_length) for i in range(batch_size)]
            if zero_mode == ZERO_ALL:
                target_lengths = [0 for _ in range(batch_size)]
            else:
                target_lengths = [(torch.randint(target_length // 2, target_length + 1, ()).item()
                                   if vary_lengths else target_length) for _ in range(batch_size)]
                if zero_mode == ZERO_SOME:
                    idxes = torch.randint(0, batch_size, (10,))
                    for i in idxes:
                        target_lengths[i] = 0

            def ctc_after_softmax(x):
                x_full = ((x[:, None] * tile_factors[None, :]).view(-1)[:input_length * batch_size * num_labels]
                          .view(input_length, batch_size, num_labels))
                log_probs = torch.log_softmax(x_full, 2)
                return torch.nn.functional.ctc_loss(log_probs, targets, input_lengths, target_lengths)

            gradcheck(ctc_after_softmax, [x])

    @onlyCUDA
    @skipCUDAIfRocm
    @skipCUDAIfCudnnVersionLessThan(7600)
    def test_ctc_loss_cudnn(self, device):
        batch_size = 16
        input_length = 30
        num_labels = 101
        target_length = 15
        targets = torch.randint(1, num_labels, (batch_size * target_length,),
                                device='cuda', dtype=torch.long)
        log_probs = torch.log_softmax(torch.randn(input_length, batch_size, num_labels, device='cuda', dtype=torch.float), 2)
        log_probs.requires_grad_()

        input_lengths = batch_size * [input_length]
        target_lengths = batch_size * [target_length]
        grad_out = torch.randn(batch_size, device='cuda', dtype=torch.float)
        with torch.backends.cudnn.flags(enabled=False):
            loss_native = torch.nn.functional.ctc_loss(log_probs, targets, input_lengths, target_lengths, reduction='none')
            grad_native, = torch.autograd.grad(loss_native, log_probs, grad_out)
        loss_cudnn = torch.nn.functional.ctc_loss(log_probs, targets.to('cpu', torch.int32),
                                                  input_lengths, target_lengths, reduction='none')
        self.assertTrue("Cudnn" in str(loss_cudnn.grad_fn))
        grad_cudnn, = torch.autograd.grad(loss_cudnn, log_probs, grad_out)
        self.assertEqual(grad_cudnn, grad_native, atol=1e-4, rtol=0)

    @skipCUDAIfRocm
    def test_leaky_relu_inplace_with_neg_slope(self, device):
        a = torch.tensor([-1., 1.], device=device, requires_grad=True)
        b = torch.nn.functional.leaky_relu_(a.clone(), -2)
        with self.assertRaisesRegex(RuntimeError, "call out-of-place version"):
            b.backward(torch.ones(2, device=device))

        a = torch.tensor([-1., 1.], device=device, requires_grad=True)
        b = torch.nn.functional.rrelu_(a.clone(), -5.0, 1.0)
        with self.assertRaisesRegex(RuntimeError, "call out-of-place version"):
            b.backward(torch.ones(2, device=device))

    @skipCUDAIfRocm
    def test_leaky_relu_inplace_with_zero_slope(self, device):
        a = torch.tensor([-2., 0., 2.], device=device, requires_grad=True)
        b = torch.nn.functional.leaky_relu_(a.clone(), 0.0)
        b.backward(torch.ones(3, device=device))
        expected = torch.tensor([0., 0., 1.], device=device)
        self.assertEqual(a.grad, expected)

    @onlyCUDA
    def test_free_unneeded_tensor(self, device):
        x = torch.randn(2, 3, 10, 10, device=device, requires_grad=True)
        m = torch.randn(1, 3, 1, 1, device=device)

        z = x.sum()
        base_mem = torch.cuda.memory_allocated()
        z = ((x + 2) * m).sum()
        end_mem = torch.cuda.memory_allocated()

        # In the end the memory usage should remain equal, because neither of
        # (x + 2) and ((x + 2) * m) should be kept alive for backward, while the
        # previous allocation of z had the same size as the current one.
        self.assertEqual(base_mem, end_mem)

    @onlyCUDA
    def test_pin_memory(self, device):
        x = torch.randn(2, 2, requires_grad=True)
        self.assertEqual(x, x.pin_memory())
        self.assertIsNot(x, x.pin_memory())
        self.assertTrue(x.pin_memory().requires_grad)
        gradcheck(lambda x: x.pin_memory(), [x])
        gradgradcheck(lambda x: x.pin_memory(), [x])

    @skipCUDAIfRocm
    @onlyCUDA
    def test_profiler_emit_nvtx(self, device):
        # This test is not intended to ensure correctness of nvtx ranges.
        # That would require something a great deal more complex (you'd have to create a
        # profile in a subprocess, open it, and parse the sql somehow).
        # This test is merely intended to catch if emit_nvtx breaks on construction.
        a = torch.tensor([1, 2, 3], dtype=torch.float32, device=device)
        with torch.cuda.profiler.profile():
            with emit_nvtx():
                a.add(1.0)

    @onlyCUDA
    def test_rnn_backward_to_input_but_not_parameters(self, device):
        # this checks whether it is possible to not require
        # weight parameters, but require inputs, see #7722
        l = torch.nn.LSTM(2, 3).to(device)
        for p in l.parameters():
            p.requires_grad = False
        s = torch.randn(1, 1, 2, requires_grad=True, device=device)
        out, _ = l(s)
        out.sum().backward()
        self.assertFalse(s.grad is None or s.grad.abs().sum().item() == 0)

    @onlyCUDA
    def test_lstmcell_backward_only_one_output_grad(self, device):
        # checks that undefined gradients doen't hamper the backward
        # see #11872
        l = torch.nn.LSTMCell(2, 3).to(device).double()
        s = torch.randn(1, 2, device=device, dtype=torch.double, requires_grad=True)
        for i in range(2):
            out = l(s)[i]
            out.sum().backward()
            self.assertFalse(s.grad is None or s.grad.abs().sum().item() == 0)

    def _test_rnn_mod(self, mod, inp):
        from functools import partial

        def flatten_out(mod, inp):
            out = mod(inp)
            return tuple([t if isinstance(t, torch.Tensor) else tt for t in out for tt in t])
        gradcheckfunc = partial(flatten_out, mod)
        with torch.backends.cudnn.flags(enabled=False):
            torch.autograd.gradcheck(gradcheckfunc, inp)
            torch.autograd.gradgradcheck(gradcheckfunc, inp)

    def test_LSTM_grad_and_gradgrad(self, device):
        hsize = 4
        inp = torch.rand(1, 3, hsize, device=device, dtype=torch.float64, requires_grad=True)
        for bias in [True, False]:
            mod = torch.nn.LSTM(hsize, hsize, bias=bias).to(device).to(torch.float64)
            self._test_rnn_mod(mod, inp)

    def test_GRU_grad_and_gradgrad(self, device):
        hsize = 4
        inp = torch.rand(1, 3, hsize, device=device, dtype=torch.float64, requires_grad=True)
        for bias in [True, False]:
            mod = torch.nn.GRU(hsize, hsize, bias=bias).to(device).to(torch.float64)
            self._test_rnn_mod(mod, inp)

    @deviceCountAtLeast(1)
    def test_grad_assignment(self, devices):
        x = torch.randn(5, 5, device=devices[0])

        # Tests that the wrong shape raises
        with self.assertRaises(RuntimeError):
            x.grad = torch.randn(2, 2, device=devices[0])

        # Tests that the wrong dtype raises
        with self.assertRaises(RuntimeError):
            x.grad = torch.randn(5, 5, dtype=torch.long, device=devices[0])

        # Tests that self-assignment raises
        with self.assertRaises(RuntimeError):
            x.grad = x

        # Tests device -> cpu grad assignment raises
        if self.device_type != 'cpu':
            with self.assertRaises(RuntimeError):
                t_cpu = torch.rand(5, 5)
                t_cpu.grad = torch.randn(5, 5, device=devices[0])

        # Tests half type on CUDA
        if self.device_type == 'cuda':
            x = x.to(dtype=torch.half, device=devices[0])
            x.grad = torch.zeros_like(x)

        # Tests cross-device assignment raises
        if len(devices) > 1:
            x = torch.randn(5, 5, device=devices[0])
            with self.assertRaises(RuntimeError):
                x.grad = torch.randn(5, 5, device=devices[1])

    @deviceCountAtLeast(1)
    @dtypes(torch.float, torch.double)
    def test_requires_grad_factory(self, devices, dtype):
        fns = [torch.ones_like, torch.testing.randn_like]
        x = torch.randn(2, 3, dtype=dtype, device=devices[0])

        for fn in fns:
            for requires_grad in [True, False]:
                output = fn(x, dtype=dtype, device=devices[0], requires_grad=requires_grad)
                self.assertEqual(requires_grad, output.requires_grad)
                self.assertIs(dtype, output.dtype)
                self.assertEqual(devices[0], str(x.device))

    @deviceCountAtLeast(2)
    def test_unused_output_device(self, devices):
        from torch.nn.parallel._functions import Broadcast
        x = torch.randn(5, 5, dtype=torch.float, device=devices[0], requires_grad=True)
        outputs = Broadcast.apply(list(range(len(devices))), x)
        y = outputs[-1] * 2
        y.sum().backward()
        # TODO(#38095): Replace assertEqualIgnoreType. See issue #38095
        self.assertEqualIgnoreType(x.grad, torch.ones(5, 5) * 2)

    @deviceCountAtLeast(2)
    def test_backward_device(self, devices):
        # check that current device matches the variable's device
        device = [None]

        class Identity(torch.autograd.Function):
            @staticmethod
            def forward(ctx, x):
                return x.clone()

            @staticmethod
            def backward(ctx, grad_output):
                device[0] = grad_output.device
                return grad_output.clone()

        v = torch.randn(1, device=devices[1], requires_grad=True)
        Identity.apply(v).backward()
        self.assertEqual(str(device[0]), devices[1])

    @deviceCountAtLeast(2)
    def test_inputbuffer_add_multidevice(self, devices):
        input = torch.randn(1, device=devices[0], requires_grad=True)
        output = input.to(device=devices[1]) + input.to(device=devices[1])
        output.backward()

    @onlyCPU
    def test_copy_(self, device):
        # At the time of writing this test, copy_ is not generated from native_functions.yaml
        # there was a bug that bfloat16 was not recognized as floating.
        x = torch.randn(10, device=device, requires_grad=True)
        floating_dt = [dt for dt in torch.testing.get_all_dtypes() if dt.is_floating_point]
        for dt in floating_dt:
            y = torch.empty(10, device=device, dtype=dt)
            y.copy_(x)
            self.assertTrue(y.requires_grad)
            z = x.to(torch.bfloat16)
            self.assertTrue(z.requires_grad)

    @onlyCUDA
    def test_simple_reentrant_cross_device(self, device):
        class ReentrantFunc(Function):
            _cpu_mode = True

            @staticmethod
            def forward(ctx, x):
                return x * (x + 2)

            @staticmethod
            def backward(ctx, grad_output):
                with torch.enable_grad():
                    if ReentrantFunc._cpu_mode:
                        new_param = torch.randn(2, 2, requires_grad=True)
                        (new_param ** 2).sum().backward()
                    else:
                        new_param = torch.randn(2, 2, device=device, requires_grad=True)
                        (new_param ** 2).sum().backward()
                return grad_output

        # Reentrant starts on GPU thread, finishs on GPU thread
        x = torch.randn(2, 2, device=device, requires_grad=True)
        out = ReentrantFunc.apply(x)
        out.sum().backward()

        # Reentrant starts on CPU thread, finishs on GPU thread
        x = torch.randn(2, 2, requires_grad=True)
        # set ReentrantFunc node to GPU to emit tasks to GPU queue
        ReentrantFunc._cpu_mode = False
        out = ReentrantFunc.apply(x)
        out.sum().backward()

        # Reentrant starts on GPU thread, finishs on CPU thread
        x = torch.randn(2, 2, device=device, requires_grad=True)
        # set ReentrantFunc node to CPU to emit tasks to CPU queue
        ReentrantFunc._cpu_mode = True
        out = ReentrantFunc.apply(x)
        out.sum().backward()

    @onlyCUDA
    def test_cross_device_reentrant_autograd(self, device):
        # Output on gpu so that this task will be associated with the gpu thread
        def fn_on_gpu(inp):
            # Artificially increase the priority of the next op to make sure it runs
            # as soon as we reach it before the ops of branch1.
            dummy = inp * 2 * 2 * 2 * 2
            return inp.to(device=device)

        def parent_on_cpu(inp):
            # Slow branch of ops on gpu so that the work queue for the gpu thread
            # won't empty too quickly. They also have smaller priorities than the
            # ones created by fn_on_gpu
            branch1 = inp.to(device=device)
            branch1 = branch1 / branch1
            branch1 = branch1 / branch1
            branch1 = branch1 / branch1
            # Perform checkpoint on cpu tensors. So the last op performed in the reentrant
            # autograd is an AccumulateGrad that runs on the cpu thread for the gpu thread.
            # So the cpu thread will notify the gpu thread with an empty NodeTask.
            branch2 = checkpoint(fn_on_gpu, inp)
            out = branch2 + branch1
            return out

        inp = torch.rand(2, requires_grad=True)
        out = parent_on_cpu(inp)
        # This will segfault if the empty NodeTask is not handled properly in the
        # gpu thread ReadyQueue
        out.sum().backward()

    def test_inplace_view_backprop_base(self, device):
        # modify view and back-prop through base
        root = torch.randn(2, 2, device=device, requires_grad=True)
        x = root.clone()
        v1 = x.narrow(0, 0, 1)
        v1.mul_(2)
        x.sum().backward()
        self.assertEqual(root.grad.tolist(), [[2, 2], [1, 1]])

    def test_inplace_view_backprop_view_of_view(self, device):
        # modify view and backprop through view-of-view
        root = torch.randn(2, 2, device=device, requires_grad=True)
        x = root.clone()
        v1 = x.narrow(0, 0, 1)
        v2 = x.narrow(0, 0, 1)
        v1.mul_(2)
        v2.sum().backward()
        self.assertEqual(root.grad.tolist(), [[2, 2], [0, 0]])

    def test_inplace_view_of_view(self, device):
        # modify view-of-view and backprop through base
        root = torch.randn(2, 2, device=device, requires_grad=True)
        x = root.clone()
        v1 = x.narrow(0, 0, 1)
        v2 = v1.narrow(1, 1, 1)
        v2.mul_(2)
        x.sum().backward()
        self.assertEqual(root.grad.tolist(), [[1, 2], [1, 1]])

    def test_inplace_view_gradcheck(self, device):
        # gradcheck modifications to views
        a = torch.randn(4, 4, device=device, requires_grad=True)
        b = torch.randn(2, 2, device=device, requires_grad=True)

        def func(root, b):
            x = root.clone()
            x.narrow(1, 2, 2).narrow(0, 1, 2).mul_(b)
            x.narrow(1, 0, 2).narrow(0, 1, 2).mul_(b)
            return x

        gradcheck(func, [a, b], raise_exception=True)
        go = torch.randn(a.size(), device=device, requires_grad=True)
        gradgradcheck(func, (a, b), (go,))

    def test_inplace_view_multiple_outputs(self, device):
        root = torch.arange(9.).reshape(3, 3).requires_grad_()
        x = root.clone()
        v1 = x.unbind()
        with self.assertRaises(RuntimeError):
            v1[0].mul_(2)

    def test_inplace_view_makes_base_require_grad(self, device):
        # in-place modification to view makes base require grad
        a = torch.randn(4, 4, device=device, requires_grad=False)
        b = torch.randn(4, 2, device=device, requires_grad=True)

        def func(root, b):
            x = root.clone()
            self.assertFalse(x.requires_grad)
            x.narrow(1, 2, 2).mul_(b)
            self.assertTrue(x.requires_grad)
            return x

        gradcheck(func, [a, b], raise_exception=True)
        go = torch.randn(a.size(), device=device, requires_grad=True)
        gradgradcheck(func, (a, b), (go,))

    def test_inplace_view_backprop_view(self, device):
        # modify view and backprop through view
        a = torch.tensor([2., 5.], device=device, requires_grad=False)
        b = torch.tensor([3.], device=device, requires_grad=True)
        res = a.narrow(0, 1, 1).mul_(b)
        res.sum().backward()
        self.assertEqual(b.grad.tolist(), [5])
        self.assertIsNone(a.grad)

    def test_inplace_view_modify_base(self, device):
        # Test that an in-place operation on a base that forced it to require
        # grad also forces any previous views to require grad and backprop
        # correctly
        r = torch.ones(1, device=device, requires_grad=True)

        def fn(r):
            x = torch.ones(5, device=device)
            v = x.select(0, 1)
            self.assertFalse(v.requires_grad)
            self.assertIsNone(v.grad_fn)
            x.add_(r)  # v is now dependent on r due to the in-place op on x
            self.assertTrue(v.requires_grad)
            return v

        gradcheck(fn, [r])
        gradgradcheck(fn, [r])

    def test_inplace_view_python(self, device):
        # in-place modifications of Python-autograd created view
        a = torch.randn(4, 4, device=device, requires_grad=True)
        b = torch.randn(2, 2, device=device, requires_grad=True)

        class PyAdd(torch.autograd.Function):
            @staticmethod
            def forward(ctx, x, y):
                ctx.mark_dirty(x)
                x.add_(y)
                return x

            @staticmethod
            def backward(ctx, grad):
                return grad, grad

        def func(root, b):
            x = root.clone()
            PyAdd.apply(x.narrow(1, 2, 2).narrow(0, 1, 2), b)
            PyAdd.apply(x.narrow(1, 0, 2).narrow(0, 1, 2), b)
            return x

        gradcheck(func, [a, b], raise_exception=True)
        go = torch.randn(a.size(), device=device, requires_grad=True)
        gradgradcheck(func, (a, b), (go,))

    def test_inplace_view_non_contig(self, device):
        root = torch.ones(2, 3, 2, device=device).select(2, 1).t().requires_grad_(True)
        x = root.clone()
        v1 = x.narrow(0, 0, 1)
        v2 = v1.narrow(1, 1, 1)
        v2.mul_(2)
        x.sum().backward()
        self.assertEqual(root.grad.tolist(), [[1, 2], [1, 1], [1, 1]])

    def test_inplace_view_multi_output_unsafe(self, device):
        for f in [lambda t: t.unsafe_split(1),
                  lambda t: t.unsafe_split_with_sizes((1, 1, 1)),
                  lambda t: t.unsafe_chunk(3)]:
            a = torch.randn(3, 3, device=device, requires_grad=True)
            b = a + a
            s1, s2, s3 = f(b)
            s1.mul_(s2)
            s1.sum().backward()

    def test_inplace_view_multi_output_safe(self, device):
        for f in [lambda t: t.split(1),
                  lambda t: t.split_with_sizes((1, 1, 1)),
                  lambda t: t.chunk(3)]:
            a = torch.randn(3, 3, device=device, requires_grad=True)
            b = a + a
            s1, s2, s3 = f(b)
            with warnings.catch_warnings(record=True) as w:
                s1.mul_(s2)
            self.assertIn('Consider using `unsafe_` version', str(w[0].message))

    def test_mv_grad_stride_0(self, device):
        # Reference: https://github.com/pytorch/pytorch/issues/38315
        mat = torch.randn(2, 2, device=device)
        vec = torch.randn(1, device=device).requires_grad_(True)

        def fn(vec):
            # Expand inside the function to make sure the input to
            # gradcheck does not have overlapping memory
            vec = vec.expand(2)
            return (mat @ vec).sum()

        gradcheck(fn, (vec))
        gradgradcheck(fn, (vec))

    def test_logcumsumexp_large_value(self, device):
        a = torch.rand(4, 4, 4, dtype=torch.double, requires_grad=True)
        with torch.no_grad():
            # Large Number
            a[0] = 10000

        gradcheck(lambda x: x.logcumsumexp(0), a)
        gradgradcheck(lambda x: x.logcumsumexp(0), a)

        gradcheck(lambda x: x.logcumsumexp(1), a)
        gradgradcheck(lambda x: x.logcumsumexp(1), a)

        gradcheck(lambda x: x.logcumsumexp(2), a)
        gradgradcheck(lambda x: x.logcumsumexp(2), a)

    def test_strided_leaf_grad_layout(self, device):
        # (1) If leaf is non-overlapping and dense, grad's layout should match its leaf.
        for fmt_a in (torch.contiguous_format, torch.channels_last):
            for fmt_b in (torch.contiguous_format, torch.channels_last):
                a = torch.rand((2, 3, 4, 5), device=device).to(memory_format=fmt_a)
                b = torch.rand((2, 3, 4, 5), device=device).to(memory_format=fmt_b)
                a.requires_grad_()
                b.requires_grad_()
                # checks (1) for broadcasted gradients
                a.sum().backward()
                self.assertEqual(a.grad.stride(), a.stride())
                b.sum().backward()
                self.assertEqual(b.grad.stride(), b.stride())
                # checks (1) for non-broadcasted gradients
                a.grad = None
                b.grad = None
                (a * b).sum().backward()
                self.assertEqual(a.grad.stride(), a.stride())
                self.assertEqual(b.grad.stride(), b.stride())

        # (2) If leaf isn't dense, checks that grads are rowmajor contiguous.
        c = torch.empty_strided((2, 2), (4, 2), device=device).copy_(torch.rand((2, 2), device=device))
        c.requires_grad_()
        d = torch.rand((2, 2), device=device)
        # checks (2) for broadcasted gradients
        c.sum().backward()
        self.assertEqual(c.grad.stride(), (2, 1))
        # checks (2) for non-broadcasted gradients
        c.grad = None
        (c * d).sum().backward()
        self.assertEqual(c.grad.stride(), (2, 1))

    def test_movedim(self, device):
        x = torch.randn(4, 3, 2, 1, dtype=torch.double, device=device, requires_grad=True)

        # Positive axis
        gradcheck(lambda x: torch.movedim(x, (0, 1, 2, 3), (3, 2, 1, 0)), x)
        gradgradcheck(lambda x: torch.movedim(x, (0, 1, 2, 3), (3, 2, 1, 0)), x)

        # Negative axis
        gradcheck(lambda x: torch.movedim(x, (0, -1, -2, -3), (-3, -2, -1, -0)), x)
        gradgradcheck(lambda x: torch.movedim(x, (0, -1, -2, -3), (-3, -2, -1, -0)), x)

    def _test_atleast(self, device, torch_fn):
        # 0-dim
        s = torch.tensor(0.5, dtype=torch.double, requires_grad=True)

        gradcheck(lambda x: torch_fn(x), s)
        gradgradcheck(lambda x: torch_fn(x), s)

        # 1-dim
        a = torch.rand(4, dtype=torch.double, requires_grad=True)

        gradcheck(lambda x: torch_fn(x), a)
        gradgradcheck(lambda x: torch_fn(x), a)

        # 2,3,4-dim
        b = torch.rand(4, 3, dtype=torch.double, requires_grad=True)
        c = torch.rand(4, 3, 2, dtype=torch.double, requires_grad=True)
        d = torch.rand(4, 3, 2, 1, dtype=torch.double, requires_grad=True)

        input_tuple = (s, a, b, c, d)
        gradcheck(lambda s, w, x, y, z: torch_fn(s, w, x, y, z), input_tuple)
        gradgradcheck(lambda s, w, x, y, z: torch_fn(s, w, x, y, z), input_tuple)

    def test_atleast(self, device):
        self._test_atleast(device, torch.atleast_1d)
        self._test_atleast(device, torch.atleast_2d)
        self._test_atleast(device, torch.atleast_3d)

class TestMultithreadAutograd(TestCase):
    def _run_py_multithread_fn(self, fn, args=(), num_threads=10, kwargs=None):
        threads = []
        for _ in range(num_threads):
            p = threading.Thread(target=fn, args=(args))
            p.start()
            threads.append(p)

        for p in threads:
            p.join()

    def test_simple_backward(self):
        # simple multithreaded backward that create threads in the beginning of training
        # and everything else is training separately, i.e. inputs, operations, etc.
        def train_fn():
            x = torch.ones(5, 5, requires_grad=True)
            y = (x + 3) * (x + 4) * 0.5
            y.sum().backward()
            self.assertEqual(x.grad, x + 3.5)

        self._run_py_multithread_fn(train_fn)

    def test_simple_backward_same_input(self):
        # simple multithreaded backward with only shared inputs (i.e. This is common
        # for things like Hogwild multithreaded training with multiple CPU threads)
        def train_fn_backward(x):
            y = (x + 3) * (x + 4) * 0.5
            y.sum().backward()

        x = torch.ones(5, 5, requires_grad=True)
        self._run_py_multithread_fn(train_fn_backward, (x,))
        # Since we are calling backward from multiple threads
        # and all threads share the same input, when we do backward
        # concurrently, different backwards will all accumulate to
        # the same .grad for each input, and the gradients should
        # be equal to num_threads * gradient
        self.assertEqual(x.grad, 10 * (x + 3.5))

        def train_fn_grad(x):
            y = (x + 3) * (x + 4) * 0.5
            grads = torch.autograd.grad(y.sum(), x)
            self.assertEqual(len(grads), 1)
            self.assertEqual(grads[0], x + 3.5)

        # since we use functional grad() api, gradients will not
        # be accumulate to the same place and should be the same
        self._run_py_multithread_fn(train_fn_grad, (x,))

    def test_python_thread_in_middle(self):
        # User might write a network that starts on one CPU thread, then runs its second half
        # concurrently with other threads (either via python threading or fork/join calls),
        # then calls backward()/grad() on BOTH threads, like a Y pattern from input at the
        # bottom to output at the top. This way part of the GraphTask is being shared across
        # different threads and we need to ensure user specify retain_graph=True, otherwise
        # error out with the correct error message

        # Case 1: multiple backward with python threads, retain_graph=False
        # should throw error in some threads with no retain_graph.
        success_vs_raises = [0, 0]

        def train_fn_no_retain_graph(x):
            y = x + x ** 2
            try:
                y.sum().backward()
                success_vs_raises[0] += 1
            except RuntimeError as error:
                success_vs_raises[1] += 1
                self.assertRegex(str(error), "Specify retain_graph=True")

        x_no_retain = torch.ones(5, 5, requires_grad=True)
        y_no_retain = x_no_retain + x_no_retain ** 2
        self._run_py_multithread_fn(train_fn_no_retain_graph, (y_no_retain,), num_threads=5)
        # at least one thread will be success in this case, all other threads should raise
        # with the error that throw to user to recommend them specify retain_graph=True
        self.assertTrue(success_vs_raises[0] >= 1)

        # multiple backward with python threads, no error with retain_graph=True
        def train_fn_retain_graph(x):
            y = x + x ** 2
            y.sum().backward(retain_graph=True)

        x_retain = torch.ones(5, 5, requires_grad=True)
        y_retain = x_retain + x_retain ** 2
        self._run_py_multithread_fn(train_fn_retain_graph, (y_retain,), num_threads=5)
        # result should equal to num_thread * gradients
        self.assertEqual(x_retain.grad, 5 * (4 * x_retain ** 3 + 6 * (x_retain ** 2) + 4 * x_retain + 1))

    def test_fork_join_in_middle(self):
        # multiple backward with jit threads (fork/join primitive)
        # similar to test_python_thread_in_middle, we test with retain_graph=False/True

        # Case 1: multiple grad() calls with jit threads, retain_graph=False
        # should throw error in some threads with no retain_graph.
        @torch.jit.script
        def train_fn_jit_no_retain(middle, orig_x):
            y = middle + middle ** 2
            return torch.autograd.grad([y.sum()], [orig_x])

        @torch.jit.script
        def train_fn_fork_join_calls_no_retain(x):
            y_no_retain = (x + 3) * (x + 4) * 0.5

            fut = torch.jit._fork(train_fn_jit_no_retain, y_no_retain, x)
            grad_hat = train_fn_jit_no_retain(y_no_retain, x)
            grad = torch.jit._wait(fut)
            return grad, grad_hat

        try:
            train_fn_fork_join_calls_no_retain(torch.randn(5, 5, requires_grad=True))
        except RuntimeError as error:
            self.assertRegex(str(error), "Specify retain_graph=True")

        # Case 2: no error with retain_graph=True
        @torch.jit.script
        def train_fn_jit_retain(middle, orig_x):
            y = middle + middle ** 2
            return torch.autograd.grad([y.sum()], [orig_x], retain_graph=True)

        @torch.jit.script
        def train_fn_fork_join_calls_retain(x):
            y_retain = (x + 3) * (x + 4) * 0.5
            fut1 = torch.jit._fork(train_fn_jit_retain, y_retain, x)
            fut2 = torch.jit._fork(train_fn_jit_retain, y_retain, x)
            grad = train_fn_jit_retain(y_retain, x)
            grad1 = torch.jit._wait(fut1)
            grad2 = torch.jit._wait(fut2)
            return grad, grad1, grad2

        grad, grad1, grad2 = train_fn_fork_join_calls_retain(torch.randn(5, 5, requires_grad=True))
        self.assertEqual(grad, grad1)
        self.assertEqual(grad, grad2)

    def test_preserve_backtrace(self):
        class Foo(torch.autograd.Function):
            @staticmethod
            def forward(ctx, input):
                return input

            @staticmethod
            def backward(ctx, *grad):
                raise ValueError("something")

        t = torch.rand(10, requires_grad=True)
        try:
            Foo.apply(t).sum().backward()
        except Exception:
            import traceback
            tb = sys.exc_info()[2]
            tb_str = "\n".join(traceback.format_tb(tb))
            self.assertTrue('raise ValueError("something")' in tb_str)

for test in method_tests():
    add_test(*test)


# e.g., TestAutogradDeviceTypeCPU and TestAutogradDeviceTypeCUDA
instantiate_device_type_tests(
    TestAutogradDeviceType,
    globals(),
    # Exclude ROCM for now, there are a lot of failures.  See
    # https://github.com/pytorch/pytorch/issues/30845
    except_for='cuda' if TEST_WITH_ROCM else None
)

if __name__ == '__main__':
    run_tests()<|MERGE_RESOLUTION|>--- conflicted
+++ resolved
@@ -4821,10 +4821,6 @@
 # the tests for these ops which do not have 'complex' in variant should not run for complex
 # and only run for floating point
 
-<<<<<<< HEAD
-# TODO(@anjali411): add the commented tests back after updating the formula based on tensorflow definition
-=======
->>>>>>> 7960d723
 separate_complex_tests = ['view_as_real', 'real', 'imag', 'asin', 'acos', 'div', 'log',
                           'log10', 'log1p', 'log2', 'pow', 'tan', 'reciprocal', 'rsqrt']
 
@@ -4837,12 +4833,8 @@
                 'permute', 'squeeze', 'unsqueeze', 'resize', 'resize_as', 'tril', 'triu',
                 'chunk', 'split', 'split_with_sizes', 'repeat', 'expand', 'zero_',
                 'eq_', 'ne_', 'add', '__radd__', 'sum', 'conj', 'sin', 'cos', 'mul', 'sinh',
-<<<<<<< HEAD
                 'cosh', '__rmul__', 'sgn', 'abs', 'dot', 'vdot', 'tensor_split',
                 'angle', 'atan'] + separate_complex_tests
-=======
-                'cosh', '__rmul__', 'sgn', 'abs', 'dot', 'vdot', 'atan', 'angle'] + separate_complex_tests
->>>>>>> 7960d723
 
 # TODO(@anjali411): add tests for 'sub', 'div
 # TODO(@anjali411): add the commented tests back after updating the formula based on tensorflow definition - @anjali411
