--- conflicted
+++ resolved
@@ -1040,9 +1040,10 @@
     allow_stack_allocation = False
 
 
-def fail_with_and_without_stack_allocation():
+def fail_with_and_without_stack_allocation(is_skip=False):
     return TestFailure(
-        ("abi_compatible_cpu", "abi_compatible_cpu_with_stack_allocation")
+        ("abi_compatible_cpu", "abi_compatible_cpu_with_stack_allocation"),
+        is_skip=is_skip,
     )
 
 
@@ -1056,11 +1057,11 @@
     "test_foreach_multiple_dynamic": fail_with_and_without_stack_allocation(),
     # TODO: test_freezing_abi_compatible_cpu somehow fails on CI but not locally,
     #   NotImplementedError: Cannot access storage of OpaqueTensorImpl
-    "test_freezing": TestFailure(
-        ("abi_compatible_cpu", "abi_compatible_cpu_with_stack_allocation"), is_skip=True
-    ),
+    "test_freezing": fail_with_and_without_stack_allocation(is_skip=True),
     "test_normal_functional": fail_with_and_without_stack_allocation(),
     "test_poi_multiple_dynamic": fail_with_and_without_stack_allocation(),
+    # There is a double-free issue which will be fixed in another PR
+    "test_repeat_output": fail_with_and_without_stack_allocation(is_skip=True),
     "test_sdpa": fail_with_and_without_stack_allocation(),
     "test_sdpa_2": fail_with_and_without_stack_allocation(),
     "test_simple_dynamic": fail_with_and_without_stack_allocation(),
@@ -1070,7 +1071,6 @@
     AOTInductorTestsTemplate,
     AOTInductorTestABICompatibleCpu,
     "abi_compatible_cpu",
-<<<<<<< HEAD
     CPU_TEST_FAILURES,
 )
 
@@ -1088,27 +1088,6 @@
     AOTInductorTestABICompatibleCpuWithStackAllocation,
     "abi_compatible_cpu_with_stack_allocation",
     CPU_TEST_FAILURES,
-=======
-    # test_failures, xfail by default, set is_skip=True to skip
-    {
-        "test_addmm_multiple_dynamic": TestFailure(("abi_compatible_cpu",)),
-        "test_bmm_multiple_dynamic": TestFailure(("abi_compatible_cpu",)),
-        "test_dynamic_cat": TestFailure(("abi_compatible_cpu",)),
-        "test_dynamic_smem_above_default_limit": TestFailure(("abi_compatible_cpu",)),
-        "test_dup_unbacked_sym_decl": TestFailure(("abi_compatible_cpu",)),
-        "test_foreach_multiple_dynamic": TestFailure(("abi_compatible_cpu",)),
-        # TODO: test_freezing_abi_compatible_cpu somehow fails on CI but not locally,
-        #   NotImplementedError: Cannot access storage of OpaqueTensorImpl
-        "test_freezing": TestFailure(("abi_compatible_cpu",), is_skip=True),
-        "test_normal_functional": TestFailure(("abi_compatible_cpu",)),
-        "test_poi_multiple_dynamic": TestFailure(("abi_compatible_cpu",)),
-        # There is a double-free issue which will be fixed in another PR
-        "test_repeat_output": TestFailure(("abi_compatible_cpu",), is_skip=True),
-        "test_sdpa": TestFailure(("abi_compatible_cpu",)),
-        "test_sdpa_2": TestFailure(("abi_compatible_cpu",)),
-        "test_simple_dynamic": TestFailure(("abi_compatible_cpu",)),
-    },
->>>>>>> c2084da1
 )
 
 
